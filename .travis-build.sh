#!/bin/bash

# Fail the whole script if any command fails
set -e

export SHELLOPTS

./.travis-build-without-test.sh

## Code style
ant check-style

## Documentation
ant javadoc-private
# Skip the manual because it cannot be compiled on Ubuntu 12.04.
# make -C checker/manual all

## Tests
# The JDK was built above; there is no need to rebuild it again.
# Don't use "-d" to debug ant, because that results in a log so long
# that Travis truncates the log and terminates the job.

## Alternative 1 (desired alternative):
# ant tests-nobuildjdk
<<<<<<< HEAD
## This should be redundant because it's run by tests-nobuildjdk
# (cd checker && ant check-compilermsgs check-purity check-tutorial)
=======
# (cd checker && ant check-compilermsgs check-purity check-tutorial)

>>>>>>> 3d84a350
## Alternative 2 (because alternative 1 currently crashes);
## just run tests that Travis doesn't crash on.
## Eventually, we will remove this alternative from the file.
# Run framework tests.
(cd framework && ant all-tests-nojtreg-nobuild)
# Subset of all-tests
# Also runs framework jtreg-tests
(cd checker && ant jtreg-tests)
(cd checker && ant command-line-tests)
(cd checker && ant example-tests-nobuildjdk)
(cd checker && ant check-tutorial)
# If too many checker tests are run, the tests crash, so run one.
(cd checker && ant nullness-base-tests regex-qual-tests lock-tests lock-safedefaults-tests)

## end of alternatives for tests

# It's cheaper to run the demos test here than to trigger the
# checker-framework-demos job, which has to build the whole Checker Framework.
(cd checker && ant check-demos)<|MERGE_RESOLUTION|>--- conflicted
+++ resolved
@@ -22,13 +22,9 @@
 
 ## Alternative 1 (desired alternative):
 # ant tests-nobuildjdk
-<<<<<<< HEAD
 ## This should be redundant because it's run by tests-nobuildjdk
 # (cd checker && ant check-compilermsgs check-purity check-tutorial)
-=======
-# (cd checker && ant check-compilermsgs check-purity check-tutorial)
 
->>>>>>> 3d84a350
 ## Alternative 2 (because alternative 1 currently crashes);
 ## just run tests that Travis doesn't crash on.
 ## Eventually, we will remove this alternative from the file.
