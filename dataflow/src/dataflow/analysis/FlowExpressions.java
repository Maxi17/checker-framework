<<<<<<< HEAD
package dataflow.analysis;

import java.util.ArrayList;
import java.util.List;

import javacutils.AnnotationProvider;
import javacutils.ElementUtils;
import javacutils.TreeUtils;
import javacutils.TypesUtils;

import javax.lang.model.element.Element;
import javax.lang.model.element.ExecutableElement;
import javax.lang.model.type.TypeKind;
import javax.lang.model.type.TypeMirror;

import dataflow.cfg.node.ArrayAccessNode;
import dataflow.cfg.node.ClassNameNode;
import dataflow.cfg.node.FieldAccessNode;
import dataflow.cfg.node.LocalVariableNode;
import dataflow.cfg.node.MethodInvocationNode;
import dataflow.cfg.node.NarrowingConversionNode;
import dataflow.cfg.node.Node;
import dataflow.cfg.node.StringConversionNode;
import dataflow.cfg.node.ThisLiteralNode;
import dataflow.cfg.node.ValueLiteralNode;
import dataflow.cfg.node.WideningConversionNode;
import dataflow.util.HashCodeUtils;
import dataflow.util.PurityUtils;

/**
 * Collection of classes and helper functions to represent Java expressions
 * about which the dataflow analysis can possibly infer facts. Expressions
 * include:
 * <ul>
 * <li>Field accesses (e.g., <em>o.f</em>)</li>
 * <li>Local variables (e.g., <em>l</em>)</li>
 * <li>This reference (e.g., <em>this</em>)</li>
 * <li>Pure method calls (e.g., <em>o.m()</em>)</li>
 * <li>Unknown other expressions to mark that something else was present.</li>
 * </ul>
 *
 * @author Stefan Heule
 *
 */
public class FlowExpressions {

    /**
     * @return The internal representation (as {@link FieldAccess}) of a
     *         {@link FieldAccessNode}. Can contain {@link Unknown} as receiver.
     */
    public static FieldAccess internalReprOfFieldAccess(
            AnnotationProvider provider, FieldAccessNode node) {
        Receiver receiver;
        Node receiverNode = node.getReceiver();
        if (node.isStatic()) {
            receiver = new ClassName(receiverNode.getType());
        } else {
            receiver = internalReprOf(provider, receiverNode);
        }
        return new FieldAccess(receiver, node);
    }

    /**
     * @return The internal representation (as {@link FieldAccess}) of a
     *         {@link FieldAccessNode}. Can contain {@link Unknown} as receiver.
     */
    public static ArrayAccess internalReprOfArrayAccess(
            AnnotationProvider provider, ArrayAccessNode node) {
        Receiver receiver = internalReprOf(provider, node.getArray());
        Receiver index = internalReprOf(provider, node.getIndex());
        return new ArrayAccess(node.getType(), receiver, index);
    }

    /**
     * We ignore operations such as widening and
     * narrowing when computing the internal representation.  This
     * is because compound assignments may have such Nodes as their
     * LHS operands and the value assigned to is the operand of
     * the widening or narrowing node.
     *
     * @return The internal representation (as {@link Receiver}) of any
     *         {@link Node}. Might contain {@link Unknown}.
     */
    public static Receiver internalReprOf(AnnotationProvider provider,
            Node receiverNode) {
        Receiver receiver = null;
        if (receiverNode instanceof FieldAccessNode) {
            receiver = internalReprOfFieldAccess(provider,
                    (FieldAccessNode) receiverNode);
        } else if (receiverNode instanceof ThisLiteralNode) {
            receiver = new ThisReference(receiverNode.getType());
        } else if (receiverNode instanceof LocalVariableNode) {
            LocalVariableNode lv = (LocalVariableNode) receiverNode;
            receiver = new LocalVariable(lv);
        } else if (receiverNode instanceof ArrayAccessNode) {
            ArrayAccessNode a = (ArrayAccessNode) receiverNode;
            receiver = internalReprOfArrayAccess(provider, a);
        } else if (receiverNode instanceof StringConversionNode) {
            // ignore string conversion
            return internalReprOf(provider,
                    ((StringConversionNode) receiverNode).getOperand());
        } else if (receiverNode instanceof WideningConversionNode) {
            // ignore widening
            return internalReprOf(provider,
                    ((WideningConversionNode) receiverNode).getOperand());
        } else if (receiverNode instanceof NarrowingConversionNode) {
            // ignore narrowing
            return internalReprOf(provider,
                    ((NarrowingConversionNode) receiverNode).getOperand());
        } else if (receiverNode instanceof ClassNameNode) {
            ClassNameNode cn = (ClassNameNode) receiverNode;
            receiver = new ClassName(cn.getType());
        } else if (receiverNode instanceof ValueLiteralNode) {
            ValueLiteralNode vn = (ValueLiteralNode) receiverNode;
            receiver = new ValueLiteral(vn.getType(), vn);
        } else if (receiverNode instanceof MethodInvocationNode) {
            MethodInvocationNode mn = (MethodInvocationNode) receiverNode;
            ExecutableElement invokedMethod = TreeUtils.elementFromUse(mn
                    .getTree());
            if (PurityUtils.isDeterministic(provider, invokedMethod)) {
                List<Receiver> parameters = new ArrayList<>();
                for (Node p : mn.getArguments()) {
                    parameters.add(internalReprOf(provider, p));
                }
                Receiver methodReceiver;
                if (ElementUtils.isStatic(invokedMethod)) {
                    methodReceiver = new ClassName(mn.getTarget().getReceiver()
                            .getType());
                } else {
                    methodReceiver = internalReprOf(provider, mn.getTarget()
                            .getReceiver());
                }
                receiver = new PureMethodCall(mn.getType(), invokedMethod,
                        methodReceiver, parameters);
            }
        }

        if (receiver == null) {
            receiver = new Unknown(receiverNode.getType());
        }
        return receiver;
    }

    public static abstract class Receiver {
        protected final TypeMirror type;

        public Receiver(TypeMirror type) {
            assert type != null;
            this.type = type;
        }

        public TypeMirror getType() {
            return type;
        }

        public abstract boolean containsUnknown();

        /**
         * Returns true if and only if the value this expression stands for
         * cannot be changed by a method call. This is the case for local
         * variables, the self reference as wel as final field accesses for
         * whose receiver {@link #isUnmodifiableByOtherCode} is true.
         */
        public abstract boolean isUnmodifiableByOtherCode();

        /**
         * @return True if and only if the two receiver are syntactically
         *         identical.
         */
        public boolean syntacticEquals(Receiver other) {
            return other == this;
        }

        /**
         * @return True if and only if this receiver contains a receiver that is
         *         syntactically equal to {@code other}.
         */
        public boolean containsSyntacticEqualReceiver(Receiver other) {
            return syntacticEquals(other);
        }

        /**
         * Returns true if and only if {@code other} appear anywhere in this
         * receiver or an expression appears in this receiver such that
         * {@code other} might alias this expression, and that expression is
         * modifiable.
         *
         * <p>
         * This is always true, except for cases where the Java type information
         * prevents aliasing and none of the subexpressions can alias 'other'.
         */
        public boolean containsModifiableAliasOf(Store<?> store, Receiver other) {
            return this.equals(other) || store.canAlias(this, other);
        }
    }

    public static class FieldAccess extends Receiver {
        protected Receiver receiver;
        protected Element field;

        public Receiver getReceiver() {
            return receiver;
        }

        public Element getField() {
            return field;
        }

        public FieldAccess(Receiver receiver, FieldAccessNode node) {
            super(node.getType());
            this.receiver = receiver;
            this.field = node.getElement();
        }

        public FieldAccess(Receiver receiver, TypeMirror type,
                Element fieldElement) {
            super(type);
            this.receiver = receiver;
            this.field = fieldElement;
        }

        public boolean isFinal() {
            return ElementUtils.isFinal(field);
        }

        public boolean isStatic() {
            return ElementUtils.isStatic(field);
        }

        @Override
        public boolean equals(Object obj) {
            if (obj == null || !(obj instanceof FieldAccess)) {
                return false;
            }
            FieldAccess fa = (FieldAccess) obj;
            return fa.getField().equals(getField())
                    && fa.getReceiver().equals(getReceiver());
        }

        @Override
        public int hashCode() {
            return HashCodeUtils.hash(getField(), getReceiver());
        }

        @Override
        public boolean containsModifiableAliasOf(Store<?> store, Receiver other) {
            return super.containsModifiableAliasOf(store, other)
                    || receiver.containsModifiableAliasOf(store, other);
        }

        @Override
        public boolean containsSyntacticEqualReceiver(Receiver other) {
            return syntacticEquals(other)
                    || receiver.containsSyntacticEqualReceiver(other);
        }

        @Override
        public boolean syntacticEquals(Receiver other) {
            if (!(other instanceof FieldAccess)) {
                return false;
            }
            FieldAccess fa = (FieldAccess) other;
            return super.syntacticEquals(other)
                    || fa.getField().equals(getField())
                    && fa.getReceiver().syntacticEquals(getReceiver());
        }

        @Override
        public String toString() {
            return receiver + "." + field;
        }

        @Override
        public boolean containsUnknown() {
            return receiver.containsUnknown();
        }

        @Override
        public boolean isUnmodifiableByOtherCode() {
            return isFinal() && getReceiver().isUnmodifiableByOtherCode();
        }
    }

    public static class ThisReference extends Receiver {
        public ThisReference(TypeMirror type) {
            super(type);
        }

        @Override
        public boolean equals(Object obj) {
            return obj != null && obj instanceof ThisReference;
        }

        @Override
        public int hashCode() {
            return HashCodeUtils.hash(0);
        }

        @Override
        public String toString() {
            return "this";
        }

        @Override
        public boolean containsUnknown() {
            return false;
        }

        @Override
        public boolean syntacticEquals(Receiver other) {
            return other instanceof ThisReference;
        }

        @Override
        public boolean isUnmodifiableByOtherCode() {
            return true;
        }

        @Override
        public boolean containsModifiableAliasOf(Store<?> store, Receiver other) {
            return false; // 'this' is not modifiable
        }
    }

    /**
     * A ClassName represents the occurrence of a class as part of a static
     * field access or method invocation.
     */
    public static class ClassName extends Receiver {
        protected Element element;

        public ClassName(TypeMirror type) {
            super(type);
        }

        @Override
        public boolean equals(Object obj) {
            if (obj == null || !(obj instanceof ClassName)) {
                return false;
            }
            ClassName other = (ClassName) obj;
            return getType().toString().equals(other.getType().toString());
        }

        @Override
        public int hashCode() {
            return HashCodeUtils.hash(getType().toString());
        }

        @Override
        public String toString() {
            return getType().toString();
        }

        @Override
        public boolean containsUnknown() {
            return false;
        }

        @Override
        public boolean syntacticEquals(Receiver other) {
            return this.equals(other);
        }

        @Override
        public boolean isUnmodifiableByOtherCode() {
            return true;
        }

        @Override
        public boolean containsModifiableAliasOf(Store<?> store, Receiver other) {
            return false; // not modifiable
        }
    }

    public static class Unknown extends Receiver {
        public Unknown(TypeMirror type) {
            super(type);
        }

        @Override
        public boolean equals(Object obj) {
            return obj == this;
        }

        @Override
        public int hashCode() {
            return System.identityHashCode(this);
        }

        @Override
        public String toString() {
            return "?";
        }

        @Override
        public boolean containsModifiableAliasOf(Store<?> store, Receiver other) {
            return true;
        }

        @Override
        public boolean containsUnknown() {
            return true;
        }

        @Override
        public boolean isUnmodifiableByOtherCode() {
            return false;
        }

    }

    public static class LocalVariable extends Receiver {
        protected Element element;

        public LocalVariable(LocalVariableNode localVar) {
            super(localVar.getType());
            this.element = localVar.getElement();
        }

        @Override
        public boolean equals(Object obj) {
            if (obj == null || !(obj instanceof LocalVariable)) {
                return false;
            }
            LocalVariable other = (LocalVariable) obj;
            return other.element.equals(element);
        }

        public Element getElement() {
            return element;
        }

        @Override
        public int hashCode() {
            return HashCodeUtils.hash(element);
        }

        @Override
        public String toString() {
            return element.toString();
        }

        @Override
        public boolean containsUnknown() {
            return false;
        }

        @Override
        public boolean syntacticEquals(Receiver other) {
            if (!(other instanceof LocalVariable)) {
                return false;
            }
            LocalVariable l = (LocalVariable) other;
            return l.getElement().equals(getElement());
        }

        @Override
        public boolean containsSyntacticEqualReceiver(Receiver other) {
            return syntacticEquals(other);
        }

        @Override
        public boolean isUnmodifiableByOtherCode() {
            return true;
        }
    }

    public static class ValueLiteral extends Receiver {

        protected final Object value;

        public ValueLiteral(TypeMirror type, ValueLiteralNode node) {
            super(type);
            value = node.getValue();
        }

        public ValueLiteral(TypeMirror type, Object value) {
            super(type);
            this.value = value;
        }

        @Override
        public boolean containsUnknown() {
            return false;
        }

        @Override
        public boolean isUnmodifiableByOtherCode() {
            return true;
        }

        @Override
        public boolean equals(Object obj) {
            if (obj == null || !(obj instanceof ValueLiteral)) {
                return false;
            }
            ValueLiteral other = (ValueLiteral) obj;
            if (value == null) {
                return type.toString().equals(other.type.toString())
                        && other.value == null;
            }
            return type.toString().equals(other.type.toString())
                    && value.equals(other.value);
        }

        @Override
        public String toString() {
            if (TypesUtils.isString(type)) {
                return "\"" + value + "\"";
            } else if (type.getKind() == TypeKind.LONG) {
                return value.toString() + "L";
            }
            return value == null ? "null" : value.toString();
        }

        @Override
        public int hashCode() {
            return HashCodeUtils.hash(value, type.toString());
        }

        @Override
        public boolean syntacticEquals(Receiver other) {
            return this.equals(other);
        }

        @Override
        public boolean containsModifiableAliasOf(Store<?> store, Receiver other) {
            return false; // not modifiable
        }
    }

    /**
     * A deterministic method call.
     */
    public static class PureMethodCall extends Receiver {

        protected final Receiver receiver;
        protected final List<Receiver> parameters;
        protected final Element method;

        public PureMethodCall(TypeMirror type, Element method,
                Receiver receiver, List<Receiver> parameters) {
            super(type);
            this.receiver = receiver;
            this.parameters = parameters;
            this.method = method;
        }

        @Override
        public boolean containsUnknown() {
            if (receiver.containsUnknown()) {
                return true;
            }
            for (Receiver p : parameters) {
                if (p.containsUnknown()) {
                    return true;
                }
            }
            return false;
        }

        @Override
        public boolean isUnmodifiableByOtherCode() {
            return false;
        }

        @Override
        public boolean containsSyntacticEqualReceiver(Receiver other) {
            return syntacticEquals(other) || receiver.syntacticEquals(other);
        }

        @Override
        public boolean syntacticEquals(Receiver other) {
            if (!(other instanceof PureMethodCall)) {
                return false;
            }
            PureMethodCall otherMethod = (PureMethodCall) other;
            if (!receiver.syntacticEquals(otherMethod.receiver)) {
                return false;
            }
            if (parameters.size() != otherMethod.parameters.size()) {
                return false;
            }
            int i = 0;
            for (Receiver p : parameters) {
                if (!p.syntacticEquals(otherMethod.parameters.get(i))) {
                    return false;
                }
                i++;
            }
            return method.equals(otherMethod.method);
        }

        public boolean containsSyntacticEqualParameter(LocalVariable var) {
            for (Receiver p : parameters) {
                if (p.containsSyntacticEqualReceiver(var)) {
                    return true;
                }
            }
            return false;
        }

        @Override
        public boolean containsModifiableAliasOf(Store<?> store, Receiver other) {
            if (receiver.containsModifiableAliasOf(store, other)) {
                return true;
            }
            for (Receiver p : parameters) {
                if (p.containsModifiableAliasOf(store, other)) {
                    return true;
                }
            }
            return false; // the method call itself is not modifiable
        }

        @Override
        public boolean equals(Object obj) {
            if (obj == null || !(obj instanceof PureMethodCall)) {
                return false;
            }
            PureMethodCall other = (PureMethodCall) obj;
            int i = 0;
            for (Receiver p : parameters) {
                if (!p.equals(other.parameters.get(i))) {
                    return false;
                }
                i++;
            }
            return receiver.equals(other.receiver)
                    && method.equals(other.method);
        }

        @Override
        public int hashCode() {
            int hash = HashCodeUtils.hash(method, receiver);
            for (Receiver p : parameters) {
                hash = HashCodeUtils.hash(hash, p);
            }
            return hash;
        }

        @Override
        public String toString() {
            StringBuilder result = new StringBuilder();
            result.append(receiver.toString());
            result.append(".");
            String methodName = method.getSimpleName().toString();
            result.append(methodName);
            result.append("(");
            boolean first = true;
            for (Receiver p : parameters) {
                if (!first) {
                    result.append(", ");
                }
                result.append(p.toString());
                first = false;
            }
            result.append(")");
            return result.toString();
        }
    }

    /**
     * A deterministic method call.
     */
    public static class ArrayAccess extends Receiver {

        protected final Receiver receiver;
        protected final Receiver index;

        public ArrayAccess(TypeMirror type, Receiver receiver, Receiver index) {
            super(type);
            this.receiver = receiver;
            this.index = index;
        }

        @Override
        public boolean containsUnknown() {
            if (receiver.containsUnknown()) {
                return true;
            }
            return index.containsUnknown();
        }

        public Receiver getReceiver() {
            return receiver;
        }

        public Receiver getIndex() {
            return index;
        }

        @Override
        public boolean isUnmodifiableByOtherCode() {
            return false;
        }

        @Override
        public boolean containsSyntacticEqualReceiver(Receiver other) {
            return syntacticEquals(other) || receiver.syntacticEquals(other)
                    || index.syntacticEquals(other);
        }

        @Override
        public boolean syntacticEquals(Receiver other) {
            if (!(other instanceof ArrayAccess)) {
                return false;
            }
            ArrayAccess otherArrayAccess = (ArrayAccess) other;
            if (!receiver.syntacticEquals(otherArrayAccess.receiver)) {
                return false;
            }
            return index.syntacticEquals(otherArrayAccess.index);
        }

        @Override
        public boolean containsModifiableAliasOf(Store<?> store, Receiver other) {
            if (receiver.containsModifiableAliasOf(store, other)) {
                return true;
            }
            return index.containsModifiableAliasOf(store, other);
        }

        @Override
        public boolean equals(Object obj) {
            if (obj == null || !(obj instanceof ArrayAccess)) {
                return false;
            }
            ArrayAccess other = (ArrayAccess) obj;
            return receiver.equals(other.receiver) && index.equals(other.index);
        }

        @Override
        public int hashCode() {
            return HashCodeUtils.hash(receiver, index);
        }

        @Override
        public String toString() {
            StringBuilder result = new StringBuilder();
            result.append(receiver.toString());
            result.append("[");
            result.append(index.toString());
            result.append("]");
            return result.toString();
        }
    }
}
=======
package dataflow.analysis;

import java.util.ArrayList;
import java.util.List;

import javacutils.AnnotationProvider;
import javacutils.ElementUtils;
import javacutils.TreeUtils;
import javacutils.TypesUtils;

import javax.lang.model.element.Element;
import javax.lang.model.element.ExecutableElement;
import javax.lang.model.type.TypeKind;
import javax.lang.model.type.TypeMirror;

import dataflow.cfg.node.ArrayAccessNode;
import dataflow.cfg.node.BoxingNode;
import dataflow.cfg.node.ClassNameNode;
import dataflow.cfg.node.FieldAccessNode;
import dataflow.cfg.node.LocalVariableNode;
import dataflow.cfg.node.MethodInvocationNode;
import dataflow.cfg.node.NarrowingConversionNode;
import dataflow.cfg.node.Node;
import dataflow.cfg.node.StringConversionNode;
import dataflow.cfg.node.ThisLiteralNode;
import dataflow.cfg.node.UnboxingNode;
import dataflow.cfg.node.ValueLiteralNode;
import dataflow.cfg.node.WideningConversionNode;
import dataflow.util.HashCodeUtils;
import dataflow.util.PurityUtils;

/**
 * Collection of classes and helper functions to represent Java expressions
 * about which the dataflow analysis can possibly infer facts. Expressions
 * include:
 * <ul>
 * <li>Field accesses (e.g., <em>o.f</em>)</li>
 * <li>Local variables (e.g., <em>l</em>)</li>
 * <li>This reference (e.g., <em>this</em>)</li>
 * <li>Pure method calls (e.g., <em>o.m()</em>)</li>
 * <li>Unknown other expressions to mark that something else was present.</li>
 * </ul>
 *
 * @author Stefan Heule
 *
 */
public class FlowExpressions {

    /**
     * @return The internal representation (as {@link FieldAccess}) of a
     *         {@link FieldAccessNode}. Can contain {@link Unknown} as receiver.
     */
    public static FieldAccess internalReprOfFieldAccess(
            AnnotationProvider provider, FieldAccessNode node) {
        Receiver receiver;
        Node receiverNode = node.getReceiver();
        if (node.isStatic()) {
            receiver = new ClassName(receiverNode.getType());
        } else {
            receiver = internalReprOf(provider, receiverNode);
        }
        return new FieldAccess(receiver, node);
    }

    /**
     * @return The internal representation (as {@link FieldAccess}) of a
     *         {@link FieldAccessNode}. Can contain {@link Unknown} as receiver.
     */
    public static ArrayAccess internalReprOfArrayAccess(
            AnnotationProvider provider, ArrayAccessNode node) {
        Receiver receiver = internalReprOf(provider, node.getArray());
        Receiver index = internalReprOf(provider, node.getIndex());
        return new ArrayAccess(node.getType(), receiver, index);
    }

    /**
     * We ignore operations such as boxing, unboxing, widening and
     * narrowing when computing the internal representation.  This
     * is because compound assignments may have such Nodes as their
     * LHS operands and the value assigned to is the operand of
     * the boxing, unboxing, etc. node.
     *
     * @return The internal representation (as {@link Receiver}) of any
     *         {@link Node}. Might contain {@link Unknown}.
     */
    public static Receiver internalReprOf(AnnotationProvider provider,
            Node receiverNode) {
        Receiver receiver = null;
        if (receiverNode instanceof FieldAccessNode) {
            receiver = internalReprOfFieldAccess(provider,
                    (FieldAccessNode) receiverNode);
        } else if (receiverNode instanceof ThisLiteralNode) {
            receiver = new ThisReference(receiverNode.getType());
        } else if (receiverNode instanceof LocalVariableNode) {
            LocalVariableNode lv = (LocalVariableNode) receiverNode;
            receiver = new LocalVariable(lv);
        } else if (receiverNode instanceof ArrayAccessNode) {
            ArrayAccessNode a = (ArrayAccessNode) receiverNode;
            receiver = internalReprOfArrayAccess(provider, a);
        } else if (receiverNode instanceof BoxingNode) {
            // ignore boxing
            return internalReprOf(provider,
                    ((BoxingNode) receiverNode).getOperand());
        } else if (receiverNode instanceof UnboxingNode) {
            // ignore unboxing
            return internalReprOf(provider,
                    ((UnboxingNode) receiverNode).getOperand());
        } else if (receiverNode instanceof StringConversionNode) {
            // ignore string conversion
            return internalReprOf(provider,
                    ((StringConversionNode) receiverNode).getOperand());
        } else if (receiverNode instanceof WideningConversionNode) {
            // ignore widening
            return internalReprOf(provider,
                    ((WideningConversionNode) receiverNode).getOperand());
        } else if (receiverNode instanceof NarrowingConversionNode) {
            // ignore narrowing
            return internalReprOf(provider,
                    ((NarrowingConversionNode) receiverNode).getOperand());
        } else if (receiverNode instanceof ClassNameNode) {
            ClassNameNode cn = (ClassNameNode) receiverNode;
            receiver = new ClassName(cn.getType());
        } else if (receiverNode instanceof ValueLiteralNode) {
            ValueLiteralNode vn = (ValueLiteralNode) receiverNode;
            receiver = new ValueLiteral(vn.getType(), vn);
        } else if (receiverNode instanceof MethodInvocationNode) {
            MethodInvocationNode mn = (MethodInvocationNode) receiverNode;
            ExecutableElement invokedMethod = TreeUtils.elementFromUse(mn
                    .getTree());
            if (PurityUtils.isDeterministic(provider, invokedMethod)) {
                List<Receiver> parameters = new ArrayList<>();
                for (Node p : mn.getArguments()) {
                    parameters.add(internalReprOf(provider, p));
                }
                Receiver methodReceiver;
                if (ElementUtils.isStatic(invokedMethod)) {
                    methodReceiver = new ClassName(mn.getTarget().getReceiver()
                            .getType());
                } else {
                    methodReceiver = internalReprOf(provider, mn.getTarget()
                            .getReceiver());
                }
                receiver = new PureMethodCall(mn.getType(), invokedMethod,
                        methodReceiver, parameters);
            }
        }

        if (receiver == null) {
            receiver = new Unknown(receiverNode.getType());
        }
        return receiver;
    }

    public static abstract class Receiver {
        protected final TypeMirror type;

        public Receiver(TypeMirror type) {
            assert type != null;
            this.type = type;
        }

        public TypeMirror getType() {
            return type;
        }

        public abstract boolean containsUnknown();

        /**
         * Returns true if and only if the value this expression stands for
         * cannot be changed by a method call. This is the case for local
         * variables, the self reference as wel as final field accesses for
         * whose receiver {@link #isUnmodifiableByOtherCode} is true.
         */
        public abstract boolean isUnmodifiableByOtherCode();

        /**
         * @return True if and only if the two receiver are syntactically
         *         identical.
         */
        public boolean syntacticEquals(Receiver other) {
            return other == this;
        }

        /**
         * @return True if and only if this receiver contains a receiver that is
         *         syntactically equal to {@code other}.
         */
        public boolean containsSyntacticEqualReceiver(Receiver other) {
            return syntacticEquals(other);
        }

        /**
         * Returns true if and only if {@code other} appear anywhere in this
         * receiver or an expression appears in this receiver such that
         * {@code other} might alias this expression, and that expression is
         * modifiable.
         *
         * <p>
         * This is always true, except for cases where the Java type information
         * prevents aliasing and none of the subexpressions can alias 'other'.
         */
        public boolean containsModifiableAliasOf(Store<?> store, Receiver other) {
            return this.equals(other) || store.canAlias(this, other);
        }
    }

    public static class FieldAccess extends Receiver {
        protected Receiver receiver;
        protected Element field;

        public Receiver getReceiver() {
            return receiver;
        }

        public Element getField() {
            return field;
        }

        public FieldAccess(Receiver receiver, FieldAccessNode node) {
            super(node.getType());
            this.receiver = receiver;
            this.field = node.getElement();
        }

        public FieldAccess(Receiver receiver, TypeMirror type,
                Element fieldElement) {
            super(type);
            this.receiver = receiver;
            this.field = fieldElement;
        }

        public boolean isFinal() {
            return ElementUtils.isFinal(field);
        }

        public boolean isStatic() {
            return ElementUtils.isStatic(field);
        }

        @Override
        public boolean equals(Object obj) {
            if (obj == null || !(obj instanceof FieldAccess)) {
                return false;
            }
            FieldAccess fa = (FieldAccess) obj;
            return fa.getField().equals(getField())
                    && fa.getReceiver().equals(getReceiver());
        }

        @Override
        public int hashCode() {
            return HashCodeUtils.hash(getField(), getReceiver());
        }

        @Override
        public boolean containsModifiableAliasOf(Store<?> store, Receiver other) {
            return super.containsModifiableAliasOf(store, other)
                    || receiver.containsModifiableAliasOf(store, other);
        }

        @Override
        public boolean containsSyntacticEqualReceiver(Receiver other) {
            return syntacticEquals(other)
                    || receiver.containsSyntacticEqualReceiver(other);
        }

        @Override
        public boolean syntacticEquals(Receiver other) {
            if (!(other instanceof FieldAccess)) {
                return false;
            }
            FieldAccess fa = (FieldAccess) other;
            return super.syntacticEquals(other)
                    || fa.getField().equals(getField())
                    && fa.getReceiver().syntacticEquals(getReceiver());
        }

        @Override
        public String toString() {
            return receiver + "." + field;
        }

        @Override
        public boolean containsUnknown() {
            return receiver.containsUnknown();
        }

        @Override
        public boolean isUnmodifiableByOtherCode() {
            return isFinal() && getReceiver().isUnmodifiableByOtherCode();
        }
    }

    public static class ThisReference extends Receiver {
        public ThisReference(TypeMirror type) {
            super(type);
        }

        @Override
        public boolean equals(Object obj) {
            return obj != null && obj instanceof ThisReference;
        }

        @Override
        public int hashCode() {
            return HashCodeUtils.hash(0);
        }

        @Override
        public String toString() {
            return "this";
        }

        @Override
        public boolean containsUnknown() {
            return false;
        }

        @Override
        public boolean syntacticEquals(Receiver other) {
            return other instanceof ThisReference;
        }

        @Override
        public boolean isUnmodifiableByOtherCode() {
            return true;
        }

        @Override
        public boolean containsModifiableAliasOf(Store<?> store, Receiver other) {
            return false; // 'this' is not modifiable
        }
    }

    /**
     * A ClassName represents the occurrence of a class as part of a static
     * field access or method invocation.
     */
    public static class ClassName extends Receiver {
        protected Element element;

        public ClassName(TypeMirror type) {
            super(type);
        }

        @Override
        public boolean equals(Object obj) {
            if (obj == null || !(obj instanceof ClassName)) {
                return false;
            }
            ClassName other = (ClassName) obj;
            return getType().toString().equals(other.getType().toString());
        }

        @Override
        public int hashCode() {
            return HashCodeUtils.hash(getType().toString());
        }

        @Override
        public String toString() {
            return getType().toString();
        }

        @Override
        public boolean containsUnknown() {
            return false;
        }

        @Override
        public boolean syntacticEquals(Receiver other) {
            return this.equals(other);
        }

        @Override
        public boolean isUnmodifiableByOtherCode() {
            return true;
        }

        @Override
        public boolean containsModifiableAliasOf(Store<?> store, Receiver other) {
            return false; // not modifiable
        }
    }

    public static class Unknown extends Receiver {
        public Unknown(TypeMirror type) {
            super(type);
        }

        @Override
        public boolean equals(Object obj) {
            return obj == this;
        }

        @Override
        public int hashCode() {
            return System.identityHashCode(this);
        }

        @Override
        public String toString() {
            return "?";
        }

        @Override
        public boolean containsModifiableAliasOf(Store<?> store, Receiver other) {
            return true;
        }

        @Override
        public boolean containsUnknown() {
            return true;
        }

        @Override
        public boolean isUnmodifiableByOtherCode() {
            return false;
        }

    }

    public static class LocalVariable extends Receiver {
        protected Element element;

        public LocalVariable(LocalVariableNode localVar) {
            super(localVar.getType());
            this.element = localVar.getElement();
        }

        @Override
        public boolean equals(Object obj) {
            if (obj == null || !(obj instanceof LocalVariable)) {
                return false;
            }
            LocalVariable other = (LocalVariable) obj;
            return other.element.equals(element);
        }

        public Element getElement() {
            return element;
        }

        @Override
        public int hashCode() {
            return HashCodeUtils.hash(element);
        }

        @Override
        public String toString() {
            return element.toString();
        }

        @Override
        public boolean containsUnknown() {
            return false;
        }

        @Override
        public boolean syntacticEquals(Receiver other) {
            if (!(other instanceof LocalVariable)) {
                return false;
            }
            LocalVariable l = (LocalVariable) other;
            return l.getElement().equals(getElement());
        }

        @Override
        public boolean containsSyntacticEqualReceiver(Receiver other) {
            return syntacticEquals(other);
        }

        @Override
        public boolean isUnmodifiableByOtherCode() {
            return true;
        }
    }

    public static class ValueLiteral extends Receiver {

        protected final Object value;

        public ValueLiteral(TypeMirror type, ValueLiteralNode node) {
            super(type);
            value = node.getValue();
        }

        public ValueLiteral(TypeMirror type, Object value) {
            super(type);
            this.value = value;
        }

        @Override
        public boolean containsUnknown() {
            return false;
        }

        @Override
        public boolean isUnmodifiableByOtherCode() {
            return true;
        }

        @Override
        public boolean equals(Object obj) {
            if (obj == null || !(obj instanceof ValueLiteral)) {
                return false;
            }
            ValueLiteral other = (ValueLiteral) obj;
            if (value == null) {
                return type.toString().equals(other.type.toString())
                        && other.value == null;
            }
            return type.toString().equals(other.type.toString())
                    && value.equals(other.value);
        }

        @Override
        public String toString() {
            if (TypesUtils.isString(type)) {
                return "\"" + value + "\"";
            } else if (type.getKind() == TypeKind.LONG) {
                return value.toString() + "L";
            }
            return value == null ? "null" : value.toString();
        }

        @Override
        public int hashCode() {
            return HashCodeUtils.hash(value, type.toString());
        }

        @Override
        public boolean syntacticEquals(Receiver other) {
            return this.equals(other);
        }

        @Override
        public boolean containsModifiableAliasOf(Store<?> store, Receiver other) {
            return false; // not modifiable
        }
    }

    /**
     * A deterministic method call.
     */
    public static class PureMethodCall extends Receiver {

        protected final Receiver receiver;
        protected final List<Receiver> parameters;
        protected final Element method;

        public PureMethodCall(TypeMirror type, Element method,
                Receiver receiver, List<Receiver> parameters) {
            super(type);
            this.receiver = receiver;
            this.parameters = parameters;
            this.method = method;
        }

        @Override
        public boolean containsUnknown() {
            if (receiver.containsUnknown()) {
                return true;
            }
            for (Receiver p : parameters) {
                if (p.containsUnknown()) {
                    return true;
                }
            }
            return false;
        }

        @Override
        public boolean isUnmodifiableByOtherCode() {
            return false;
        }

        @Override
        public boolean containsSyntacticEqualReceiver(Receiver other) {
            return syntacticEquals(other) || receiver.syntacticEquals(other);
        }

        @Override
        public boolean syntacticEquals(Receiver other) {
            if (!(other instanceof PureMethodCall)) {
                return false;
            }
            PureMethodCall otherMethod = (PureMethodCall) other;
            if (!receiver.syntacticEquals(otherMethod.receiver)) {
                return false;
            }
            if (parameters.size() != otherMethod.parameters.size()) {
                return false;
            }
            int i = 0;
            for (Receiver p : parameters) {
                if (!p.syntacticEquals(otherMethod.parameters.get(i))) {
                    return false;
                }
                i++;
            }
            return method.equals(otherMethod.method);
        }

        public boolean containsSyntacticEqualParameter(LocalVariable var) {
            for (Receiver p : parameters) {
                if (p.containsSyntacticEqualReceiver(var)) {
                    return true;
                }
            }
            return false;
        }

        @Override
        public boolean containsModifiableAliasOf(Store<?> store, Receiver other) {
            if (receiver.containsModifiableAliasOf(store, other)) {
                return true;
            }
            for (Receiver p : parameters) {
                if (p.containsModifiableAliasOf(store, other)) {
                    return true;
                }
            }
            return false; // the method call itself is not modifiable
        }

        @Override
        public boolean equals(Object obj) {
            if (obj == null || !(obj instanceof PureMethodCall)) {
                return false;
            }
            PureMethodCall other = (PureMethodCall) obj;
            int i = 0;
            for (Receiver p : parameters) {
                if (!p.equals(other.parameters.get(i))) {
                    return false;
                }
                i++;
            }
            return receiver.equals(other.receiver)
                    && method.equals(other.method);
        }

        @Override
        public int hashCode() {
            int hash = HashCodeUtils.hash(method, receiver);
            for (Receiver p : parameters) {
                hash = HashCodeUtils.hash(hash, p);
            }
            return hash;
        }

        @Override
        public String toString() {
            StringBuilder result = new StringBuilder();
            result.append(receiver.toString());
            result.append(".");
            String methodName = method.getSimpleName().toString();
            result.append(methodName);
            result.append("(");
            boolean first = true;
            for (Receiver p : parameters) {
                if (!first) {
                    result.append(", ");
                }
                result.append(p.toString());
                first = false;
            }
            result.append(")");
            return result.toString();
        }
    }

    /**
     * A deterministic method call.
     */
    public static class ArrayAccess extends Receiver {

        protected final Receiver receiver;
        protected final Receiver index;

        public ArrayAccess(TypeMirror type, Receiver receiver, Receiver index) {
            super(type);
            this.receiver = receiver;
            this.index = index;
        }

        @Override
        public boolean containsUnknown() {
            if (receiver.containsUnknown()) {
                return true;
            }
            return index.containsUnknown();
        }

        public Receiver getReceiver() {
            return receiver;
        }

        public Receiver getIndex() {
            return index;
        }

        @Override
        public boolean isUnmodifiableByOtherCode() {
            return false;
        }

        @Override
        public boolean containsSyntacticEqualReceiver(Receiver other) {
            return syntacticEquals(other) || receiver.syntacticEquals(other)
                    || index.syntacticEquals(other);
        }

        @Override
        public boolean syntacticEquals(Receiver other) {
            if (!(other instanceof ArrayAccess)) {
                return false;
            }
            ArrayAccess otherArrayAccess = (ArrayAccess) other;
            if (!receiver.syntacticEquals(otherArrayAccess.receiver)) {
                return false;
            }
            return index.syntacticEquals(otherArrayAccess.index);
        }

        @Override
        public boolean containsModifiableAliasOf(Store<?> store, Receiver other) {
            if (receiver.containsModifiableAliasOf(store, other)) {
                return true;
            }
            return index.containsModifiableAliasOf(store, other);
        }

        @Override
        public boolean equals(Object obj) {
            if (obj == null || !(obj instanceof ArrayAccess)) {
                return false;
            }
            ArrayAccess other = (ArrayAccess) obj;
            return receiver.equals(other.receiver) && index.equals(other.index);
        }

        @Override
        public int hashCode() {
            return HashCodeUtils.hash(receiver, index);
        }

        @Override
        public String toString() {
            StringBuilder result = new StringBuilder();
            result.append(receiver.toString());
            result.append("[");
            result.append(index.toString());
            result.append("]");
            return result.toString();
        }
    }
}
>>>>>>> 0a41b0b2
<|MERGE_RESOLUTION|>--- conflicted
+++ resolved
@@ -1,4 +1,3 @@
-<<<<<<< HEAD
 package dataflow.analysis;
 
 import java.util.ArrayList;
@@ -74,10 +73,7 @@
 
     /**
      * We ignore operations such as widening and
-     * narrowing when computing the internal representation.  This
-     * is because compound assignments may have such Nodes as their
-     * LHS operands and the value assigned to is the operand of
-     * the widening or narrowing node.
+     * narrowing when computing the internal representation.
      *
      * @return The internal representation (as {@link Receiver}) of any
      *         {@link Node}. Might contain {@link Unknown}.
@@ -747,765 +743,4 @@
             return result.toString();
         }
     }
-}
-=======
-package dataflow.analysis;
-
-import java.util.ArrayList;
-import java.util.List;
-
-import javacutils.AnnotationProvider;
-import javacutils.ElementUtils;
-import javacutils.TreeUtils;
-import javacutils.TypesUtils;
-
-import javax.lang.model.element.Element;
-import javax.lang.model.element.ExecutableElement;
-import javax.lang.model.type.TypeKind;
-import javax.lang.model.type.TypeMirror;
-
-import dataflow.cfg.node.ArrayAccessNode;
-import dataflow.cfg.node.BoxingNode;
-import dataflow.cfg.node.ClassNameNode;
-import dataflow.cfg.node.FieldAccessNode;
-import dataflow.cfg.node.LocalVariableNode;
-import dataflow.cfg.node.MethodInvocationNode;
-import dataflow.cfg.node.NarrowingConversionNode;
-import dataflow.cfg.node.Node;
-import dataflow.cfg.node.StringConversionNode;
-import dataflow.cfg.node.ThisLiteralNode;
-import dataflow.cfg.node.UnboxingNode;
-import dataflow.cfg.node.ValueLiteralNode;
-import dataflow.cfg.node.WideningConversionNode;
-import dataflow.util.HashCodeUtils;
-import dataflow.util.PurityUtils;
-
-/**
- * Collection of classes and helper functions to represent Java expressions
- * about which the dataflow analysis can possibly infer facts. Expressions
- * include:
- * <ul>
- * <li>Field accesses (e.g., <em>o.f</em>)</li>
- * <li>Local variables (e.g., <em>l</em>)</li>
- * <li>This reference (e.g., <em>this</em>)</li>
- * <li>Pure method calls (e.g., <em>o.m()</em>)</li>
- * <li>Unknown other expressions to mark that something else was present.</li>
- * </ul>
- *
- * @author Stefan Heule
- *
- */
-public class FlowExpressions {
-
-    /**
-     * @return The internal representation (as {@link FieldAccess}) of a
-     *         {@link FieldAccessNode}. Can contain {@link Unknown} as receiver.
-     */
-    public static FieldAccess internalReprOfFieldAccess(
-            AnnotationProvider provider, FieldAccessNode node) {
-        Receiver receiver;
-        Node receiverNode = node.getReceiver();
-        if (node.isStatic()) {
-            receiver = new ClassName(receiverNode.getType());
-        } else {
-            receiver = internalReprOf(provider, receiverNode);
-        }
-        return new FieldAccess(receiver, node);
-    }
-
-    /**
-     * @return The internal representation (as {@link FieldAccess}) of a
-     *         {@link FieldAccessNode}. Can contain {@link Unknown} as receiver.
-     */
-    public static ArrayAccess internalReprOfArrayAccess(
-            AnnotationProvider provider, ArrayAccessNode node) {
-        Receiver receiver = internalReprOf(provider, node.getArray());
-        Receiver index = internalReprOf(provider, node.getIndex());
-        return new ArrayAccess(node.getType(), receiver, index);
-    }
-
-    /**
-     * We ignore operations such as boxing, unboxing, widening and
-     * narrowing when computing the internal representation.  This
-     * is because compound assignments may have such Nodes as their
-     * LHS operands and the value assigned to is the operand of
-     * the boxing, unboxing, etc. node.
-     *
-     * @return The internal representation (as {@link Receiver}) of any
-     *         {@link Node}. Might contain {@link Unknown}.
-     */
-    public static Receiver internalReprOf(AnnotationProvider provider,
-            Node receiverNode) {
-        Receiver receiver = null;
-        if (receiverNode instanceof FieldAccessNode) {
-            receiver = internalReprOfFieldAccess(provider,
-                    (FieldAccessNode) receiverNode);
-        } else if (receiverNode instanceof ThisLiteralNode) {
-            receiver = new ThisReference(receiverNode.getType());
-        } else if (receiverNode instanceof LocalVariableNode) {
-            LocalVariableNode lv = (LocalVariableNode) receiverNode;
-            receiver = new LocalVariable(lv);
-        } else if (receiverNode instanceof ArrayAccessNode) {
-            ArrayAccessNode a = (ArrayAccessNode) receiverNode;
-            receiver = internalReprOfArrayAccess(provider, a);
-        } else if (receiverNode instanceof BoxingNode) {
-            // ignore boxing
-            return internalReprOf(provider,
-                    ((BoxingNode) receiverNode).getOperand());
-        } else if (receiverNode instanceof UnboxingNode) {
-            // ignore unboxing
-            return internalReprOf(provider,
-                    ((UnboxingNode) receiverNode).getOperand());
-        } else if (receiverNode instanceof StringConversionNode) {
-            // ignore string conversion
-            return internalReprOf(provider,
-                    ((StringConversionNode) receiverNode).getOperand());
-        } else if (receiverNode instanceof WideningConversionNode) {
-            // ignore widening
-            return internalReprOf(provider,
-                    ((WideningConversionNode) receiverNode).getOperand());
-        } else if (receiverNode instanceof NarrowingConversionNode) {
-            // ignore narrowing
-            return internalReprOf(provider,
-                    ((NarrowingConversionNode) receiverNode).getOperand());
-        } else if (receiverNode instanceof ClassNameNode) {
-            ClassNameNode cn = (ClassNameNode) receiverNode;
-            receiver = new ClassName(cn.getType());
-        } else if (receiverNode instanceof ValueLiteralNode) {
-            ValueLiteralNode vn = (ValueLiteralNode) receiverNode;
-            receiver = new ValueLiteral(vn.getType(), vn);
-        } else if (receiverNode instanceof MethodInvocationNode) {
-            MethodInvocationNode mn = (MethodInvocationNode) receiverNode;
-            ExecutableElement invokedMethod = TreeUtils.elementFromUse(mn
-                    .getTree());
-            if (PurityUtils.isDeterministic(provider, invokedMethod)) {
-                List<Receiver> parameters = new ArrayList<>();
-                for (Node p : mn.getArguments()) {
-                    parameters.add(internalReprOf(provider, p));
-                }
-                Receiver methodReceiver;
-                if (ElementUtils.isStatic(invokedMethod)) {
-                    methodReceiver = new ClassName(mn.getTarget().getReceiver()
-                            .getType());
-                } else {
-                    methodReceiver = internalReprOf(provider, mn.getTarget()
-                            .getReceiver());
-                }
-                receiver = new PureMethodCall(mn.getType(), invokedMethod,
-                        methodReceiver, parameters);
-            }
-        }
-
-        if (receiver == null) {
-            receiver = new Unknown(receiverNode.getType());
-        }
-        return receiver;
-    }
-
-    public static abstract class Receiver {
-        protected final TypeMirror type;
-
-        public Receiver(TypeMirror type) {
-            assert type != null;
-            this.type = type;
-        }
-
-        public TypeMirror getType() {
-            return type;
-        }
-
-        public abstract boolean containsUnknown();
-
-        /**
-         * Returns true if and only if the value this expression stands for
-         * cannot be changed by a method call. This is the case for local
-         * variables, the self reference as wel as final field accesses for
-         * whose receiver {@link #isUnmodifiableByOtherCode} is true.
-         */
-        public abstract boolean isUnmodifiableByOtherCode();
-
-        /**
-         * @return True if and only if the two receiver are syntactically
-         *         identical.
-         */
-        public boolean syntacticEquals(Receiver other) {
-            return other == this;
-        }
-
-        /**
-         * @return True if and only if this receiver contains a receiver that is
-         *         syntactically equal to {@code other}.
-         */
-        public boolean containsSyntacticEqualReceiver(Receiver other) {
-            return syntacticEquals(other);
-        }
-
-        /**
-         * Returns true if and only if {@code other} appear anywhere in this
-         * receiver or an expression appears in this receiver such that
-         * {@code other} might alias this expression, and that expression is
-         * modifiable.
-         *
-         * <p>
-         * This is always true, except for cases where the Java type information
-         * prevents aliasing and none of the subexpressions can alias 'other'.
-         */
-        public boolean containsModifiableAliasOf(Store<?> store, Receiver other) {
-            return this.equals(other) || store.canAlias(this, other);
-        }
-    }
-
-    public static class FieldAccess extends Receiver {
-        protected Receiver receiver;
-        protected Element field;
-
-        public Receiver getReceiver() {
-            return receiver;
-        }
-
-        public Element getField() {
-            return field;
-        }
-
-        public FieldAccess(Receiver receiver, FieldAccessNode node) {
-            super(node.getType());
-            this.receiver = receiver;
-            this.field = node.getElement();
-        }
-
-        public FieldAccess(Receiver receiver, TypeMirror type,
-                Element fieldElement) {
-            super(type);
-            this.receiver = receiver;
-            this.field = fieldElement;
-        }
-
-        public boolean isFinal() {
-            return ElementUtils.isFinal(field);
-        }
-
-        public boolean isStatic() {
-            return ElementUtils.isStatic(field);
-        }
-
-        @Override
-        public boolean equals(Object obj) {
-            if (obj == null || !(obj instanceof FieldAccess)) {
-                return false;
-            }
-            FieldAccess fa = (FieldAccess) obj;
-            return fa.getField().equals(getField())
-                    && fa.getReceiver().equals(getReceiver());
-        }
-
-        @Override
-        public int hashCode() {
-            return HashCodeUtils.hash(getField(), getReceiver());
-        }
-
-        @Override
-        public boolean containsModifiableAliasOf(Store<?> store, Receiver other) {
-            return super.containsModifiableAliasOf(store, other)
-                    || receiver.containsModifiableAliasOf(store, other);
-        }
-
-        @Override
-        public boolean containsSyntacticEqualReceiver(Receiver other) {
-            return syntacticEquals(other)
-                    || receiver.containsSyntacticEqualReceiver(other);
-        }
-
-        @Override
-        public boolean syntacticEquals(Receiver other) {
-            if (!(other instanceof FieldAccess)) {
-                return false;
-            }
-            FieldAccess fa = (FieldAccess) other;
-            return super.syntacticEquals(other)
-                    || fa.getField().equals(getField())
-                    && fa.getReceiver().syntacticEquals(getReceiver());
-        }
-
-        @Override
-        public String toString() {
-            return receiver + "." + field;
-        }
-
-        @Override
-        public boolean containsUnknown() {
-            return receiver.containsUnknown();
-        }
-
-        @Override
-        public boolean isUnmodifiableByOtherCode() {
-            return isFinal() && getReceiver().isUnmodifiableByOtherCode();
-        }
-    }
-
-    public static class ThisReference extends Receiver {
-        public ThisReference(TypeMirror type) {
-            super(type);
-        }
-
-        @Override
-        public boolean equals(Object obj) {
-            return obj != null && obj instanceof ThisReference;
-        }
-
-        @Override
-        public int hashCode() {
-            return HashCodeUtils.hash(0);
-        }
-
-        @Override
-        public String toString() {
-            return "this";
-        }
-
-        @Override
-        public boolean containsUnknown() {
-            return false;
-        }
-
-        @Override
-        public boolean syntacticEquals(Receiver other) {
-            return other instanceof ThisReference;
-        }
-
-        @Override
-        public boolean isUnmodifiableByOtherCode() {
-            return true;
-        }
-
-        @Override
-        public boolean containsModifiableAliasOf(Store<?> store, Receiver other) {
-            return false; // 'this' is not modifiable
-        }
-    }
-
-    /**
-     * A ClassName represents the occurrence of a class as part of a static
-     * field access or method invocation.
-     */
-    public static class ClassName extends Receiver {
-        protected Element element;
-
-        public ClassName(TypeMirror type) {
-            super(type);
-        }
-
-        @Override
-        public boolean equals(Object obj) {
-            if (obj == null || !(obj instanceof ClassName)) {
-                return false;
-            }
-            ClassName other = (ClassName) obj;
-            return getType().toString().equals(other.getType().toString());
-        }
-
-        @Override
-        public int hashCode() {
-            return HashCodeUtils.hash(getType().toString());
-        }
-
-        @Override
-        public String toString() {
-            return getType().toString();
-        }
-
-        @Override
-        public boolean containsUnknown() {
-            return false;
-        }
-
-        @Override
-        public boolean syntacticEquals(Receiver other) {
-            return this.equals(other);
-        }
-
-        @Override
-        public boolean isUnmodifiableByOtherCode() {
-            return true;
-        }
-
-        @Override
-        public boolean containsModifiableAliasOf(Store<?> store, Receiver other) {
-            return false; // not modifiable
-        }
-    }
-
-    public static class Unknown extends Receiver {
-        public Unknown(TypeMirror type) {
-            super(type);
-        }
-
-        @Override
-        public boolean equals(Object obj) {
-            return obj == this;
-        }
-
-        @Override
-        public int hashCode() {
-            return System.identityHashCode(this);
-        }
-
-        @Override
-        public String toString() {
-            return "?";
-        }
-
-        @Override
-        public boolean containsModifiableAliasOf(Store<?> store, Receiver other) {
-            return true;
-        }
-
-        @Override
-        public boolean containsUnknown() {
-            return true;
-        }
-
-        @Override
-        public boolean isUnmodifiableByOtherCode() {
-            return false;
-        }
-
-    }
-
-    public static class LocalVariable extends Receiver {
-        protected Element element;
-
-        public LocalVariable(LocalVariableNode localVar) {
-            super(localVar.getType());
-            this.element = localVar.getElement();
-        }
-
-        @Override
-        public boolean equals(Object obj) {
-            if (obj == null || !(obj instanceof LocalVariable)) {
-                return false;
-            }
-            LocalVariable other = (LocalVariable) obj;
-            return other.element.equals(element);
-        }
-
-        public Element getElement() {
-            return element;
-        }
-
-        @Override
-        public int hashCode() {
-            return HashCodeUtils.hash(element);
-        }
-
-        @Override
-        public String toString() {
-            return element.toString();
-        }
-
-        @Override
-        public boolean containsUnknown() {
-            return false;
-        }
-
-        @Override
-        public boolean syntacticEquals(Receiver other) {
-            if (!(other instanceof LocalVariable)) {
-                return false;
-            }
-            LocalVariable l = (LocalVariable) other;
-            return l.getElement().equals(getElement());
-        }
-
-        @Override
-        public boolean containsSyntacticEqualReceiver(Receiver other) {
-            return syntacticEquals(other);
-        }
-
-        @Override
-        public boolean isUnmodifiableByOtherCode() {
-            return true;
-        }
-    }
-
-    public static class ValueLiteral extends Receiver {
-
-        protected final Object value;
-
-        public ValueLiteral(TypeMirror type, ValueLiteralNode node) {
-            super(type);
-            value = node.getValue();
-        }
-
-        public ValueLiteral(TypeMirror type, Object value) {
-            super(type);
-            this.value = value;
-        }
-
-        @Override
-        public boolean containsUnknown() {
-            return false;
-        }
-
-        @Override
-        public boolean isUnmodifiableByOtherCode() {
-            return true;
-        }
-
-        @Override
-        public boolean equals(Object obj) {
-            if (obj == null || !(obj instanceof ValueLiteral)) {
-                return false;
-            }
-            ValueLiteral other = (ValueLiteral) obj;
-            if (value == null) {
-                return type.toString().equals(other.type.toString())
-                        && other.value == null;
-            }
-            return type.toString().equals(other.type.toString())
-                    && value.equals(other.value);
-        }
-
-        @Override
-        public String toString() {
-            if (TypesUtils.isString(type)) {
-                return "\"" + value + "\"";
-            } else if (type.getKind() == TypeKind.LONG) {
-                return value.toString() + "L";
-            }
-            return value == null ? "null" : value.toString();
-        }
-
-        @Override
-        public int hashCode() {
-            return HashCodeUtils.hash(value, type.toString());
-        }
-
-        @Override
-        public boolean syntacticEquals(Receiver other) {
-            return this.equals(other);
-        }
-
-        @Override
-        public boolean containsModifiableAliasOf(Store<?> store, Receiver other) {
-            return false; // not modifiable
-        }
-    }
-
-    /**
-     * A deterministic method call.
-     */
-    public static class PureMethodCall extends Receiver {
-
-        protected final Receiver receiver;
-        protected final List<Receiver> parameters;
-        protected final Element method;
-
-        public PureMethodCall(TypeMirror type, Element method,
-                Receiver receiver, List<Receiver> parameters) {
-            super(type);
-            this.receiver = receiver;
-            this.parameters = parameters;
-            this.method = method;
-        }
-
-        @Override
-        public boolean containsUnknown() {
-            if (receiver.containsUnknown()) {
-                return true;
-            }
-            for (Receiver p : parameters) {
-                if (p.containsUnknown()) {
-                    return true;
-                }
-            }
-            return false;
-        }
-
-        @Override
-        public boolean isUnmodifiableByOtherCode() {
-            return false;
-        }
-
-        @Override
-        public boolean containsSyntacticEqualReceiver(Receiver other) {
-            return syntacticEquals(other) || receiver.syntacticEquals(other);
-        }
-
-        @Override
-        public boolean syntacticEquals(Receiver other) {
-            if (!(other instanceof PureMethodCall)) {
-                return false;
-            }
-            PureMethodCall otherMethod = (PureMethodCall) other;
-            if (!receiver.syntacticEquals(otherMethod.receiver)) {
-                return false;
-            }
-            if (parameters.size() != otherMethod.parameters.size()) {
-                return false;
-            }
-            int i = 0;
-            for (Receiver p : parameters) {
-                if (!p.syntacticEquals(otherMethod.parameters.get(i))) {
-                    return false;
-                }
-                i++;
-            }
-            return method.equals(otherMethod.method);
-        }
-
-        public boolean containsSyntacticEqualParameter(LocalVariable var) {
-            for (Receiver p : parameters) {
-                if (p.containsSyntacticEqualReceiver(var)) {
-                    return true;
-                }
-            }
-            return false;
-        }
-
-        @Override
-        public boolean containsModifiableAliasOf(Store<?> store, Receiver other) {
-            if (receiver.containsModifiableAliasOf(store, other)) {
-                return true;
-            }
-            for (Receiver p : parameters) {
-                if (p.containsModifiableAliasOf(store, other)) {
-                    return true;
-                }
-            }
-            return false; // the method call itself is not modifiable
-        }
-
-        @Override
-        public boolean equals(Object obj) {
-            if (obj == null || !(obj instanceof PureMethodCall)) {
-                return false;
-            }
-            PureMethodCall other = (PureMethodCall) obj;
-            int i = 0;
-            for (Receiver p : parameters) {
-                if (!p.equals(other.parameters.get(i))) {
-                    return false;
-                }
-                i++;
-            }
-            return receiver.equals(other.receiver)
-                    && method.equals(other.method);
-        }
-
-        @Override
-        public int hashCode() {
-            int hash = HashCodeUtils.hash(method, receiver);
-            for (Receiver p : parameters) {
-                hash = HashCodeUtils.hash(hash, p);
-            }
-            return hash;
-        }
-
-        @Override
-        public String toString() {
-            StringBuilder result = new StringBuilder();
-            result.append(receiver.toString());
-            result.append(".");
-            String methodName = method.getSimpleName().toString();
-            result.append(methodName);
-            result.append("(");
-            boolean first = true;
-            for (Receiver p : parameters) {
-                if (!first) {
-                    result.append(", ");
-                }
-                result.append(p.toString());
-                first = false;
-            }
-            result.append(")");
-            return result.toString();
-        }
-    }
-
-    /**
-     * A deterministic method call.
-     */
-    public static class ArrayAccess extends Receiver {
-
-        protected final Receiver receiver;
-        protected final Receiver index;
-
-        public ArrayAccess(TypeMirror type, Receiver receiver, Receiver index) {
-            super(type);
-            this.receiver = receiver;
-            this.index = index;
-        }
-
-        @Override
-        public boolean containsUnknown() {
-            if (receiver.containsUnknown()) {
-                return true;
-            }
-            return index.containsUnknown();
-        }
-
-        public Receiver getReceiver() {
-            return receiver;
-        }
-
-        public Receiver getIndex() {
-            return index;
-        }
-
-        @Override
-        public boolean isUnmodifiableByOtherCode() {
-            return false;
-        }
-
-        @Override
-        public boolean containsSyntacticEqualReceiver(Receiver other) {
-            return syntacticEquals(other) || receiver.syntacticEquals(other)
-                    || index.syntacticEquals(other);
-        }
-
-        @Override
-        public boolean syntacticEquals(Receiver other) {
-            if (!(other instanceof ArrayAccess)) {
-                return false;
-            }
-            ArrayAccess otherArrayAccess = (ArrayAccess) other;
-            if (!receiver.syntacticEquals(otherArrayAccess.receiver)) {
-                return false;
-            }
-            return index.syntacticEquals(otherArrayAccess.index);
-        }
-
-        @Override
-        public boolean containsModifiableAliasOf(Store<?> store, Receiver other) {
-            if (receiver.containsModifiableAliasOf(store, other)) {
-                return true;
-            }
-            return index.containsModifiableAliasOf(store, other);
-        }
-
-        @Override
-        public boolean equals(Object obj) {
-            if (obj == null || !(obj instanceof ArrayAccess)) {
-                return false;
-            }
-            ArrayAccess other = (ArrayAccess) obj;
-            return receiver.equals(other.receiver) && index.equals(other.index);
-        }
-
-        @Override
-        public int hashCode() {
-            return HashCodeUtils.hash(receiver, index);
-        }
-
-        @Override
-        public String toString() {
-            StringBuilder result = new StringBuilder();
-            result.append(receiver.toString());
-            result.append("[");
-            result.append(index.toString());
-            result.append("]");
-            return result.toString();
-        }
-    }
-}
->>>>>>> 0a41b0b2
+}