import de.undercouch.gradle.tasks.download.Download

plugins {
    // https://plugins.gradle.org/plugin/com.github.johnrengelman.shadow (v5 requires Gradle 5)
    id 'com.github.johnrengelman.shadow' version '5.2.0'
    // https://plugins.gradle.org/plugin/de.undercouch.download
    id "de.undercouch.download" version "4.0.2"
    id 'java'
    // https://github.com/tbroyer/gradle-errorprone-plugin
    id "net.ltgt.errorprone" version "1.1.1"
    // https://plugins.gradle.org/plugin/org.ajoberstar.grgit
    id 'org.ajoberstar.grgit' version '4.0.1' apply false
    // https://github.com/n0mer/gradle-git-properties
    id "com.gorylenko.gradle-git-properties" version "2.2.0"
}
apply plugin: "de.undercouch.download"

import org.ajoberstar.grgit.Grgit

repositories {
    jcenter()
    mavenCentral()
}

gitProperties {
    gitPropertiesResourceDir = "${project.rootDir}/framework/src/main/resources"
}

ext {
    release = false

    // On a Java 8 JVM, use error-prone javac and source/target 8.
    // On a Java 9+ JVM, use the host javac, default source/target, and required module flags.
    isJava8 = JavaVersion.current() == JavaVersion.VERSION_1_8

    errorproneJavacVersion = '9+181-r4173-1'

    parentDir = file("${rootDir}/../").absolutePath

    annotationTools = "${parentDir}/annotation-tools"
    afu = "${annotationTools}/annotation-file-utilities"
    afuJar = "${afu}/annotation-file-utilities-all-but-javac.jar"

    stubparser = "${parentDir}/stubparser"
    stubparserJar = "${stubparser}/javaparser-core/target/stubparser.jar"

    jtregHome = "${parentDir}/jtreg"
    formatScriptsHome = "${project(':checker').projectDir}/bin-devel/.run-google-java-format"
    plumeScriptsHome = "${project(':checker').projectDir}/bin-devel/.plume-scripts"

    javadocMemberLevel = JavadocMemberLevel.PROTECTED

    // The local git repository, typically in the .git directory, but not for worktrees.
    // This value is always overwritten, but Gradle needs the variable to be initialized.
    localRepo = ".git"
}
// Keep in sync with check in org.checkerframework.framework.source.SourceChecker.init
// and with text in #installation
switch (JavaVersion.current()) {
    case JavaVersion.VERSION_1_9:
    case JavaVersion.VERSION_1_10:
    case JavaVersion.VERSION_12:
        logger.warn("The Checker Framework has only been tested with JDK 8 and 11." +
                " Found version " + JavaVersion.current().majorVersion);
        break;
    case JavaVersion.VERSION_1_8:
    case JavaVersion.VERSION_11:
        break; // Supported versions
    default:
        logger.error("Build the Checker Framework with JDK 8 or JDK 11." +
                " Found version " + JavaVersion.current().majorVersion);
}

task setLocalRepo(type:Exec) {
    commandLine 'git', 'worktree', 'list'
    standardOutput = new ByteArrayOutputStream()
    doLast {
       String worktreeList = standardOutput.toString()
       localRepo = worktreeList.substring(0, worktreeList.indexOf(" ")) + "/.git"
    }
}

task installGitHooks(type: Copy, dependsOn: 'setLocalRepo') {
    description 'Copies git hooks to .git directory'
    from files("checker/bin-devel/git.post-merge", "checker/bin-devel/git.pre-commit")
    rename('git\\.(.*)', '$1')
    into localRepo + "/hooks"
}

allprojects {
    apply plugin: 'java'
    apply plugin: 'com.github.johnrengelman.shadow'
    apply plugin: "de.undercouch.download"
    apply plugin: 'net.ltgt.errorprone'

    group 'org.checkerframework'
    // Increment the minor version rather than just the patch level if:
    //   * any new checkers have been added,
    //   * the patch level is 9 (keep the patch level as a single digit), or
    //   * backward-incompatible changes have been made to APIs or elsewhere.
    version '3.0.1'

    repositories {
        mavenCentral()
    }

    configurations {
        javacJar

        // There's a bug in IntelliJ that adds the processor path to the classpath when building
        // a Gradle project.  Because ErrorProne uses old versions of some of our jars, IntelliJ uses
        // those jars instead of the source code. The next 3 lines exclude Checker Framework from the
        // from the processor path as a work around for this problem.
        annotationProcessor.exclude group:'org.checkerframework', module:'javacutil'
        annotationProcessor.exclude group:'org.checkerframework', module:'dataflow'
        annotationProcessor.exclude group:'org.checkerframework', module:'checker-qual'
    }

    dependencies {
        if (isJava8) {
            javacJar group: 'com.google.errorprone', name: 'javac', version: "$errorproneJavacVersion"
        }

        errorproneJavac("com.google.errorprone:javac:$errorproneJavacVersion")
    }

    // After all the tasks have been created, modify some of them.
    afterEvaluate {
        // Add the fat checker.jar to the classpath of every Javadoc task. This allows Javadoc in
        // any module to reference classes in any other module.
        // Also, build and use ManualTaglet as a taglet.
        tasks.withType(Javadoc) {
            def tagletVersion = isJava8 ? 'taglet' : 'tagletJdk11'

            dependsOn(':checker:shadowJar')
            dependsOn(":framework-test:${tagletVersion}Classes")
            doFirst {
                options.encoding = 'UTF-8'
                if (!name.startsWith('requireJavadoc') && !name.equals("javadocDoclintAll")) {
                    options.memberLevel = javadocMemberLevel
                }
                classpath += files(project(':checker').tasks.getByName('shadowJar').archivePath)
                if (isJava8) {
                    classpath += configurations.javacJar
                }
                options.taglets 'org.checkerframework.taglet.ManualTaglet'
                options.tagletPath(project(':framework-test').sourceSets."${tagletVersion}".output.classesDirs.getFiles() as File[])

                // We want to link to Java 9 documentation of the compiler classes since we use Java 9
                // versions of those classes and Java 8 for everything else.  Because the compiler classes are not
                // apart of the main documentation of Java 8, javadoc links to the Java 9 versions.
                // TODO, this creates broken links to the com.sun.tools.javac package.
                options.links = ['https://docs.oracle.com/javase/8/docs/api/', 'https://docs.oracle.com/javase/9/docs/api/']
                // This file is looked for by Javadoc.
                file("${destinationDir}/resources/fonts/").mkdirs()
                ant.touch(file: "${destinationDir}/resources/fonts/dejavu.css")
                options.addStringOption('source', '8')
            }
        }

        /// TODO: One day we can enable this.  For now, CI jobs require Javadoc on changed lines.
        // // Turn Javadoc warnings into errors.
        // tasks.withType(Javadoc) {
        //     options.addStringOption('Xwerror', '-quiet')
        // }

        // Add standard javac options
        tasks.withType(JavaCompile) {
            dependsOn(':installGitHooks')
            sourceCompatibility = 8
            targetCompatibility = 8
            // Because the target is 8, all of the public compiler classes are accessible, so
            // --add-exports are not required, (nor are they allowed with target 8). See
            // https://openjdk.java.net/jeps/247 for details on compiling for older versions.

            // When sourceCompatibilty is changed to 11, then the following will be required.
            // options.compilerArgs += [
            // "--add-exports", "jdk.compiler/com.sun.tools.javac.api=ALL-UNNAMED",
            // "--add-exports", "jdk.compiler/com.sun.tools.javac.code=ALL-UNNAMED",
            // "--add-exports", "jdk.compiler/com.sun.tools.javac.comp=ALL-UNNAMED",
            // "--add-exports", "jdk.compiler/com.sun.tools.javac.file=ALL-UNNAMED",
            // "--add-exports", "jdk.compiler/com.sun.tools.javac.main=ALL-UNNAMED",
            // "--add-exports", "jdk.compiler/com.sun.tools.javac.model=ALL-UNNAMED",
            // "--add-exports", "jdk.compiler/com.sun.tools.javac.processing=ALL-UNNAMED",
            // "--add-exports", "jdk.compiler/com.sun.tools.javac.tree=ALL-UNNAMED",
            // "--add-exports", "jdk.compiler/com.sun.tools.javac.util=ALL-UNNAMED",
            // ]
            // This is equivalent to writing "exports jdk.compiler/... to ALL-UNNAMED" in the
            // module-info.java of jdk.compiler, so corresponding --add-opens are only required for
            // reflective access to private members.
            //
            // From https://openjdk.java.net/jeps/261, Section titled: "Breaking encapsulation"
            // "The effect of each instance [of --add-exports] is to add a qualified export of the
            // named package from the source module to the target module. This is, essentially, a
            // command-line form of an exports clause in a module declaration[...].
            // [...]
            // The --add-exports option enables access to the public types of a specified package.
            // It is sometimes necessary to go further and enable access to all non-public elements
            // via the setAccessible method of the core reflection API. The --add-opens option can
            // be used, at run time, to do this."

            options.failOnError = true
            options.deprecation = true
            options.compilerArgs += [
                    '-g',
                    '-Werror',
                    // To not get a warning about missing bootstrap classpath for Java 8 (once we use Java 9).
                    "-Xlint:-options",
                    "-Xlint",
            ]

            options.encoding = 'UTF-8'
            options.fork = true
            if (isJava8) {
                options.forkOptions.jvmArgs += ["-Xbootclasspath/p:${configurations.javacJar.asPath}"]
            }
            // Don't use error-prone by default
            options.errorprone.enabled = false
        }
    }
}

task cloneAndBuildDependencies(type: Exec) {
    description 'Clones (or updates) and builds all dependencies'
    executable 'checker/bin-devel/build.sh'
    args = ['downloadjdk']
}

task version() {
    description 'Print Checker Framework version'
    doLast {
        println version
    }
}

/**
 * Creates a task that runs the checker on the main source set of each subproject. The task is named
 * "check${shortName}", for example "checkPurity" or "checkNullness".
 * @param projectName name of the project
 * @param checker full qualified name of the checker to run
 * @param shortName shorter version of the checker to use to name the task.
 * @param args list of arguments to pass to the checker
 */
def createCheckTypeTask(projectName, checker, shortName, args = []) {
    project("${projectName}").tasks.create(name: "check${shortName}", type: JavaCompile, dependsOn: ':checker:shadowJar') {
        description "Run the ${shortName} Checker on the main sources."
        group 'Verification'
        dependsOn ':checker:updateJdk'
        // Always run the task.
        outputs.upToDateWhen { false }
        source = project("${projectName}").sourceSets.main.java
        classpath = files(project("${projectName}").compileJava.classpath,project(':checker-qual').sourceSets.main.output)
        destinationDir = file("${buildDir}")

        options.annotationProcessorPath = files(project(':checker').tasks.shadowJar.archivePath)
        options.compilerArgs += [
                '-processor', "${checker}",
                '-proc:only',
                '-Xlint:-processing',
                ]
        options.compilerArgs += args

        if (isJava8) {
            options.compilerArgs += [
                "-Xbootclasspath/p:${rootDir}/checker/dist/jdk8.jar",
                "-source",
                "8",
                "-target",
                "8"
                ]
        } else {
            options.fork = true
            options.forkOptions.jvmArgs += [
                "--add-opens", "jdk.compiler/com.sun.tools.javac.comp=ALL-UNNAMED",
                ]
       }
    }
}

/**
 * Returns a list of all the Java files that should be formatted for the given project. These are:
 *
 * All java files in the main sourceSet.
 * All java files in the tests directory that compile.
 *
 * @param projectName name of the project to format
 * @return a list of all Java files that should be formatted for projectName
 */
List<String> getJavaFilesToFormat(projectName) {
    List<File> javaFiles = new ArrayList<>();
    project(':' + projectName).sourceSets.forEach { set ->
        javaFiles.addAll(set.java.files)
    }
    // Collect all java files in tests directory
    fileTree("${project(projectName).projectDir}/tests").visit { details ->
        if (!details.path.contains("nullness-javac-errors") && details.name.endsWith('java')) {
            javaFiles.add(details.file)
        }
    }
     // Collect all java files in jtreg directory
    fileTree("${project(projectName).projectDir}/jtreg").visit { details ->
        if (!details.path.contains("nullness-javac-errors") && details.name.endsWith('java')) {
            javaFiles.add(details.file)
        }
    }

    // Collect all java files in jtreg directory
    fileTree("${project(projectName).projectDir}/jtregJdk11").visit { details ->
        if (!details.path.contains("nullness-javac-errors") && details.name.endsWith('java')) {
            javaFiles.add(details.file)
        }
    }

    List<String> args = new ArrayList<>();
    for (File f : javaFiles) {
        args += f.absolutePath
    }
    return args
}

task htmlValidate(type: Exec, group: 'Format') {
    description 'Validate that HTML files are well-formed'
    executable 'html5validator'
    args = [
            "--ignore",
            "/api/",
            "/build/",
            "/docs/manual/manual.html",
            "/checker/jdk/nullness/src/java/lang/ref/package.html"
    ]
}


// `gradle allJavadoc` builds the Javadoc for all modules in `docs/api`.
//   This is what is published to checkerframework.org.
// `gradle javadoc` builds the Javadoc for each sub-project in <subproject>/build/docs/javadoc/ .
//   It's needed to create the Javadoc jars that we release in Maven Central.
// To make javadoc for only one subproject, run `./gradlew javadoc`
//   in the subproject or `./gradlew :checker:javadoc` at the top level.
task allJavadoc(type: Javadoc, group: "Documentation") {
    description = 'Generates a global API documentation for all the modules'
    dependsOn(':checker:shadowJar')
    destinationDir = file("${rootDir}/docs/api")
    source(project(':checker').sourceSets.main.allJava, project(':framework').sourceSets.main.allJava,
            project(':dataflow').sourceSets.main.allJava, project(':javacutil').sourceSets.main.allJava)

    classpath = files(subprojects.collect { it.sourceSets.main.compileClasspath })
    if (isJava8) {
        classpath += configurations.javacJar
    }
    doLast {
        copy {
            from 'docs/logo/Checkmark/CFCheckmark_favicon.png'
            rename('CFCheckmark_favicon.png', 'favicon-checkerframework.png')
            into "${rootDir}/docs/api"
        }
    }
}

// See documentation for allJavadoc task.
javadoc.dependsOn(allJavadoc)

configurations {
    requireJavadoc
}
dependencies {
    // https://mvnrepository.com/artifact/org.plumelib/require-javadoc
    requireJavadoc group: 'org.plumelib', name: 'require-javadoc', version: '0.1.2'
}


/**
 * Creates a task named taskName that runs javadoc.
 *
 * @param taskName the name of the task to create
 * @param taskDescription description of the task
 * @param memberLevel the JavadocMemberLevel to use
 * @param requireJavadoc whether or not to run the RequireJavadoc doclet. If false -Xdoclint:all is
 * passed. Defaults to true.
 * @return the new task
 */
def createJavadocTask(taskName, taskDescription, memberLevel, requireJavadoc = true) {
    tasks.create(name: taskName, type: Javadoc) {
        description = taskDescription
        destinationDir = file("${rootDir}/docs/tmpapi")
        destinationDir.mkdirs()
        subprojects.forEach {
            if(!it.name.startsWith("checker-qual")) {
                source += it.sourceSets.main.allJava
            }
        }

        classpath = files(subprojects.collect { it.sourceSets.main.compileClasspath })

        destinationDir.deleteDir()
        options.memberLevel = memberLevel
        if (requireJavadoc) {
            options.docletpath = configurations.requireJavadoc.asList()
            options.doclet = "org.plumelib.javadoc.RequireJavadoc"
        }
        options.addBooleanOption('Xdoclint:all', !requireJavadoc)
        options.addStringOption('Xmaxwarns', '99999')

        // options.addStringOption('skip', 'ClassNotToCheck|OtherClass')
    }
}
// With JDK 11 this task produces the following error:
// javadoc: error - invalid flag: -d
createJavadocTask('requireJavadoc', 'Ensures that protected and public Java elements have Javadoc documentation.', JavadocMemberLevel.PROTECTED)
// With JDK 11 this task produces the following error:
// javadoc: error - invalid flag: -d
createJavadocTask('requireJavadocPrivate', 'Ensures that private, protected, and public Java elements have Javadoc documentation.', JavadocMemberLevel.PRIVATE)
createJavadocTask('javadocDoclintAll', 'Runs javadoc with -Xdoclint:all option.', JavadocMemberLevel.PRIVATE, false)

task downloadJtreg(type: Download) {
    description "Downloads and unpacks jtreg."
    onlyIf { !(new File("${jtregHome}/lib/jtreg.jar").exists()) }
    src 'https://ci.adoptopenjdk.net/view/Dependencies/job/jtreg/lastSuccessfulBuild/artifact/jtreg-4.2.0-tip.tar.gz'
    // If ci.adoptopenjdk.net is down, use this copy.
    // src 'https://checkerframework.org/jtreg-4.2.0-tip.tar.gz'
    overwrite true
    dest new File(buildDir, 'jtreg-4.2.0-tip.tar.gz')
    doLast {
        copy {
            from tarTree(dest)
            into "${jtregHome}/.."
        }
        exec {
            commandLine('chmod',  '+x', "${jtregHome}/bin/jtdiff", "${jtregHome}/bin/jtreg")
        }
    }
}

// See alternate implementation getCodeFormatScriptsInGradle below.
task getCodeFormatScripts() {
    description 'Obtain or update the run-google-java-format scripts'
    if (file(formatScriptsHome).exists()) {
        exec {
            workingDir formatScriptsHome
            executable 'git'
            args = ['pull', '-q']
            ignoreExitValue = true
        }
    } else {
        exec {
            workingDir "${formatScriptsHome}/../"
            executable 'git'
            args = ['clone', '-q', 'https://github.com/plume-lib/run-google-java-format.git', '.run-google-java-format']
        }
    }
}

// This implementation is preferable to the above because it does work in Gradle rather than in bash.
// However, it fails in the presence of worktrees: https://github.com/ajoberstar/grgit/issues/97
task getCodeFormatScriptsInGradle {
  description "Obtain the run-google-java-format scripts"
  doLast {
    if (! new File(formatScriptsHome).exists()) {
      def rgjfGit = Grgit.clone(dir: formatScriptsHome, uri: 'https://github.com/plume-lib/run-google-java-format.git')
    } else {
      def rgjfGit = Grgit.open(dir: formatScriptsHome)
      rgjfGit.pull()
    }
  }
}

task getPlumeScripts() {
    description 'Obtain or update plume-scripts'
    if (file(plumeScriptsHome).exists()) {
        exec {
            workingDir plumeScriptsHome
            executable 'git'
            args = ['pull', '-q']
            ignoreExitValue = true
        }
    } else {
        exec {
            workingDir "${plumeScriptsHome}/../"
            executable 'git'
            args = ['clone', '-q', 'https://github.com/plume-lib/plume-scripts.git', '.plume-scripts']
        }
    }
}

task pythonIsInstalled(type: Exec) {
  description "Check that the python executable is installed."
  executable = "python"
  args "--version"
}

task tags {
    description 'Create Emacs TAGS table'
    doLast {
        exec {
            commandLine "etags", "-i", "checker/TAGS", "-i", "dataflow/TAGS", "-i", "framework/TAGS", "-i", "framework-test/TAGS", "-i", "javacutil/TAGS", "-i", "docs/manual/TAGS"
        }
        exec {
            commandLine "make", "-C", "docs/manual", "tags"
        }
    }
}

subprojects {
    configurations {
        errorprone
    }

    dependencies {
        // https://mvnrepository.com/artifact/com.google.errorprone/error_prone_core
        // If you update this:
        //  * Temporarily comment out "-Werror" elsewhere in this file
        //  * Repeatedly run `./gradlew clean runErrorProne` and fix all errors
        //  * Uncomment "-Werror"
        errorprone group: 'com.google.errorprone', name: 'error_prone_core', version: '2.3.4'
    }

    task checkFormat(type: Exec, dependsOn: [getCodeFormatScripts, pythonIsInstalled], group: 'Format') {
        description 'Check whether the source code is properly formatted'
        // jdk8 and checker-qual have no source, so skip
        onlyIf { !project.name.is('jdk8') && !project.name.startsWith('checker-qual') }
        executable 'python'

        doFirst {
            args += "${formatScriptsHome}/check-google-java-format.py"
            args += "--aosp" // 4 space indentation
            args += getJavaFilesToFormat(project.name)
        }
        ignoreExitValue = true
        doLast {
            if (execResult.exitValue != 0) {
                throw new RuntimeException('Found improper formatting, try running:  ./gradlew reformat"')
            }
        }
    }

    task reformat(type: Exec, dependsOn: [getCodeFormatScripts, pythonIsInstalled], group: 'Format') {
        description 'Format the Java source code'
        // jdk8 and checker-qual have no source, so skip
        onlyIf { !project.name.is('jdk8') && !project.name.startsWith('checker-qual') }
        executable 'python'
        doFirst {
            args += "${formatScriptsHome}/run-google-java-format.py"
            args += "--aosp" // 4 space indentation
            args += getJavaFilesToFormat(project.name)
        }
    }

    shadowJar {
        // Relocate packages that might conflict with user's classpath.
        doFirst {
            if (release) {
                // Only relocate JavaParser during a release:
                relocate 'com.github.javaparser', 'org.checkerframework.com.github.javaparser'
            }
        }
        // Don't relocate javac.jar:
        // relocate 'com.sun', 'org.checkeframework.com.sun'
        // relocate 'javax','org.checkerframework.javax'
        // relocate 'jdk', 'org.checkerframework.jdk'

        // These appear in annotation-file-utilities-all.jar:
        relocate 'org.apache', 'org.checkerframework.org.apache'
        relocate 'org.relaxng', 'org.checkerframework.org.relaxng'
        relocate 'org.plumelib', 'org.checkerframework.org.plumelib'
        relocate 'org.codehaus', 'org.checkerframework.org.codehaus'
        // relocate 'sun', 'org.checkerframework.sun'
        relocate 'org.objectweb.asm', 'org.checkerframework.org.objectweb.asm'
        relocate 'com.google', 'org.checkerframework.com.google'
        relocate 'plume', 'org.checkerframework.plume'
    }

    if (!project.name.startsWith('checker-qual') && !project.name.is('jdk8')) {
        task tags(type: Exec) {
            description 'Create Emacs TAGS table'
            commandLine "bash", "-c", "find . \\( -name jdk \\) -prune -o -name '*.java' -print | sort-directory-order | xargs ctags -e -f TAGS"
        }
    }

    // Things in this block reference definitions in the subproject that do not exist,
    // until the project is evaluated.
    afterEvaluate {
        // Create a sourcesJar task for each subproject
        tasks.create(name: 'sourcesJar', type: Jar) {
            description 'Creates sources jar.'
            archiveClassifier = 'source'
            archiveBaseName = jar.archiveBaseName
            from sourceSets.main.java
        }

        // Create a javadocJar task for each subproject
        tasks.create(name: 'javadocJar', type: Jar, dependsOn: 'javadoc') {
            description 'Creates javadoc jar.'
            archiveClassifier = 'javadoc'
            archiveBaseName = jar.archiveBaseName
            from tasks.javadoc.destinationDir
        }

        // Adds manifest to all Jar files
        tasks.withType(Jar) {
            includeEmptyDirs = false
            if (archiveFileName.get().startsWith("checker-qual")) {
                metaInf {
                    from './LICENSE.txt'
                }
            } else {
                metaInf {
                    from "${rootDir}/LICENSE.txt"
                }
            }
            manifest {
                attributes("Implementation-Version": "${project.version}")
                attributes("Implementation-URL": "https://checkerframework.org")
                if (! archiveFileName.get().endsWith("source.jar")) {
                    attributes('Automatic-Module-Name': "org.checkerframework." + project.name.replaceAll('-', '.'))
                }
                if (archiveFileName.get().startsWith("checker-qual")) {
                    attributes("Bundle-License": "MIT")
                } else {
                    attributes("Bundle-License": "(GPL-2.0-only WITH Classpath-exception-2.0)")
                }
            }
        }

        // Add tasks to run various checkers on all the main source sets.
        // TODO: fix or suppress all not.interned warnings and remove the suppression here.
        createCheckTypeTask(project.name, 'org.checkerframework.checker.interning.InterningChecker', 'Interning', ['-AsuppressWarnings=not.interned'])
        createCheckTypeTask(project.name, 'org.checkerframework.checker.nullness.NullnessChecker', 'Nullness')
        createCheckTypeTask(project.name, 'org.checkerframework.checker.nullness.NullnessChecker', 'WorkingNullness', ['-AskipUses=com.sun.*', '-AskipDefs=org.checkerframework.checker.*|org.checkerframework.common.*|org.checkerframework.framework.*|org.checkerframework.dataflow.cfg.CFGBuilder'])
<<<<<<< HEAD
        createCheckTypeTask(project.name, 'org.checkerframework.common.purity.PurityChecker', 'Purity')
        // TODO: fix or suppress all not.interned warnings and remove the suppression here.
        createCheckTypeTask(project.name, 'org.checkerframework.checker.interning.InterningChecker', 'Interning', ['-AsuppressWarnings=not.interned'])
=======
        createCheckTypeTask(project.name, 'org.checkerframework.framework.util.PurityChecker', 'Purity')
        createCheckTypeTask(project.name, 'org.checkerframework.checker.signature.SignatureChecker', 'Signature')
>>>>>>> 5efa4745

        // Add jtregTests to framework and checker modules
        if (project.name.is('framework') || project.name.is('checker')) {
            tasks.create(name: 'jtregTests', dependsOn: ':downloadJtreg', group: 'Verification') {
                description 'Run the jtreg tests.'
                dependsOn('compileJava')
                dependsOn('compileTestJava')
                dependsOn(':checker:updateJdk')
                dependsOn('shadowJar')

                String jtregOutput = "${buildDir}/jtreg"
                String name = 'all'
                String tests = '.'
                doLast {
                    exec {
                        executable "${jtregHome}/bin/jtreg"
                        args = [
                                "-dir:${projectDir}/jtreg",
                                "-workDir:${jtregOutput}/${name}/work",
                                "-reportDir:${jtregOutput}/${name}/report",
                                "-verbose:error,fail",
                                "-javacoptions:-g",
                                "-keywords:!ignore",
                                "-samevm",
                                "-javacoptions:-classpath ${tasks.shadowJar.archiveFile.get()}:${sourceSets.test.output.asPath}",
                                // Required for checker/jtreg/nullness/PersistUtil.java and other tests
                                "-vmoptions:-classpath ${tasks.shadowJar.archiveFile.get()}:${sourceSets.test.output.asPath}",
                        ]
                        if (isJava8) {
                            // Use Error Prone javac and source/target 8
                            args += [
                                "-vmoptions:-Xbootclasspath/p:${configurations.javacJar.asPath}",
                                "-javacoptions:-Xbootclasspath/p:${configurations.javacJar.asPath}",
                                "-javacoptions:-source 8",
                                "-javacoptions:-target 8"
                                ]
                            if (project.name.is('checker')) {
                                args += [
                                        "-javacoptions:-Xbootclasspath/p:${projectDir}/dist/jdk8.jar",
                                ]
                            }
                        } else {
                            args += [
                                    // checker/jtreg/nullness/defaultsPersist/ReferenceInfoUtil.java
                                    // uses the jdk.jdeps module.
                                    "-javacoptions:--add-modules jdk.jdeps",
                                    "-javacoptions:--add-exports=jdk.jdeps/com.sun.tools.classfile=ALL-UNNAMED",
                                    "-vmoptions:--add-opens=jdk.compiler/com.sun.tools.javac.comp=ALL-UNNAMED",
                            ]
                        }
                        if (project.name.is('framework')) {
                            // Do not check for the annotated JDK
                            args += [
                                    "-javacoptions:-Anocheckjdk"
                            ]
                        } else if (project.name.is('checker')) {
                            args += [
                                    "-javacoptions:-classpath ${sourceSets.testannotations.output.asPath}",
                            ]
                        }

                        // Location of jtreg tests
                        args += "${tests}"
                    }
                }
            }
        }

        // Create a task for each JUnit test class whose name is the same as the JUnit class name.
        sourceSets.test.allJava.filter { it.path.contains('src/test/java/tests') }.forEach { file ->
            String junitClassName = file.name.replaceAll(".java", "")
            tasks.create(name: "${junitClassName}", type: Test) {
                description "Run ${junitClassName} tests."
                include "**/${name}.class"
            }
        }

        // Configure JUnit tests
        tasks.withType(Test) {
            if (isJava8) {
                jvmArgs "-Xbootclasspath/p:${configurations.javacJar.asPath}"
            } else {
                // Without this, the test throw "java.lang.OutOfMemoryError: Java heap space"
                forkEvery(1)
                jvmArgs += [
                        "--illegal-access=warn",
                        "--add-opens", "jdk.compiler/com.sun.tools.javac.comp=ALL-UNNAMED",
                ]
            }

            if (project.name.is('checker')) {
                dependsOn('copyJarsToDist')
                systemProperties += [JDK_JAR: "${projectDir}/dist/jdk8.jar"]
            }

            if (project.hasProperty('emit.test.debug')) {
                systemProperties += ["emit.test.debug": 'true']
            }

            testLogging {
                showStandardStreams = true
                // Always run the tests
                outputs.upToDateWhen { false }

                // Show the found unexpected diagnostics and expected diagnostics not found.
                exceptionFormat "full"
                events "failed"
            }

            // After each test, print a summary.
            afterSuite { desc, result ->
                if (desc.getClassName() != null) {
                    long mils = result.getEndTime() - result.getStartTime()
                    double seconds = mils / 1000.0

                    println "Testsuite: ${desc.getClassName()}\n" +
                            "Tests run: ${result.testCount}, " +
                            "Failures: ${result.failedTestCount}, " +
                            "Skipped: ${result.skippedTestCount}, " +
                            "Time elapsed: ${seconds} sec\n"
                }

            }
        }

        // Create a runErrorProne task.
        tasks.create(name: 'runErrorProne', type: JavaCompile, group: 'Verification') {
            description 'Run the error-prone compiler on the main sources'

            source = sourceSets.main.java.asFileTree
            classpath = sourceSets.main.compileClasspath.asFileTree
            destinationDir = new File("${buildDir}", 'errorprone')

            // Error Prone must be available in the annotation processor path
            options.annotationProcessorPath = configurations.errorprone
            // Enable Error Prone
            options.errorprone.enabled = true
            options.errorprone.disableWarningsInGeneratedCode = true
            options.errorprone.errorproneArgs = [
                    // Many compiler classes are interned.
                    '-Xep:ReferenceEquality:OFF',
                    // These might be worth fixing.
                    '-Xep:DefaultCharset:OFF',
                    // Not useful to suggest Splitter; maybe clean up.
                    '-Xep:StringSplitter:OFF',
                    // Too broad, rejects seemingly-correct code.
                    '-Xep:EqualsGetClass:OFF',
                    // Not a real problem
                    '-Xep:MixedMutabilityReturnType:OFF',
                    // Don't want to add a dependency to ErrorProne.
                    '-Xep:AnnotateFormatMethod:OFF',
                    // -Werror halts the build if Error Prone issues a warning, which ensures that
                    // the errors get fixed.  On the downside, Error Prone (or maybe the compiler?)
                    // stops as soon as it one warning, rather than outputting them all.
                    // https://github.com/google/error-prone/issues/436
                    '-Werror',
            ]
        }

        // Create a nonJunitTests task per project
        tasks.create(name: 'nonJunitTests', group: 'Verification') {
            description 'Run all Checker Framework tests except for the Junit tests.'
            dependsOn('checkInterning', 'checkPurity', 'checkSignature', 'checkWorkingNullness')
            if (project.name.is('framework') || project.name.is('checker')) {
                dependsOn('checkCompilerMessages', 'jtregTests')
            }
            if (project.name.is('framework')) {
                dependsOn('wholeProgramInferenceTests', 'loaderTests')
            }

            if (project.name.is('checker')) {
                if (!isJava8) {
                    dependsOn('jtregJdk11Tests')
                }
                dependsOn('nullnessExtraTests', 'commandLineTests', 'tutorialTests')
            }
        }

        // Create an allTests task per project
        tasks.create(name: 'allTests', group: 'Verification') {
            description 'Run all Checker Framework tests'
            // The 'test' target is just the JUnit tests.
            dependsOn('nonJunitTests', 'test')
        }

        task javadocPrivate(dependsOn: javadoc) {
            doFirst {
                javadocMemberLevel = JavadocMemberLevel.PRIVATE
            }
            doLast {
                javadocMemberLevel = JavadocMemberLevel.PROTECTED
            }
        }
    }
}

assemble.dependsOn(':checker:copyJarsToDist')

task checkBasicStyle(group: 'Format') {
    description 'Check basic style guidelines.  Not related to Checkstyle tool.'
    String[] ignoreDirectories = ['.git',
                                  '.gradle',
                                  '.idea',
                                  '.plume-scripts',
                                  'annotated',
                                  'api',
                                  'bib',
                                  'bootstrap',
                                  'build',
                                  'jdk',
                                  'maven-artifacts']

    String[] ignoreFilePatterns = [
            '*.aux',
            '*.bib',
            '*.class',
            '*.dvi',
            '*.expected',
            '*.gif',
            '*.jar',
            '*.jtr',
            '*.log',
            '*.out',
            '*.patch',
            '*.pdf',
            '*.png',
            '*.sty',
            '*.xcf',
            '*~',
            '#*#',
            'CFLogo.ai',
            'logfile.log.rec.index',
            'manual.html',
            'manual.html-e',
            'junit.*.properties']
    doLast {
        FileTree tree = fileTree(dir: projectDir)
        for (String dir : ignoreDirectories) {
            tree.exclude "**/${dir}/**"
        }
        for (String file : ignoreFilePatterns) {
            tree.exclude "**/${file}"
        }
        boolean failed = false
        tree.visit {
            if (!it.file.isDirectory()) {
                int isBlankLine
                it.file.eachLine { line ->
                    if (line.endsWith(' ')) {
                        println("Trailing whitespace: ${it.file.absolutePath}")
                        failed = true
                    }
                    if (!line.startsWith('\\') &&
                            (line.matches('^.* (else|finally|try)\\{}.*$')
                                    || line.matches('^.*}(catch|else|finally) .*$')
                                    || line.matches('^.* (catch|for|if|while)\\('))) {
                        // This runs on non-java files, too.
                        println("Missing space: ${it.file.absolutePath}")
                        failed = true
                    }
                    if (line.isEmpty()) {
                        isBlankLine++;
                    } else {
                        isBlankLine = 0;
                    }
                }

                if (isBlankLine > 1) {
                    println("Blank line at end of file: ${it.file.absolutePath}")
                    failed = true
                }

                RandomAccessFile file
                try {
                    file = new RandomAccessFile(it.file, 'r')
                    int end = file.length() - 1;
                    if (end > 0) {
                        file.seek(end)
                        byte last = file.readByte()
                        if (last != '\n') {
                            println("Missing newline at end of file: ${it.file.absolutePath}")
                            failed = true
                        }
                    }
                } finally {
                    if (file != null) {
                        file.close()
                    }
                }
            }
        }
        if (failed) {
            throw new GradleException("Files do not meet basic style guidelines.")
        }
    }
}
assemble.mustRunAfter(clean)
task buildAll {
    description 'Build all jar files, including source and javadoc jars'
    dependsOn(clean, assemble, allJavadoc)
    subprojects { Project subproject ->
        dependsOn("${subproject.name}:javadocJar")
        dependsOn("${subproject.name}:sourcesJar")
    }
    dependsOn('framework:allJavadocJar', 'framework:allSourcesJar', 'checker:allJavadocJar', 'checker:allSourcesJar')
}

task releaseBuild {
    description 'Build everything required for a release'
    doFirst {
        release = true
    }
    // Use finalizedBy rather than dependsOn so that release is set to true before any of the tasks are run.
    finalizedBy(buildAll)
}

task releaseAndTest {
    description 'Build everything required for a release and run allTests'
    dependsOn(releaseBuild)
    subprojects { Project subproject ->
        dependsOn("${subproject.name}:allTests")
    }
}

// Don't create an empty checker-framework-VERSION.jar
jar.onlyIf {false}<|MERGE_RESOLUTION|>--- conflicted
+++ resolved
@@ -626,14 +626,8 @@
         createCheckTypeTask(project.name, 'org.checkerframework.checker.interning.InterningChecker', 'Interning', ['-AsuppressWarnings=not.interned'])
         createCheckTypeTask(project.name, 'org.checkerframework.checker.nullness.NullnessChecker', 'Nullness')
         createCheckTypeTask(project.name, 'org.checkerframework.checker.nullness.NullnessChecker', 'WorkingNullness', ['-AskipUses=com.sun.*', '-AskipDefs=org.checkerframework.checker.*|org.checkerframework.common.*|org.checkerframework.framework.*|org.checkerframework.dataflow.cfg.CFGBuilder'])
-<<<<<<< HEAD
         createCheckTypeTask(project.name, 'org.checkerframework.common.purity.PurityChecker', 'Purity')
-        // TODO: fix or suppress all not.interned warnings and remove the suppression here.
-        createCheckTypeTask(project.name, 'org.checkerframework.checker.interning.InterningChecker', 'Interning', ['-AsuppressWarnings=not.interned'])
-=======
-        createCheckTypeTask(project.name, 'org.checkerframework.framework.util.PurityChecker', 'Purity')
         createCheckTypeTask(project.name, 'org.checkerframework.checker.signature.SignatureChecker', 'Signature')
->>>>>>> 5efa4745
 
         // Add jtregTests to framework and checker modules
         if (project.name.is('framework') || project.name.is('checker')) {
