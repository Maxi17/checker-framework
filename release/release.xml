--- conflicted
+++ resolved
@@ -393,21 +393,16 @@
 
         <copy file="${checker.manual}/manual.html" tofile="${dest.dir}/${manual.name}.html"/>
         <copy file="${checker.manual}/manual.pdf"  tofile="${dest.dir}/${manual.name}.pdf"/>
-<<<<<<< HEAD
         <copy file="${dataflow.manual}/dataflow.pdf"  tofile="${dest.dir}/${dataflow.manual.name}.pdf"/>
 
         <copy file="${checker.manual}/${checker.webpage}" tofile="${dest.dir}/${checker.webpage}" />
 
-=======
->>>>>>> 27b2922c
         <copy todir="${dest.dir}" flatten="true">
             <fileset dir="${checker.manual}">
                 <include name="*.svg"/>
             </fileset>
         </copy>
 
-        <copy file="${checker.manual}/${checker.webpage}" tofile="${dest.dir}/${checker.webpage}" />
-
         <copy todir="${dest.dir}/tutorial" >
             <fileset dir="${checker.tutorial}" includes="**"/>
         </copy>
