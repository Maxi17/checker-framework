--- conflicted
+++ resolved
@@ -181,18 +181,6 @@
     }
 
     /**
-<<<<<<< HEAD
-     * Copies the specified element values from the given annotation, using the specified name
-     * mapping. If an element specified as a target in the mapping doesn't exist in the annotation
-     * to be built, an error is raised. If an element from the given annotation is not in the
-     * mapping, it is ignored.
-     *
-     * @param valueHolder the annotation that holds the values to be copied
-     * @param mapping mapping from source to target names
-     */
-    public void copyRenameElementValuesFromAnnotation(
-            AnnotationMirror valueHolder, Map<String, String> mapping) {
-=======
      * Copies the specified element values from the given annotation, using the specified renaming
      * map. Each value in the map must be an element name in the annotation being built. If an
      * element from the given annotation is not a key in the map, it is ignored.
@@ -203,17 +191,12 @@
      */
     public void copyRenameElementValuesFromAnnotation(
             AnnotationMirror valueHolder, Map<String, String> elementNameRenaming) {
->>>>>>> d5425f0b
 
         for (Map.Entry<? extends ExecutableElement, ? extends AnnotationValue> eltValToCopy :
                 valueHolder.getElementValues().entrySet()) {
 
             String sourceName = eltValToCopy.getKey().getSimpleName().toString();
-<<<<<<< HEAD
-            String targetName = mapping.get(sourceName);
-=======
             String targetName = elementNameRenaming.get(sourceName);
->>>>>>> d5425f0b
             if (targetName == null) {
                 continue;
             }
