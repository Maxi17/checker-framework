<!--
  This is an Ant build file for compiling the Checker Framework.
-->
<project name="framework" default="dist" basedir=".">

    <description>
        Builds the Checker Framework "framework" project.
    </description>

    <property file="build.${os.name}.properties"/>
    <property file="build.properties"/>
    <property file="${basedir}/../build-common.properties"/>

    <import file="${basedir}/../build-common.xml"/>

    <property name="run.tests.should.fork" value="true"/>
    <property name="halt.on.test.failure" value="true"/>
    <property name="javadoc.private" value="false"/>


    <!-- Dependendencies on other projects (such as dataflow)
         mirrors javadoc dependencies. If changing project
         dependencies, change the Javadoc dependencies to keep
         them in sync (and vice versa). -->
    <target name="prep" depends="prep-all"
            description="Create required directories">
        <mkdir dir="${build}"/>
        <mkdir dir="${tests.build}"/>
        <mkdir dir="${tests.build}/testclasses"/>
        <mkdir dir="${api.doc}" />

        <available property="stubparser.project"
                   file="${stubparser.loc}/build.xml"/>
        <antcall target="-prep-stubparser-compile"/>

        <available property="javacutil.project"
                   file="${javacutil.loc}/build.xml"/>
        <antcall target="-prep-javacutil-compile"/>

        <available property="dataflow.project"
                   file="${dataflow.loc}/build.xml"/>
        <antcall target="-prep-dataflow-compile"/>
    </target>

    <target name="-prep-stubparser-compile" if="stubparser.project"
            description="Compile stubparser project">
        <ant dir="${stubparser.loc}">
            <target name="dist"/>
        </ant>
    </target>

    <target name="-prep-javacutil-compile" if="javacutil.project"
            description="Compile javacutil utilities project">
        <ant dir="${javacutil.loc}">
            <target name="dist"/>
        </ant>
    </target>

    <target name="-prep-dataflow-compile" if="dataflow.project"
            description="Compile dataflow utilities project">
        <ant dir="${dataflow.loc}">
            <target name="dist"/>
        </ant>
    </target>


    <target name="clean" description="Remove generated files">
        <ant dir="${javacutil.loc}">
            <target name="clean"/>
        </ant>

        <ant dir="${dataflow.loc}">
            <target name="clean"/>
        </ant>

        <ant dir="${stubparser.loc}">
            <target name="clean"/>
        </ant>

        <delete dir="${build}"/>
        <delete dir="${api.doc}"/>
        <delete dir="${temp.dir}"/>
        <delete dir="dist" />
        <delete dir="${tests.build}" />

        <delete file="${framework.lib}"/>
    </target>

    <target name="clean-nojar" description="Remove generated class files, but not the .jar files">
        <delete dir="${build}"/>
    </target>


    <target name="build.check.uptodate"
            description="Set properties: filesets and build.uptodate">
        <fileset id="src.files" dir="${src}">
            <include name="**/*.java"/>
            <exclude name="**/package-info.java"/>
        </fileset>

        <fileset id="src.astub.files" dir="${src}" includes="**/*.properties,**/*.astub"/>

        <!-- I can't figure out how to combine filesets (or even selectors)
             to get just one *.uptodate property, so do them individually
             and then combine with <condition>. -->
            <!-- Probably should depend on a file rather than a directory. -->
        <uptodate property="src.files.uptodate" targetfile="${build}">
          <srcfiles refid="src.files"/>
          <mapper type="glob" from="*.java" to="../${build}/*.class"/>
        </uptodate>

        <uptodate property="src.astub.files.uptodate" targetfile="${build}">
          <srcfiles refid="src.astub.files"/>
        </uptodate>

        <uptodate property="stubparser.lib.uptodate" targetfile="${build}" srcfile="${stubparser.lib}"/>
        <uptodate property="javacutil.lib.uptodate" targetfile="${build}" srcfile="${javacutil.lib}"/>
        <uptodate property="dataflow.lib.uptodate" targetfile="${build}" srcfile="${dataflow.lib}"/>

        <condition property="build.uptodate">
          <and>
            <isset property="src.files.uptodate"/>
            <isset property="src.astub.files.uptodate"/>
            <isset property="stubparser.lib.uptodate"/>
            <isset property="javacutil.lib.uptodate"/>
            <isset property="dataflow.lib.uptodate"/>
          </and>
        </condition>

        <!--
        <echo message="src.files.uptodate: ${src.files.uptodate}"/>
        <echo message="src.astub.files.uptodate: ${src.astub.files.uptodate}"/>
        <echo message="stubparser.lib.uptodate: ${stubparser.lib.uptodate}"/>
        <echo message="javacutil.lib.uptodate: ${javacutil.lib.uptodate}"/>
        <echo message="dataflow.lib.uptodate: ${dataflow.lib.uptodate}"/>
        <echo message="build.uptodate: ${build.uptodate}"/>
        -->
    </target>

    <target name="build" depends="prep,build.check.uptodate"
            unless="build.uptodate"
            description="Compile files.  Does not update any jars">

        <copy todir="${build}" preservelastmodified="true">
            <fileset refid="src.astub.files"/>
        </copy>

        <pathconvert pathsep=" " property="src.files.spaceseparated">
            <path>
                <fileset dir="${src}">
                    <include name="**/*.java"/>
                </fileset>
            </path>
        </pathconvert>

        <echo message="${src.files.spaceseparated}" file="${tmpdir}/srcfiles-framework.txt"/>
        <java fork="true"
              failonerror="true"
              classpath="${javac.lib}:${stubparser.lib}:${javacutil.lib}:${dataflow.lib}:${junit.lib}"
              classname="com.sun.tools.javac.Main">
            <jvmarg line="-Xbootclasspath/p:${javac.lib}"/>
            <arg value="-g"/>
            <!-- Make sure we only have Java 7 source code and generate Java 7 bytecode. -->
            <arg value="-source"/>
            <arg value="7"/>
            <arg value="-target"/>
            <arg value="7"/>
            <!-- To not get a warning about bootstrap classpath -->
            <arg value="-Xlint:-options"/>
            <arg line="-sourcepath ${src}"/>
            <arg line="-d ${build}"/>
            <arg line="@${tmpdir}/srcfiles-framework.txt"/>
            <arg line="-version"/>
            <arg line="-XDTA:noannotationsincomments"/>
            <arg line="-Xlint"/>
            <arg line="-Werror"/>
        </java>
        <delete file="${tmpdir}/srcfiles-framework.txt"/>

        <!--
        Touch doesn't work on a directory, so can't do:
           <touch file="${build}"/>
        Instead, create and remove a file, which modifies the directory.
        -->
        <touch file="${build}/.timestamp"/>
        <delete file="${build}/.timestamp"/>
    </target>

    <!-- TODO: add a type-checking target that doesn't use
         -XDTA:noannotations in comments. -->

    <target name="javadoc" depends="prep,prep-ManualTaglet,build.check.uptodate" description="Create Javadoc documentation">

        <ant dir="${javacutil.loc}">
            <target name="javadoc"/>
        </ant>

        <!-- This relative path is wrong; running "ant -find" from a
        subdirectory fails. -->
        <!-- Dependendencies on other projects (such as dataflow)
             mirrors javadoc dependencies. If changing project
             dependencies, change the Javadoc dependencies to keep
             them in sync (and vice versa). -->
        <javadoc sourcepath="${src}:${checker.loc}/${src}:${javacutil.loc}/${src}:${stubparser}/${src}:${dataflow.loc}/${src}" destdir="${api.doc}"
                 private="${javadoc.private}"
                 additionalParam="-Xdoclint:all,-missing"
                 failonerror="true"
                 executable="${javadoc.bin}"
                 classpath="${build}:${javacutil.lib}:${dataflow.lib}:${stubparser.lib}:${javac.lib}:${javadoc.lib}:${junit.lib}"
                 excludepackagenames="org.checkerframework.framework.stub"
                 bootclasspath="${javac.lib}:${javadoc.lib}:${java.home}/lib/rt.jar">
            <package name="org.checkerframework.javacutil.*"/>
            <package name="org.checkerframework.dataflow.*"/>
            <package name="org.checkerframework.stubparser.*"/>
            <package name="org.checkerframework.framework.*"/>
            <package name="org.checkerframework.qualframework.*"/>
            <package name="org.checkerframework.common.*"/>
            <package name="org.checkerframework.checker.*"/>

            <link href="http://docs.oracle.com/javase/8/docs/api/"/>
            <link href="http://docs.oracle.com/javase/8/docs/jdk/api/javac/tree/"/>
            <taglet name="org.checkerframework.javacutil.dist.ManualTaglet"
                    path="${javacutil.loc}/${build}"/>
        </javadoc>
    </target>

    <!-- This creates framework.jar -->
    <target name="jar" depends="build"
            description="Create framework.jar file">

        <unjar src="${stubparser.lib}" dest="${build}" />
        <unjar src="${javacutil.lib}" dest="${build}" />
        <unjar src="${dataflow.lib}" dest="${build}" />

        <mkdir dir="dist" />

        <jar destfile="${framework.lib}" basedir="${build}" excludes="polyall/,tests/,lubglb/,jtreg/">
            <manifest>
                <attribute name="Main-Class" value="org.checkerframework.framework.util.CheckerMain"/>
            </manifest>
        </jar>
    </target>


    <!-- Testing -->

    <target name="build-tests" depends="prep" description="Compile tests">
        <pathconvert pathsep=" " property="framework.src.tests">
            <path>
                <fileset dir="${tests}">
                    <include name="src/tests/**/*.java"/>
                    <include name="test-lubglb/**/*.java"/>
                    <include name="test-polyall/**/*.java"/>
                </fileset>
            </path>
        </pathconvert>

        <java fork="true"
              failonerror="true"
              classpath="${javac.lib}:${junit.lib}:${build}:${javacutil.lib}:${dataflow.lib}"
              classname="com.sun.tools.javac.Main">
            <jvmarg line="-Xbootclasspath/p:${javac.lib}"/>
            <arg value="-g"/>
            <!-- Make sure we only have Java 7 source code and generate Java 7 bytecode. -->
            <arg value="-source"/>
            <arg value="7"/>
            <arg value="-target"/>
            <arg value="7"/>
            <!-- To not get a warning about bootstrap classpath -->
            <arg value="-Xlint:-options"/>
            <arg line="-sourcepath ${tests}"/>
            <arg line="-d ${tests.build}"/>
            <arg line="${framework.src.tests}"/>
        </java>
    </target>

    <!-- TODO: DUPLICATED FOR ALL_TESTS -->
    <!-- Per the <test> element, output goes to ${build.reports} -->
    <target name="-run-tests" description="Generalized test runner">

        <mkdir dir="${build.reports}"/>
        <junit fork="${run.tests.should.fork}"
               dir="${basedir}"
               printsummary="false"
               haltonfailure="${halt.on.test.failure}">
            <jvmarg line="-Xbootclasspath/p:${javac.lib}"/>
            <jvmarg line="-ea"/>
            <jvmarg line="-Dorg.checkerframework.common.reflection.debug=false"/>

            <classpath>
                <pathelement path="${build}"/>
                <pathelement path="${javac.lib}"/>
                <pathelement path="${framework.lib}"/>
                <pathelement path="${tests.build}"/>
                <pathelement path="${junit.lib}"/>
            </classpath>

            <formatter type="xml"/>
            <formatter type="brief" usefile="false"/>

            <test name="${param}" todir="${build.reports}"/>
        </junit>
    </target>

    <target name="all-tests" depends="all-tests-nojtreg, jtreg-tests"
            description="Run tests"/>

    <target name="all-tests-nobuild" depends="all-tests-nojtreg-nobuild, jtreg-tests"
            description="Run tests for all checkers, WITHOUT building anything"/>

    <target name="all-tests-nojtreg" depends="jar, all-tests-nojtreg-nobuild"
            description="Run tests, except jtreg tests">

      <antcall target="loader-jar-test"/>

	</target>

    <target name="all-tests-nojtreg-nobuild" depends="build-tests"
            description="Run tests, except jtreg tests, WITHOUT building anything">

<<<<<<< HEAD
      <antcall target="loader-dir-test"/>

=======
      <!-- Delete directory because we will rerun all tests -->
      <delete dir="${build.reports}"/>
>>>>>>> 2c3c7f37
      <!-- Copied from -run-tests target -->
      <mkdir dir="${build.reports}"/>

      <junit fork="${run.tests.should.fork}"
             dir="${basedir}"
             printsummary="false"
             haltonfailure="${halt.on.test.failure}">
          <jvmarg line="-Xbootclasspath/p:${javac.lib}"/>
          <jvmarg line="-ea"/>

          <classpath>
              <pathelement path="${build}"/>
              <pathelement path="${javac.lib}"/>
              <pathelement path="${framework.lib}"/>
              <pathelement path="${tests.build}"/>
              <pathelement path="${junit.lib}"/>
          </classpath>

          <formatter type="xml"/>
          <formatter type="brief" usefile="false"/>

          <batchtest todir="${build.reports}">
              <fileset dir="${tests}/${src}">
                  <include name="**/*Test.java"/>
                  <exclude name="**/AllTests.java"/>

                  <!-- Framework classes -->
                  <exclude name="**/CheckerTest.java"/>
                  <exclude name="**/ParameterizedCheckerTest.java"/>
              </fileset>
          </batchtest>
      </junit>
    </target>

	<target name="loader-tests" depends="loader-dir-test,loader-jar-test"
	            description="Run tests for the annotation class loader"/>

	<target name="loader-jar-test" depends="jar"
            description="Run tests for the annotation class loader by loading from jar file">
		<exec executable="make" failonerror="${halt.on.test.failure}">
			<env key="JAVAC" value="${env.JAVA_HOME}/bin/javac"/>
			<arg line="-C tests/annotationclassloader/"/>
			<arg line="load-from-jar-test"/>
		</exec>
    </target>

	<target name="loader-dir-test" depends="build-tests"
            description="Run tests for the annotation class loader by loading from build directories">
		<exec executable="make" failonerror="${halt.on.test.failure}">
			<env key="JAVAC" value="${env.JAVA_HOME}/bin/javac"/>
			<arg line="-C tests/annotationclassloader/"/>
			<arg line="load-from-dir-test"/>
		</exec>
    </target>

	<target name="aliasing-tests" depends="jar,build-tests"
            description="Run tests for the Aliasing checker">
        <antcall target="-run-tests">
            <param name="param" value="tests.AliasingTest"/>
        </antcall>
    </target>

    <target name="annotatedfor-tests" depends="jar,build-tests"
            description="Run tests for partially annotated libraries">
        <antcall target="-run-tests">
            <param name="param" value="tests.AnnotatedForTest"/>
        </antcall>
    </target>

    <target name="annotation-builder-tests" depends="jar,build-tests"
            description="Run tests for the Checker Framework">
        <antcall target="-run-tests">
            <param name="param" value="tests.AnnotationBuilderTest"/>
        </antcall>
    </target>

    <target name="flow-tests" depends="jar,build-tests"
            description="Run tests for the flow inference">
        <antcall target="-run-tests">
            <param name="param" value="tests.FlowTest"/>
        </antcall>
        <antcall target="-run-tests">
            <param name="param" value="tests.Flow2Test"/>
        </antcall>
    </target>

    <target name="framework-tests" depends="jar,build-tests"
            description="Run tests for the Checker Framework">
        <antcall target="-run-tests">
            <param name="param" value="tests.FrameworkTest"/>
        </antcall>
    </target>

    <target name="defaulting-upper-bound-tests" depends="jar,build-tests"
            description="Run tests for the Checker Framework">
        <antcall target="-run-tests">
            <param name="param" value="tests.DefaultingUpperBoundTest"/>
        </antcall>
    </target>

    <target name="defaulting-lower-bound-tests" depends="jar,build-tests"
            description="Run tests for the Checker Framework">
        <antcall target="-run-tests">
            <param name="param" value="tests.DefaultingLowerBoundTest"/>
        </antcall>
    </target>


    <target name="lubglb-tests" depends="jar,build-tests"
            description="Run tests for the Lubglb Checker">
        <antcall target="-run-tests">
            <param name="param" value="tests.LubGlbTest"/>
        </antcall>
    </target>

    <target name="polyall-tests" depends="jar,build-tests"
            description="Run tests for the Polyall Checker">
        <antcall target="-run-tests">
            <param name="param" value="tests.PolyAllTest"/>
        </antcall>
    </target>

    <target name="classval-tests" depends="jar,build-tests"
            description="Run tests for the ClassVal Checker ">
        <antcall target="-run-tests">
            <param name="param" value="tests.ClassValTest"/>
        </antcall>
    </target>

        <target name="aggregate-tests" depends="jar,build-tests"
            description="Run tests for aggregate checkers">
        <antcall target="-run-tests">
            <param name="param" value="tests.AggregateTest"/>
        </antcall>
    </target>

    <target name="methodval-tests" depends="jar,build-tests"
            description="Run tests for the MethodVal Checker ">
        <antcall target="-run-tests">
            <param name="param" value="tests.MethodValTest"/>
        </antcall>
    </target>

    <target name="reflection-tests" depends="jar,build-tests"
            description="Run tests for reflection resolution">
        <antcall target="-run-tests">
            <param name="param" value="tests.ReflectionTest"/>
        </antcall>
    </target>

    <target name="compound-checker-tests" depends="jar,build-tests"
            description="Run tests for compound checker design pattern">
        <antcall target="-run-tests">
            <param name="param" value="tests.CompoundCheckerTest"/>
        </antcall>
    </target>


    <target name="report-tests" depends="jar,build-tests"
            description="Run tests for the Report Checker">
        <antcall target="-run-tests">
            <param name="param" value="tests.ReportModifiersTest"/>
        </antcall>
        <antcall target="-run-tests">
            <param name="param" value="tests.ReportTest"/>
        </antcall>
        <antcall target="-run-tests">
            <param name="param" value="tests.ReportTreeKindsTest"/>
        </antcall>
    </target>

    <target name="subtyping-tests" depends="jar,build-tests"
            description="Run tests for the Checker Framework">
        <antcall target="-run-tests">
            <param name="param" value="tests.SubtypingEncryptedTest"/>
        </antcall>
        <antcall target="-run-tests">
            <param name="param" value="tests.SubtypingSuperSubTest"/>
        </antcall>
    </target>

    <target name="value-tests" depends="jar,build-tests"
            description="Run tests for constant value propagation">
        <antcall target="-run-tests">
            <param name="param" value="tests.ValueTest"/>
        </antcall>
    </target>

    <target name="jtreg.check">
      <condition property="jtreg.exists">
	<available file="${jtreg.home}" type="dir"/>
      </condition>
    </target>

    <target name="-jtreg.download" depends="jtreg.check" unless="jtreg.exists">
      <get
	  src="https://adopt-openjdk.ci.cloudbees.com/view/OpenJDK/job/jtreg/lastSuccessfulBuild/artifact/jtreg-4.1-b12.tar.gz"
	dest="${jtreg.home}/.." />
      <untar src="${jtreg.home}/../jtreg-4.1-b12.tar.gz"
	     dest="${jtreg.home}/../"
	     compression="gzip" />
    </target>


    <!-- TODO: re-enable -->
    <target name="jtreg-tests" depends="-def-jtreg,jar,build-tests"
            description="Run jtreg tests">
        <echo message="framework jtreg-tests are currently disabled because they are failing"/>
        <!-- <jtreg-tool2 name="all" tests="."/> -->
    </target>

    <target name="-def-check">
        <macrodef name="check">
            <attribute name="name"/>
            <attribute name="property"/>
            <attribute name="marker"/>
            <sequential>
                <fail message="Cannot locate @{name}: please set @{property} to its location">
                    <condition>
                        <not>
                            <isset property="@{property}"/>
                        </not>
                    </condition>
                </fail>

                <fail message="@{name} is not installed in ${@{property}}">
                    <condition>
                        <not>
                            <available file="${@{property}}/@{marker}"/>
                        </not>
                    </condition>
                </fail>
            </sequential>
        </macrodef>
    </target>

    <target name="-check-jtreg.home" depends="-def-check">
        <check name="jtreg" property="jtreg.home" marker="lib/jtreg.jar"/>
    </target>

    <target name="-def-jtreg" unless="jtreg.defined2" depends="-check-jtreg.home">
        <taskdef name="jtreg" classname="com.sun.javatest.regtest.Main$$Ant">
            <classpath>
                <pathelement location="${jtreg.home}/lib/jtreg.jar"/>
                <pathelement location="${jtreg.home}/lib/javatest.jar"/>
            </classpath>
        </taskdef>

        <macrodef name="jtreg-tool2">
            <attribute name="name"/>
            <attribute name="tests"/>
            <!-- <attribute name="jdk" default="${java.home}"/> -->
            <!-- TODO samevm true does not work. Investigate. -->
            <attribute name="samevm" default="false"/>
            <attribute name="verbose" default="summary"/>
            <attribute name="options" default=""/>
            <attribute name="keywords" default="-keywords:!ignore"/>
            <attribute name="jpda.jvmargs" default=""/>

            <sequential>
                <property name="coverage.options" value=""/>    <!-- default -->
                <property name="coverage.classpath" value=""/>  <!-- default -->
                <property name="checkers.classpath" value="${javac.lib}:${javap.lib}:${framework.lib}:${basedir}/${tests.build}"/>
                <jtreg
                    dir="jtreg"
                    workDir="${build.jtreg.dir}/@{name}/work"
                    reportDir="${build.jtreg.dir}/@{name}/report"
                    samevm="@{samevm}" verbose="@{verbose}"
                    failonerror="false" resultproperty="jtreg.@{name}.result"
                    javacoptions="-g"
                    vmoptions="${coverage.options} -Xbootclasspath/p:${coverage.classpath}:${build}:${checkers.classpath} @{jpda.jvmargs}">
                    <arg line="@{keywords}"/>
                    <arg line="@{options}"/>
                    <arg line="@{tests}"/>
                </jtreg>

                <!-- the next two properties are for convenience, when only
                     a single instance of jtreg will be invoked. -->
                <condition property="jtreg.passed">
                    <equals arg1="${jtreg.@{name}.result}" arg2="0"/>
                </condition>
                <property name="jtreg.report" value="${build.jtreg.dir}/@{name}/report"/>
            </sequential>
        </macrodef>
        <property name="jtreg.defined2" value="true"/>
    </target>

    <!-- Type-check the checker implementations -->

    <!-- TODO: it looks like this target only compiles the
         code in "checkers/src". It should also compile the source
         for the other projects. Can we do this here or do we need
         to duplicate the targets in the other build files? -->

    <!-- depends on jar, needs classfile of the checker itself -->
    <target name="-run-checker" depends="jar"
            description="Run a checker on the Checker Framework">
        <pathconvert pathsep=" " property="src.files">
            <path>
                <fileset dir="${src}">
                    <include name="**/*.java"/>
                    <exclude name=""/>
                </fileset>
            </path>
        </pathconvert>

        <echo message="${src.files}" file="${tmpdir}/srcfiles-framework.txt"/>
        <java fork="true"
              failonerror="true"
              classpath="${javac.lib}:${framework.lib}:${junit.lib}"
              classname="com.sun.tools.javac.Main">
            <jvmarg line="-Xbootclasspath/p:${javac.lib}"/>
            <arg value="-g"/>
            <!-- Make sure we only have Java 7 source code and generate Java 7 bytecode. -->
            <arg value="-source"/>
            <arg value="7"/>
            <arg value="-target"/>
            <arg value="7"/>
            <!-- To not get a warning about bootstrap classpath -->
            <arg value="-Xlint:-options"/>
            <arg line="-sourcepath ${src}:${checker-jdk}"/>
            <arg line="-d ${build}"/>
            <arg line="@${tmpdir}/srcfiles-framework.txt"/>
            <arg line="-version"/>
            <arg line="-proc:only"/>
            <arg line="-processor ${checker-name}"/>
            <arg line="${checker-args}"/>
        </java>
        <delete file="${tmpdir}/srcfiles-framework.txt"/>
    </target>


    <!--
      Binary release of the Checker Framework; it includes javac.
     -->

    <target name="-prep-dist"
            description="Ensure that the necessary jar files exist">
        <available property="javac.exist" file="${javac.lib}" />

        <fail unless="javac.exist" message="Could not find javac.jar: ${javac.lib}" />
    </target>

    <target name="dist" depends="-prep-dist,jar"
            description="Build framework.jar">

        <!-- No need to copy javac.jar for the framework.
        <copy tofile="dist/javac.jar" file="${javac.lib}"
              overwrite="true" failonerror="true" />
        -->
    </target>


    <!-- These depend on checker project being built already. -->

    <target name="check-compilermsgs"
            description="Run the compiler message keys checker on the Framework">
        <antcall target="-run-checker">
            <param name="checker-name" value="org.checkerframework.checker.compilermsgs.CompilerMessagesChecker"/>
            <param name="checker-args" value="-Awarns -Apropfiles=./src/org/checkerframework/common/basetype/messages.properties:./src/org/checkerframework/common/value/messages.properties"/>
        </antcall>
    </target>

    <target name="check-purity"
            description="Run the Purity Checker on the Framework">
        <antcall target="-run-checker">
            <param name="checker-name" value="org.checkerframework.framework.util.PurityChecker"/>
            <param name="checker-args" value="-Awarns -AprintErrorStack"/>
        </antcall>
    </target>


    <!-- For debugging -->
    <target name="showvars" depends="prep">
        <echo>[java.home] ${java.home}</echo>
    </target>

</project><|MERGE_RESOLUTION|>--- conflicted
+++ resolved
@@ -318,13 +318,11 @@
     <target name="all-tests-nojtreg-nobuild" depends="build-tests"
             description="Run tests, except jtreg tests, WITHOUT building anything">
 
-<<<<<<< HEAD
-      <antcall target="loader-dir-test"/>
-
-=======
       <!-- Delete directory because we will rerun all tests -->
       <delete dir="${build.reports}"/>
->>>>>>> 2c3c7f37
+
+      <antcall target="loader-dir-test"/>
+
       <!-- Copied from -run-tests target -->
       <mkdir dir="${build.reports}"/>
 
