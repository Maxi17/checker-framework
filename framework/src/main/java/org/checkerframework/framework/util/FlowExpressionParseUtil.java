package org.checkerframework.framework.util;

import com.github.javaparser.ParseProblemException;
import com.github.javaparser.StaticJavaParser;
import com.github.javaparser.ast.ArrayCreationLevel;
import com.github.javaparser.ast.expr.ArrayAccessExpr;
import com.github.javaparser.ast.expr.ArrayCreationExpr;
import com.github.javaparser.ast.expr.CharLiteralExpr;
import com.github.javaparser.ast.expr.ClassExpr;
import com.github.javaparser.ast.expr.DoubleLiteralExpr;
import com.github.javaparser.ast.expr.EnclosedExpr;
import com.github.javaparser.ast.expr.Expression;
import com.github.javaparser.ast.expr.FieldAccessExpr;
import com.github.javaparser.ast.expr.IntegerLiteralExpr;
import com.github.javaparser.ast.expr.LongLiteralExpr;
import com.github.javaparser.ast.expr.MethodCallExpr;
import com.github.javaparser.ast.expr.NameExpr;
import com.github.javaparser.ast.expr.NullLiteralExpr;
import com.github.javaparser.ast.expr.StringLiteralExpr;
import com.github.javaparser.ast.expr.SuperExpr;
import com.github.javaparser.ast.expr.ThisExpr;
import com.github.javaparser.ast.type.Type;
import com.github.javaparser.ast.visitor.GenericVisitorWithDefaults;
import com.sun.source.tree.ClassTree;
import com.sun.source.tree.ExpressionTree;
import com.sun.source.tree.LambdaExpressionTree;
import com.sun.source.tree.MethodInvocationTree;
import com.sun.source.tree.MethodTree;
import com.sun.source.tree.Tree;
import com.sun.source.tree.VariableTree;
import com.sun.source.util.TreePath;
import com.sun.tools.javac.code.Symbol;
import com.sun.tools.javac.code.Symbol.ClassSymbol;
import com.sun.tools.javac.code.Symbol.MethodSymbol;
import com.sun.tools.javac.code.Type.ArrayType;
import com.sun.tools.javac.code.Type.ClassType;
import java.util.ArrayList;
import java.util.Arrays;
import java.util.List;
import java.util.regex.Matcher;
import java.util.regex.Pattern;
import javax.annotation.processing.ProcessingEnvironment;
import javax.lang.model.element.Element;
import javax.lang.model.element.ElementKind;
import javax.lang.model.element.ExecutableElement;
import javax.lang.model.element.Modifier;
import javax.lang.model.element.VariableElement;
import javax.lang.model.type.DeclaredType;
import javax.lang.model.type.TypeKind;
import javax.lang.model.type.TypeMirror;
import javax.lang.model.util.Types;
import org.checkerframework.checker.compilermsgs.qual.CompilerMessageKey;
import org.checkerframework.checker.nullness.qual.Nullable;
import org.checkerframework.dataflow.analysis.FlowExpressions;
import org.checkerframework.dataflow.analysis.FlowExpressions.ArrayAccess;
import org.checkerframework.dataflow.analysis.FlowExpressions.ArrayCreation;
import org.checkerframework.dataflow.analysis.FlowExpressions.ClassName;
import org.checkerframework.dataflow.analysis.FlowExpressions.FieldAccess;
import org.checkerframework.dataflow.analysis.FlowExpressions.LocalVariable;
import org.checkerframework.dataflow.analysis.FlowExpressions.MethodCall;
import org.checkerframework.dataflow.analysis.FlowExpressions.Receiver;
import org.checkerframework.dataflow.analysis.FlowExpressions.ThisReference;
import org.checkerframework.dataflow.analysis.FlowExpressions.ValueLiteral;
import org.checkerframework.dataflow.cfg.node.ClassNameNode;
import org.checkerframework.dataflow.cfg.node.ImplicitThisLiteralNode;
import org.checkerframework.dataflow.cfg.node.LocalVariableNode;
import org.checkerframework.dataflow.cfg.node.MethodInvocationNode;
import org.checkerframework.dataflow.cfg.node.Node;
import org.checkerframework.dataflow.cfg.node.ObjectCreationNode;
import org.checkerframework.framework.source.Result;
import org.checkerframework.framework.type.AnnotatedTypeFactory;
import org.checkerframework.framework.util.dependenttypes.DependentTypesError;
import org.checkerframework.javacutil.ElementUtils;
import org.checkerframework.javacutil.Resolver;
import org.checkerframework.javacutil.TreeUtils;
import org.checkerframework.javacutil.TypesUtils;
import org.checkerframework.javacutil.trees.TreeBuilder;

/**
 * A collection of helper methods to parse a string that represents a restricted Java expression.
 *
 * @checker_framework.manual #java-expressions-as-arguments Writing Java expressions as annotation
 *     arguments
 * @checker_framework.manual #dependent-types Annotations whose argument is a Java expression
 *     (dependent type annotations)
 */
public class FlowExpressionParseUtil {

    /** Regular expression for a formal parameter use. */
    protected static final String PARAMETER_REGEX = "#([1-9][0-9]*)";

    /** Unanchored; can be used to find all formal parameter uses. */
    protected static final Pattern UNANCHORED_PARAMETER_PATTERN = Pattern.compile(PARAMETER_REGEX);

    /** Parsable replacement for parameter references. */
    private static final String PARMETER_REPLACEMENT = "_param_";

    private static final int PARAMETER_REPLACEMENT_LENGTH = PARMETER_REPLACEMENT.length();

    /**
     * Parse a string and return its representation as a {@link Receiver}, or throw an {@link
     * FlowExpressionParseException}.
     *
     * @param expression flow expression to parse
     * @param context information about any receiver and arguments
     * @param localScope path to local scope to use
     * @param useLocalScope whether {@code localScope} should be used to resolve identifiers
     */
    public static Receiver parse(
            String expression,
            FlowExpressionContext context,
            TreePath localScope,
            boolean useLocalScope)
            throws FlowExpressionParseException {
        context = context.copyAndSetUseLocalScope(useLocalScope);
        ProcessingEnvironment env = context.checkerContext.getProcessingEnvironment();
        Expression expr;
        try {
            expr = StaticJavaParser.parseExpression(replaceParameterSyntax(expression));
        } catch (ParseProblemException e) {
            throw constructParserException(expression, "is an invalid expression");
        }

        Receiver result;
        try {
            result = expr.accept(new ExpressionToReceiverVisitor(localScope, env), context);
        } catch (ParseRuntimeException e) {
            // The visitors can't throw exceptions because they need to override the methods in the
            // superclass.
            throw e.getCheckedException();
        }
        if (result instanceof ClassName && !expression.endsWith("class")) {
            throw constructParserException(
                    expression, "a class name cannot terminate a flow expression string");
        }
        return result;
    }

    /**
     * Replaces every occurrence of "#(number)" with "PARAMETER_REPLACEMENT(number)" where number is
     * an index of a parameter.
     */
    private static String replaceParameterSyntax(String expression) {
        String updatedExpression = expression;

        for (Integer integer : parameterIndices(expression)) {
            updatedExpression =
                    updatedExpression.replaceAll("#" + integer, PARMETER_REPLACEMENT + integer);
        }

        return updatedExpression;
    }

    /**
     * A visitor class that converts a JavaParser {@link Expression} to a {@link
     * FlowExpressionContext#receiver}.
     */
    private static class ExpressionToReceiverVisitor
            extends GenericVisitorWithDefaults<Receiver, FlowExpressionContext> {

        private final TreePath path;
        private final ProcessingEnvironment env;
        private final Types types;

        ExpressionToReceiverVisitor(TreePath path, ProcessingEnvironment env) {
            this.path = path;
            this.env = env;
            this.types = env.getTypeUtils();
        }

        /** If the expression is not supported, throw a {@link ParseRuntimeException} by default. */
        @Override
        public Receiver defaultAction(
                com.github.javaparser.ast.Node n, FlowExpressionContext context) {
            String message = "is not a supported expression";
            if (context.parsingMember) {
                message += " in a context with parsingMember=true";
            }
            throw new ParseRuntimeException(constructParserException(n.toString(), message));
        }

        @Override
        public Receiver visit(NullLiteralExpr expr, FlowExpressionContext context) {
            return new ValueLiteral(types.getNullType(), (Object) null);
        }

        @Override
        public Receiver visit(IntegerLiteralExpr expr, FlowExpressionContext context) {
            return new ValueLiteral(types.getPrimitiveType(TypeKind.INT), expr.asInt());
        }

        @Override
        public Receiver visit(LongLiteralExpr expr, FlowExpressionContext context) {
            return new ValueLiteral(types.getPrimitiveType(TypeKind.LONG), expr.asLong());
        }

        @Override
        public Receiver visit(CharLiteralExpr expr, FlowExpressionContext context) {
            return new ValueLiteral(types.getPrimitiveType(TypeKind.CHAR), expr.asChar());
        }

        @Override
        public Receiver visit(DoubleLiteralExpr expr, FlowExpressionContext context) {
            return new ValueLiteral(types.getPrimitiveType(TypeKind.DOUBLE), expr.asDouble());
        }

        @Override
        public Receiver visit(StringLiteralExpr expr, FlowExpressionContext context) {
            TypeMirror stringTM =
                    TypesUtils.typeFromClass(String.class, types, env.getElementUtils());
            return new ValueLiteral(stringTM, expr.asString());
        }

        /** @return The receiver, {@link FlowExpressionContext#receiver}, of the context. */
        @Override
        public Receiver visit(ThisExpr n, FlowExpressionContext context) {
            if (context.receiver != null && !context.receiver.containsUnknown()) {
                // "this" is the receiver of the context
                return context.receiver;
            }
            return new ThisReference(context.receiver == null ? null : context.receiver.getType());
        }

        /** @return The receiver of the superclass of the context. */
        @Override
        public Receiver visit(SuperExpr n, FlowExpressionContext context) {
            // super literal
            List<? extends TypeMirror> superTypes =
                    types.directSupertypes(context.receiver.getType());
            // find class supertype
            for (TypeMirror t : superTypes) {
                // ignore interface types
                if (!(t instanceof ClassType)) {
                    continue;
                }
                ClassType tt = (ClassType) t;
                if (!tt.isInterface()) {
                    return new ThisReference(t);
                }
            }

            throw new ParseRuntimeException(
                    constructParserException("super", "super class not found"));
        }

        /** @param expr an expression in parentheses. */
        @Override
        public Receiver visit(EnclosedExpr expr, FlowExpressionContext context) {
            return expr.getInner().accept(this, context);
        }

        /** @return The receiver of an array access. */
        @Override
        public Receiver visit(ArrayAccessExpr expr, FlowExpressionContext context) {
            Receiver array = expr.getName().accept(this, context);
            FlowExpressionContext contextForIndex = context.copyAndUseOuterReceiver();
            Receiver index = expr.getIndex().accept(this, contextForIndex);

            TypeMirror arrayType = array.getType();
            if (arrayType.getKind() != TypeKind.ARRAY) {
                throw new ParseRuntimeException(
                        constructParserException(
                                expr.toString(),
                                String.format("array not an array: %s : %s", array, arrayType)));
            }

            TypeMirror componentType = ((ArrayType) arrayType).getComponentType();
            return new ArrayAccess(componentType, array, index);
        }

        /** @param expr a unique identifier with no dots in its name. */
        @Override
        public Receiver visit(NameExpr expr, FlowExpressionContext context) {
            String s = expr.getNameAsString();
            Resolver resolver = new Resolver(env);
            if (!context.parsingMember && s.startsWith(PARMETER_REPLACEMENT)) {
                // A parameter is a local variable, but it can be referenced outside of local scope
                // using the special #NN syntax.
                return getParameterReceiver(s, context);
            } else if (!context.parsingMember && context.useLocalScope) {
                // Attempt to match a local variable within the scope of the
                // given path before attempting to match a field.
                VariableElement varElem = resolver.findLocalVariableOrParameterOrField(s, path);
                if (varElem != null) {
                    if (varElem.getKind() == ElementKind.FIELD) {
                        boolean isOriginalReceiver = context.receiver instanceof ThisReference;
                        return getReceiverField(s, context, isOriginalReceiver, varElem);
                    } else {
                        return new LocalVariable(varElem);
                    }
                }
            }

            // field access
            TypeMirror receiverType = context.receiver.getType();
            boolean originalReceiver = true;
            VariableElement fieldElem = null;

            if (receiverType.getKind() == TypeKind.ARRAY && s.equals("length")) {
                fieldElem = resolver.findField(s, receiverType, path);
            }

            // Search for field in each enclosing class.
            while (receiverType.getKind() == TypeKind.DECLARED) {
                fieldElem = resolver.findField(s, receiverType, path);
                if (fieldElem != null) {
                    break;
                }
                receiverType = getTypeOfEnclosingClass((DeclaredType) receiverType);
                originalReceiver = false;
            }

            if (fieldElem != null && fieldElem.getKind() == ElementKind.FIELD) {
                return getReceiverField(s, context, originalReceiver, fieldElem);
            }

            // Class name
            Element classElem = resolver.findClass(s, path);
            TypeMirror classType = ElementUtils.getType(classElem);
            if (classType != null) {
                return new ClassName(classType);
            }

            MethodTree enclMethod = TreeUtils.enclosingMethod(path);
            if (enclMethod != null) {
                List<? extends VariableTree> params = enclMethod.getParameters();
                for (int i = 0; i < params.size(); i++) {
                    if (params.get(i).getName().contentEquals(s)) {
                        throw new ParseRuntimeException(
                                constructParserException(
                                        s,
                                        String.format(
                                                DependentTypesError.FORMAL_PARAM_NAME_STRING,
                                                i + 1,
                                                s)));
                    }
                }
            }

            throw new ParseRuntimeException(constructParserException(s, "identifier not found"));
        }

        /** @param expr a method call with or without a receiver expressions. */
        @Override
        public Receiver visit(MethodCallExpr expr, FlowExpressionContext context) {
            String s = expr.toString();
            Resolver resolver = new Resolver(env);

            // methods with scope (receiver expression) need to change the parsing context so that
            // identifiers are resolved with respect to the receiver.
            if (expr.getScope().isPresent()) {
                Receiver receiver = expr.getScope().get().accept(this, context);
                context = context.copyChangeToParsingMemberOfReceiver(receiver);
                expr = expr.removeScope();
            }

            String methodName = expr.getNameAsString();

            // parse arguments list
            List<Receiver> arguments = new ArrayList<>();

            for (Expression argument : expr.getArguments()) {
                arguments.add(argument.accept(this, context.copyAndUseOuterReceiver()));
            }

            // get types for arguments
            List<TypeMirror> argumentTypes = new ArrayList<>();
            for (Receiver p : arguments) {
                argumentTypes.add(p.getType());
            }
            ExecutableElement methodElement;
            try {
                Element element = null;

                // try to find the correct method
                TypeMirror receiverType = context.receiver.getType();

                if (receiverType.getKind() == TypeKind.ARRAY) {
                    element = resolver.findMethod(methodName, receiverType, path, argumentTypes);
                }

                // Search for method in each enclosing class.
                while (receiverType.getKind() == TypeKind.DECLARED) {
                    element = resolver.findMethod(methodName, receiverType, path, argumentTypes);
                    if (element.getKind() == ElementKind.METHOD) {
                        break;
                    }
                    receiverType = getTypeOfEnclosingClass((DeclaredType) receiverType);
                }

                if (element == null) {
                    throw constructParserException(s, "element==null");
                }
                if (element.getKind() != ElementKind.METHOD) {
                    throw constructParserException(s, "element.getKind()==" + element.getKind());
                }

                methodElement = (ExecutableElement) element;

                // Add valueOf around any arguments that require boxing.
                for (int i = 0; i < arguments.size(); i++) {
                    VariableElement parameter = methodElement.getParameters().get(i);
                    TypeMirror parameterType = parameter.asType();
                    Receiver argument = arguments.get(i);
                    TypeMirror argumentType = argument.getType();
                    // boxing necessary
                    if (TypesUtils.isBoxedPrimitive(parameterType)
                            && TypesUtils.isPrimitive(argumentType)) {
                        MethodSymbol valueOfMethod =
                                TreeBuilder.getValueOfMethod(env, parameterType);
                        List<Receiver> p = new ArrayList<>();
                        p.add(argument);
                        Receiver boxedParam =
                                new MethodCall(
                                        parameterType,
                                        valueOfMethod,
                                        new ClassName(parameterType),
                                        p);
                        arguments.set(i, boxedParam);
                    }
                }
            } catch (Throwable t) {
                if (t.getMessage() == null) {
                    throw new Error("no detail message in " + t.getClass(), t);
                }
                throw new ParseRuntimeException(constructParserException(s, t.getMessage()));
            }

            // TODO: reinstate this test, but issue a warning that the user
            // can override, rather than halting parsing which the user cannot override.
            /*if (!PurityUtils.isDeterministic(context.checkerContext.getAnnotationProvider(),
                    methodElement)) {
                throw new FlowExpressionParseException(Result.failure(
                        "flowexpr.method.not.deterministic",
                        methodElement.getSimpleName()));
            }*/
            if (ElementUtils.isStatic(methodElement)) {
                Element classElem = methodElement.getEnclosingElement();
                Receiver staticClassReceiver = new ClassName(ElementUtils.getType(classElem));
                return new MethodCall(
                        ElementUtils.getType(methodElement),
                        methodElement,
                        staticClassReceiver,
                        arguments);
            } else {
                if (context.receiver instanceof ClassName) {
                    throw new ParseRuntimeException(
                            constructParserException(
                                    s,
                                    "a non-static method call cannot have a class name as a receiver"));
                }
                TypeMirror methodType =
                        TypesUtils.substituteMethodReturnType(
                                methodElement, context.receiver.getType(), env);
                return new MethodCall(methodType, methodElement, context.receiver, arguments);
            }
        }

        /**
         * @param expr a field access, a fully qualified class name, or class name qualified with
         *     another class name (e.g. {@code OuterClass.InnerClass})
         */
        @Override
        public Receiver visit(FieldAccessExpr expr, FlowExpressionContext context) {
            Resolver resolver = new Resolver(env);

            Symbol.PackageSymbol packageSymbol =
                    resolver.findPackage(expr.getScope().toString(), path);
            if (packageSymbol != null) {
                ClassSymbol classSymbol =
                        resolver.findClassInPackage(expr.getNameAsString(), packageSymbol, path);
                if (classSymbol != null) {
                    return new ClassName(classSymbol.asType());
                }
                throw new ParseRuntimeException(
                        constructParserException(
                                expr.toString(),
                                "could not find class "
                                        + expr.getNameAsString()
                                        + " inside "
                                        + expr.getScope().toString()));
            }

            Receiver receiver = expr.getScope().accept(this, context);

            // Parse the rest, with a new receiver.
            FlowExpressionContext newContext =
                    context.copyChangeToParsingMemberOfReceiver(receiver);
            return visit(expr.getNameAsExpression(), newContext);
        }

        /**
         * @param expr a Class Literal
         * @return a NameExpr to be handled by NameExpr visitor or a FieldAccessExpr to be handled
         *     by FieldAccess visitor
         */
        @Override
        public Receiver visit(ClassExpr expr, FlowExpressionContext context) {
<<<<<<< HEAD
            TypeMirror result = convertTypeToTypeMirror(expr.getType(), context);
            if (result == null) {
                throw new ParseRuntimeException(
                        constructParserException(
                                expr.toString(), "is an unparsable class literal"));
=======
            if (expr.getType().isClassOrInterfaceType()) {
                return StaticJavaParser.parseExpression(expr.getTypeAsString())
                        .accept(this, context);
            } else if (expr.getType().isPrimitiveType()) {
                switch (expr.getType().asPrimitiveType().getType()) {
                    case BOOLEAN:
                        return new ClassName(types.getPrimitiveType(TypeKind.BOOLEAN));
                    case BYTE:
                        return new ClassName(types.getPrimitiveType(TypeKind.BYTE));
                    case SHORT:
                        return new ClassName(types.getPrimitiveType(TypeKind.SHORT));
                    case INT:
                        return new ClassName(types.getPrimitiveType(TypeKind.INT));
                    case CHAR:
                        return new ClassName(types.getPrimitiveType(TypeKind.CHAR));
                    case FLOAT:
                        return new ClassName(types.getPrimitiveType(TypeKind.FLOAT));
                    case LONG:
                        return new ClassName(types.getPrimitiveType(TypeKind.LONG));
                    case DOUBLE:
                        return new ClassName(types.getPrimitiveType(TypeKind.DOUBLE));
                }
            } else if (expr.getType().isVoidType()) {
                return new ClassName(types.getNoType(TypeKind.VOID));
>>>>>>> 45c2d501
            }
            return new ClassName(result);
        }

        /** @param expr an array creation expression, with dimensions and/or initializers. */
        @Override
        public Receiver visit(ArrayCreationExpr expr, FlowExpressionContext context) {
<<<<<<< HEAD
=======

            // Parse the type as a class literal
            Receiver receiver =
                    StaticJavaParser.parseExpression(expr.getElementType() + ".class")
                            .accept(this, context);

>>>>>>> 45c2d501
            List<Receiver> dimensions = new ArrayList<>();
            for (ArrayCreationLevel dimension : expr.getLevels()) {
                if (dimension.getDimension().isPresent()) {
                    dimensions.add(dimension.getDimension().get().accept(this, context));
                } else {
                    dimensions.add(null);
                }
            }

            List<Receiver> initializers = new ArrayList<>();
            if (expr.getInitializer().isPresent()) {
                for (Expression initializer : expr.getInitializer().get().getValues()) {
                    initializers.add(initializer.accept(this, context));
                }
            }
            TypeMirror arrayType = convertTypeToTypeMirror(expr.getElementType(), context);
            if (arrayType == null) {
                // TODO: issue error
            }
            for (Receiver ignored : dimensions) {
                arrayType = TypesUtils.createArrayType(arrayType, env.getTypeUtils());
            }
            return new ArrayCreation(arrayType, dimensions, initializers);
        }

        /**
         * Converts the JavaParser type to a TypeMirror.
         *
         * <p>Might return null if convert the kind of type is not handled.
         *
         * @param type JavaParser type
         * @param context FlowExpressionContext
         * @return TypeMirror corresponding to {@code type} or null if {@code type} isn't handled
         */
        private @Nullable TypeMirror convertTypeToTypeMirror(
                Type type, FlowExpressionContext context) {
            if (type.isClassOrInterfaceType()) {
                return StaticJavaParser.parseExpression(type.asString())
                        .accept(this, context)
                        .getType();
            } else if (type.isPrimitiveType()) {
                switch (type.asPrimitiveType().getType()) {
                    case BOOLEAN:
                        return TypesUtils.typeFromClass(
                                boolean.class, types, env.getElementUtils());
                    case BYTE:
                        return TypesUtils.typeFromClass(byte.class, types, env.getElementUtils());
                    case SHORT:
                        return TypesUtils.typeFromClass(short.class, types, env.getElementUtils());
                    case INT:
                        return TypesUtils.typeFromClass(int.class, types, env.getElementUtils());
                    case CHAR:
                        return TypesUtils.typeFromClass(char.class, types, env.getElementUtils());
                    case FLOAT:
                        return TypesUtils.typeFromClass(float.class, types, env.getElementUtils());
                    case LONG:
                        return TypesUtils.typeFromClass(long.class, types, env.getElementUtils());
                    case DOUBLE:
                        return TypesUtils.typeFromClass(double.class, types, env.getElementUtils());
                }
            } else if (type.isVoidType()) {
                return TypesUtils.typeFromClass(void.class, types, env.getElementUtils());
            }
            return null;
        }

        /**
         * @param s a String representing an identifier (name expression, no dots in it)
         * @return the receiver of the passed String name
         */
        private static Receiver getReceiverField(
                String s,
                FlowExpressionContext context,
                boolean originalReceiver,
                VariableElement fieldElem) {
            TypeMirror receiverType = context.receiver.getType();

            TypeMirror fieldType = ElementUtils.getType(fieldElem);
            if (ElementUtils.isStatic(fieldElem)) {
                Element classElem = fieldElem.getEnclosingElement();
                Receiver staticClassReceiver = new ClassName(ElementUtils.getType(classElem));
                return new FieldAccess(staticClassReceiver, fieldType, fieldElem);
            }
            Receiver locationOfField;
            if (originalReceiver) {
                locationOfField = context.receiver;
            } else {
                locationOfField =
                        FlowExpressions.internalReprOf(
                                context.checkerContext.getAnnotationProvider(),
                                new ImplicitThisLiteralNode(receiverType));
            }
            if (locationOfField instanceof ClassName) {
                throw new ParseRuntimeException(
                        constructParserException(
                                s, "a non-static field cannot have a class name as a receiver."));
            }
            return new FieldAccess(locationOfField, fieldType, fieldElem);
        }

        /**
         * @param s A String that starts with PARAMETER_REPLACEMENT
         * @return The receiver of the parameter passed
         */
        private static Receiver getParameterReceiver(String s, FlowExpressionContext context) {
            if (context.arguments == null) {
                throw new ParseRuntimeException(constructParserException(s, "no parameter found"));
            }
            int idx = Integer.parseInt(s.substring(PARAMETER_REPLACEMENT_LENGTH));

            if (idx == 0) {
                throw new ParseRuntimeException(
                        constructParserException(
                                s,
                                "one should use \"this\" for the receiver or \"#1\" for the first formal parameter"));
            }
            if (idx > context.arguments.size()) {
                throw new ParseRuntimeException(
                        new FlowExpressionParseException(
                                "flowexpr.parse.index.too.big", Integer.toString(idx)));
            }
            return context.arguments.get(idx - 1);
        }
    }

    /**
     * @return a list of 1-based indices of all formal parameters that occur in {@code s}. Each
     *     formal parameter occurs in s as a string like "#1" or "#4". This routine does not do
     *     proper parsing; for instance, if "#2" appears within a string in s, then 2 would still be
     *     in the result list.
     */
    public static List<Integer> parameterIndices(String s) {
        List<Integer> result = new ArrayList<>();
        Matcher matcher = UNANCHORED_PARAMETER_PATTERN.matcher(s);
        while (matcher.find()) {
            int idx = Integer.parseInt(matcher.group(1));
            result.add(idx);
        }
        return result;
    }

    ///////////////////////////////////////////////////////////////////////////
    /// Contexts
    ///

    /**
     * Context used to parse a flow expression. When parsing flow expression E in annotation
     * {@code @A(E)}, the context is the program element that is annotated by {@code @A(E)}.
     */
    public static class FlowExpressionContext {
        public final Receiver receiver;
        public final List<Receiver> arguments;
        public final Receiver outerReceiver;
        public final BaseContext checkerContext;
        /**
         * Whether or not the FlowExpressionParser is parsing the "member" part of a member select.
         */
        public final boolean parsingMember;
        /** Whether the TreePath should be used to find identifiers. Defaults to true. */
        public final boolean useLocalScope;

        /**
         * Creates context for parsing a flow expression.
         *
         * @param receiver used to replace "this" in a flow expression and used to resolve
         *     identifiers in the flow expression with an implicit "this"
         * @param arguments used to replace parameter references, e.g. #1, in flow expressions, null
         *     if no arguments
         * @param checkerContext used to create {@link
         *     org.checkerframework.dataflow.analysis.FlowExpressions.Receiver}s
         */
        public FlowExpressionContext(
                Receiver receiver, List<Receiver> arguments, BaseContext checkerContext) {
            this(receiver, receiver, arguments, checkerContext);
        }

        private FlowExpressionContext(
                Receiver receiver,
                Receiver outerReceiver,
                List<Receiver> arguments,
                BaseContext checkerContext) {
            this(receiver, outerReceiver, arguments, checkerContext, false, true);
        }

        private FlowExpressionContext(
                Receiver receiver,
                Receiver outerReceiver,
                List<Receiver> arguments,
                BaseContext checkerContext,
                boolean parsingMember,
                boolean useLocalScope) {
            assert checkerContext != null;
            this.receiver = receiver;
            this.arguments = arguments;
            this.outerReceiver = outerReceiver;
            this.checkerContext = checkerContext;
            this.parsingMember = parsingMember;
            this.useLocalScope = useLocalScope;
        }

        /**
         * Creates a {@link FlowExpressionContext} for the method declared in {@code
         * methodDeclaration}.
         *
         * @param methodDeclaration used translate parameter numbers in a flow expression to formal
         *     parameters of the method
         * @param enclosingTree used to look up fields and as type of "this" in flow expressions
         * @param checkerContext use to build FlowExpressions.Receiver
         * @return context created of {@code methodDeclaration}
         */
        public static FlowExpressionContext buildContextForMethodDeclaration(
                MethodTree methodDeclaration, Tree enclosingTree, BaseContext checkerContext) {
            return buildContextForMethodDeclaration(
                    methodDeclaration, TreeUtils.typeOf(enclosingTree), checkerContext);
        }

        /**
         * Creates a {@link FlowExpressionContext} for the method declared in {@code
         * methodDeclaration}.
         *
         * @param methodDeclaration used translate parameter numbers in a flow expression to formal
         *     parameters of the method
         * @param enclosingType used to look up fields and as type of "this" in flow expressions
         * @param checkerContext use to build FlowExpressions.Receiver
         * @return context created of {@code methodDeclaration}
         */
        public static FlowExpressionContext buildContextForMethodDeclaration(
                MethodTree methodDeclaration,
                TypeMirror enclosingType,
                BaseContext checkerContext) {

            Node receiver;
            if (methodDeclaration.getModifiers().getFlags().contains(Modifier.STATIC)) {
                Element classElt =
                        ElementUtils.enclosingClass(
                                TreeUtils.elementFromDeclaration(methodDeclaration));
                receiver = new ClassNameNode(enclosingType, classElt);
            } else {
                receiver = new ImplicitThisLiteralNode(enclosingType);
            }
            Receiver internalReceiver =
                    FlowExpressions.internalReprOf(
                            checkerContext.getAnnotationProvider(), receiver);
            List<Receiver> internalArguments = new ArrayList<>();
            for (VariableTree arg : methodDeclaration.getParameters()) {
                internalArguments.add(
                        FlowExpressions.internalReprOf(
                                checkerContext.getAnnotationProvider(),
                                new LocalVariableNode(arg, receiver)));
            }
            FlowExpressionContext flowExprContext =
                    new FlowExpressionContext(internalReceiver, internalArguments, checkerContext);
            return flowExprContext;
        }

        public static FlowExpressionContext buildContextForLambda(
                LambdaExpressionTree lambdaTree, TreePath path, BaseContext checkerContext) {
            TypeMirror enclosingType = TreeUtils.typeOf(TreeUtils.enclosingClass(path));
            Node receiver = new ImplicitThisLiteralNode(enclosingType);
            Receiver internalReceiver =
                    FlowExpressions.internalReprOf(
                            checkerContext.getAnnotationProvider(), receiver);
            List<Receiver> internalArguments = new ArrayList<>();
            for (VariableTree arg : lambdaTree.getParameters()) {
                internalArguments.add(
                        FlowExpressions.internalReprOf(
                                checkerContext.getAnnotationProvider(),
                                new LocalVariableNode(arg, receiver)));
            }
            FlowExpressionContext flowExprContext =
                    new FlowExpressionContext(internalReceiver, internalArguments, checkerContext);
            return flowExprContext;
        }

        /**
         * Creates a {@link FlowExpressionContext} for the method declared in {@code
         * methodDeclaration}.
         *
         * @param methodDeclaration used translate parameter numbers in a flow expression to formal
         *     parameters of the method
         * @param currentPath to find the enclosing class, which is used to look up fields and as
         *     type of "this" in flow expressions
         * @param checkerContext use to build FlowExpressions.Receiver
         * @return context created of {@code methodDeclaration}
         */
        public static FlowExpressionContext buildContextForMethodDeclaration(
                MethodTree methodDeclaration, TreePath currentPath, BaseContext checkerContext) {
            Tree classTree = TreeUtils.enclosingClass(currentPath);
            return buildContextForMethodDeclaration(methodDeclaration, classTree, checkerContext);
        }

        /**
         * @return a {@link FlowExpressionContext} for the class {@code classTree} as seen at the
         *     class declaration.
         */
        public static FlowExpressionContext buildContextForClassDeclaration(
                ClassTree classTree, BaseContext checkerContext) {
            Node receiver = new ImplicitThisLiteralNode(TreeUtils.typeOf(classTree));

            Receiver internalReceiver =
                    FlowExpressions.internalReprOf(
                            checkerContext.getAnnotationProvider(), receiver);
            List<Receiver> internalArguments = new ArrayList<>();
            FlowExpressionContext flowExprContext =
                    new FlowExpressionContext(internalReceiver, internalArguments, checkerContext);
            return flowExprContext;
        }

        /**
         * @return a {@link FlowExpressionContext} for the method {@code methodInvocation}
         *     (represented as a {@link Node} as seen at the method use (i.e., at a method call
         *     site).
         */
        public static FlowExpressionContext buildContextForMethodUse(
                MethodInvocationNode methodInvocation, BaseContext checkerContext) {
            Node receiver = methodInvocation.getTarget().getReceiver();
            Receiver internalReceiver =
                    FlowExpressions.internalReprOf(
                            checkerContext.getAnnotationProvider(), receiver);
            List<Receiver> internalArguments = new ArrayList<>();
            for (Node arg : methodInvocation.getArguments()) {
                internalArguments.add(
                        FlowExpressions.internalReprOf(
                                checkerContext.getAnnotationProvider(), arg));
            }
            FlowExpressionContext flowExprContext =
                    new FlowExpressionContext(internalReceiver, internalArguments, checkerContext);
            return flowExprContext;
        }

        /**
         * @return a {@link FlowExpressionContext} for the method {@code methodInvocation}
         *     (represented as a {@link MethodInvocationTree} as seen at the method use (i.e., at a
         *     method call site).
         */
        public static FlowExpressionContext buildContextForMethodUse(
                MethodInvocationTree methodInvocation, BaseContext checkerContext) {
            ExpressionTree receiverTree = TreeUtils.getReceiverTree(methodInvocation);
            FlowExpressions.Receiver receiver;
            if (receiverTree == null) {
                receiver =
                        FlowExpressions.internalReprOfImplicitReceiver(
                                TreeUtils.elementFromUse(methodInvocation));
            } else {
                receiver =
                        FlowExpressions.internalReprOf(
                                checkerContext.getAnnotationProvider(), receiverTree);
            }

            List<? extends ExpressionTree> args = methodInvocation.getArguments();
            List<FlowExpressions.Receiver> argReceivers = new ArrayList<>(args.size());
            for (ExpressionTree argTree : args) {
                argReceivers.add(
                        FlowExpressions.internalReprOf(
                                checkerContext.getAnnotationProvider(), argTree));
            }

            return new FlowExpressionContext(receiver, argReceivers, checkerContext);
        }

        /**
         * @return a {@link FlowExpressionContext} for the constructor {@code n} (represented as a
         *     {@link Node} as seen at the method use (i.e., at a method call site).
         */
        public static FlowExpressionContext buildContextForNewClassUse(
                ObjectCreationNode n, BaseContext checkerContext) {

            // This returns an FlowExpressions.Unknown with the type set to the class in which the
            // constructor is declared
            Receiver internalReceiver =
                    FlowExpressions.internalReprOf(checkerContext.getAnnotationProvider(), n);

            List<Receiver> internalArguments = new ArrayList<>();
            for (Node arg : n.getArguments()) {
                internalArguments.add(
                        FlowExpressions.internalReprOf(
                                checkerContext.getAnnotationProvider(), arg));
            }

            FlowExpressionContext flowExprContext =
                    new FlowExpressionContext(internalReceiver, internalArguments, checkerContext);
            return flowExprContext;
        }

        /**
         * Returns a copy of the context that differs in that it has a different receiver and
         * parsingMember is set to true. The outer receiver remains unchanged.
         */
        public FlowExpressionContext copyChangeToParsingMemberOfReceiver(Receiver receiver) {
            return new FlowExpressionContext(
                    receiver,
                    outerReceiver,
                    arguments,
                    checkerContext,
                    /*parsingMember=*/ true,
                    useLocalScope);
        }

        /**
         * Returns a copy of the context that differs in that it uses the outer receiver as main
         * receiver (and also retains it as the outer receiver), and parsingMember is set to false.
         */
        public FlowExpressionContext copyAndUseOuterReceiver() {
            return new FlowExpressionContext(
                    outerReceiver, // NOTE different than in this object
                    outerReceiver,
                    arguments,
                    checkerContext,
                    /*parsingMember=*/ false,
                    useLocalScope);
        }

        /**
         * Returns a copy of the context that differs in that useLocalScope is set to the given
         * value.
         */
        public FlowExpressionContext copyAndSetUseLocalScope(boolean useLocalScope) {
            return new FlowExpressionContext(
                    receiver,
                    outerReceiver,
                    arguments,
                    checkerContext,
                    parsingMember,
                    useLocalScope);
        }
    }

    /**
     * Returns the type of the inner most enclosing class.Type.noType is returned if no enclosing
     * class is found. This is in contrast to {@link DeclaredType#getEnclosingType()} which returns
     * the type of the inner most instance. If the inner most enclosing class is static this method
     * will return the type of that class where as {@link DeclaredType#getEnclosingType()} will
     * return the type of the inner most enclosing class that is not static.
     *
     * @param type a DeclaredType
     * @return the type of the innermost enclosing class or Type.noType
     */
    private static TypeMirror getTypeOfEnclosingClass(DeclaredType type) {
        if (type instanceof ClassType) {
            // enclClass() needs to be called on tsym.owner,
            // otherwise it simply returns tsym.
            Symbol sym = ((ClassType) type).tsym.owner;

            if (sym == null) {
                return com.sun.tools.javac.code.Type.noType;
            }

            ClassSymbol cs = sym.enclClass();

            if (cs == null) {
                return com.sun.tools.javac.code.Type.noType;
            }

            return cs.asType();
        } else {
            return type.getEnclosingType();
        }
    }

    public static Receiver internalReprOfVariable(AnnotatedTypeFactory provider, VariableTree tree)
            throws FlowExpressionParseException {
        Element elt = TreeUtils.elementFromDeclaration(tree);

        if (elt.getKind() == ElementKind.LOCAL_VARIABLE
                || elt.getKind() == ElementKind.RESOURCE_VARIABLE
                || elt.getKind() == ElementKind.EXCEPTION_PARAMETER
                || elt.getKind() == ElementKind.PARAMETER) {
            return new LocalVariable(elt);
        }
        Receiver receiverF = FlowExpressions.internalReprOfImplicitReceiver(elt);
        FlowExpressionContext context =
                new FlowExpressionContext(receiverF, null, provider.getContext());
        return parse(tree.getName().toString(), context, provider.getPath(tree), false);
    }

    ///////////////////////////////////////////////////////////////////////////
    /// Exceptions
    ///

    /**
     * An exception that indicates a parse error. Call {@link #getResult} to obtain a {@link Result}
     * that can be used for error reporting.
     */
    public static class FlowExpressionParseException extends Exception {
        private static final long serialVersionUID = 2L;
        private @CompilerMessageKey String errorKey;
        public final Object[] args;

        public FlowExpressionParseException(@CompilerMessageKey String errorKey, Object... args) {
            this(null, errorKey, args);
        }

        public FlowExpressionParseException(
                Throwable cause, @CompilerMessageKey String errorKey, Object... args) {
            super(cause);
            this.errorKey = errorKey;
            this.args = args;
        }

        @Override
        public String getMessage() {
            return errorKey + " " + Arrays.toString(args);
        }

        /** Return a Result that can be used for error reporting. */
        public Result getResult() {
            return Result.failure(errorKey, args);
        }

        public boolean isFlowParseError() {
            return errorKey.endsWith("flowexpr.parse.error");
        }
    }

    /**
     * Returns a {@link FlowExpressionParseException} for the expression {@code expr} with
     * explanation {@code explanation}.
     */
    private static FlowExpressionParseException constructParserException(
            String expr, String explanation) {
        if (expr == null) {
            throw new Error("Must have an expression.");
        }
        if (explanation == null) {
            throw new Error("Must have an explanation.");
        }
        return new FlowExpressionParseException(
                (Throwable) null,
                "flowexpr.parse.error",
                "Invalid '" + expr + "' because " + explanation);
    }

    /**
     * The Runtime equivalent of {@link FlowExpressionParseException}. This class is needed to wrap
     * this exception into an unchecked exception.
     */
    private static class ParseRuntimeException extends RuntimeException {
        private static final long serialVersionUID = 2L;
        private final FlowExpressionParseException exception;

        private ParseRuntimeException(FlowExpressionParseException exception) {
            this.exception = exception;
        }

        private FlowExpressionParseException getCheckedException() {
            return exception;
        }
    }
}<|MERGE_RESOLUTION|>--- conflicted
+++ resolved
@@ -496,38 +496,11 @@
          */
         @Override
         public Receiver visit(ClassExpr expr, FlowExpressionContext context) {
-<<<<<<< HEAD
             TypeMirror result = convertTypeToTypeMirror(expr.getType(), context);
             if (result == null) {
                 throw new ParseRuntimeException(
                         constructParserException(
                                 expr.toString(), "is an unparsable class literal"));
-=======
-            if (expr.getType().isClassOrInterfaceType()) {
-                return StaticJavaParser.parseExpression(expr.getTypeAsString())
-                        .accept(this, context);
-            } else if (expr.getType().isPrimitiveType()) {
-                switch (expr.getType().asPrimitiveType().getType()) {
-                    case BOOLEAN:
-                        return new ClassName(types.getPrimitiveType(TypeKind.BOOLEAN));
-                    case BYTE:
-                        return new ClassName(types.getPrimitiveType(TypeKind.BYTE));
-                    case SHORT:
-                        return new ClassName(types.getPrimitiveType(TypeKind.SHORT));
-                    case INT:
-                        return new ClassName(types.getPrimitiveType(TypeKind.INT));
-                    case CHAR:
-                        return new ClassName(types.getPrimitiveType(TypeKind.CHAR));
-                    case FLOAT:
-                        return new ClassName(types.getPrimitiveType(TypeKind.FLOAT));
-                    case LONG:
-                        return new ClassName(types.getPrimitiveType(TypeKind.LONG));
-                    case DOUBLE:
-                        return new ClassName(types.getPrimitiveType(TypeKind.DOUBLE));
-                }
-            } else if (expr.getType().isVoidType()) {
-                return new ClassName(types.getNoType(TypeKind.VOID));
->>>>>>> 45c2d501
             }
             return new ClassName(result);
         }
@@ -535,15 +508,6 @@
         /** @param expr an array creation expression, with dimensions and/or initializers. */
         @Override
         public Receiver visit(ArrayCreationExpr expr, FlowExpressionContext context) {
-<<<<<<< HEAD
-=======
-
-            // Parse the type as a class literal
-            Receiver receiver =
-                    StaticJavaParser.parseExpression(expr.getElementType() + ".class")
-                            .accept(this, context);
-
->>>>>>> 45c2d501
             List<Receiver> dimensions = new ArrayList<>();
             for (ArrayCreationLevel dimension : expr.getLevels()) {
                 if (dimension.getDimension().isPresent()) {
