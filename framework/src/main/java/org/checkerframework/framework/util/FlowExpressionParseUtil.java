package org.checkerframework.framework.util;

import com.github.javaparser.ParseProblemException;
import com.github.javaparser.StaticJavaParser;
import com.github.javaparser.ast.expr.ArrayAccessExpr;
import com.github.javaparser.ast.expr.CharLiteralExpr;
import com.github.javaparser.ast.expr.ClassExpr;
import com.github.javaparser.ast.expr.DoubleLiteralExpr;
import com.github.javaparser.ast.expr.EnclosedExpr;
import com.github.javaparser.ast.expr.Expression;
import com.github.javaparser.ast.expr.FieldAccessExpr;
import com.github.javaparser.ast.expr.IntegerLiteralExpr;
import com.github.javaparser.ast.expr.LongLiteralExpr;
import com.github.javaparser.ast.expr.MethodCallExpr;
import com.github.javaparser.ast.expr.NameExpr;
import com.github.javaparser.ast.expr.NullLiteralExpr;
import com.github.javaparser.ast.expr.StringLiteralExpr;
import com.github.javaparser.ast.expr.SuperExpr;
import com.github.javaparser.ast.expr.ThisExpr;
import com.github.javaparser.ast.visitor.GenericVisitorWithDefaults;
import com.sun.source.tree.ClassTree;
import com.sun.source.tree.ExpressionTree;
import com.sun.source.tree.LambdaExpressionTree;
import com.sun.source.tree.MethodInvocationTree;
import com.sun.source.tree.MethodTree;
import com.sun.source.tree.Tree;
import com.sun.source.tree.VariableTree;
import com.sun.source.util.TreePath;
import com.sun.tools.javac.code.Symbol;
import com.sun.tools.javac.code.Symbol.ClassSymbol;
import com.sun.tools.javac.code.Symbol.MethodSymbol;
import com.sun.tools.javac.code.Type;
import com.sun.tools.javac.code.Type.ArrayType;
import com.sun.tools.javac.code.Type.ClassType;
import java.util.ArrayList;
import java.util.Arrays;
import java.util.List;
import java.util.regex.Matcher;
import java.util.regex.Pattern;
import javax.annotation.processing.ProcessingEnvironment;
import javax.lang.model.element.Element;
import javax.lang.model.element.ElementKind;
import javax.lang.model.element.ExecutableElement;
import javax.lang.model.element.Modifier;
import javax.lang.model.element.VariableElement;
import javax.lang.model.type.DeclaredType;
import javax.lang.model.type.TypeKind;
import javax.lang.model.type.TypeMirror;
import javax.lang.model.util.Types;
import org.checkerframework.checker.compilermsgs.qual.CompilerMessageKey;
import org.checkerframework.dataflow.analysis.FlowExpressions;
import org.checkerframework.dataflow.analysis.FlowExpressions.ArrayAccess;
import org.checkerframework.dataflow.analysis.FlowExpressions.ClassName;
import org.checkerframework.dataflow.analysis.FlowExpressions.FieldAccess;
import org.checkerframework.dataflow.analysis.FlowExpressions.LocalVariable;
import org.checkerframework.dataflow.analysis.FlowExpressions.MethodCall;
import org.checkerframework.dataflow.analysis.FlowExpressions.Receiver;
import org.checkerframework.dataflow.analysis.FlowExpressions.ThisReference;
import org.checkerframework.dataflow.analysis.FlowExpressions.ValueLiteral;
import org.checkerframework.dataflow.cfg.node.ClassNameNode;
import org.checkerframework.dataflow.cfg.node.ImplicitThisLiteralNode;
import org.checkerframework.dataflow.cfg.node.LocalVariableNode;
import org.checkerframework.dataflow.cfg.node.MethodInvocationNode;
import org.checkerframework.dataflow.cfg.node.Node;
import org.checkerframework.dataflow.cfg.node.ObjectCreationNode;
import org.checkerframework.framework.source.Result;
import org.checkerframework.framework.type.AnnotatedTypeFactory;
import org.checkerframework.framework.util.dependenttypes.DependentTypesError;
import org.checkerframework.javacutil.ElementUtils;
import org.checkerframework.javacutil.Resolver;
import org.checkerframework.javacutil.TreeUtils;
import org.checkerframework.javacutil.TypesUtils;
import org.checkerframework.javacutil.trees.TreeBuilder;

/**
 * A collection of helper methods to parse a string that represents a restricted Java expression.
 *
 * @checker_framework.manual #java-expressions-as-arguments Writing Java expressions as annotation
 *     arguments
 * @checker_framework.manual #dependent-types Annotations whose argument is a Java expression
 *     (dependent type annotations)
 */
public class FlowExpressionParseUtil {

    /** Regular expression for a formal parameter use. */
    protected static final String PARAMETER_REGEX = "#([1-9][0-9]*)";

    /** Unanchored; can be used to find all formal parameter uses. */
    protected static final Pattern UNANCHORED_PARAMETER_PATTERN = Pattern.compile(PARAMETER_REGEX);

    /** Parsable replacement for parameter references. */
    private static final String PARMETER_REPLACEMENT = "_param_";

    private static final int PARAMETER_REPLACEMENT_LENGTH = PARMETER_REPLACEMENT.length();

    /**
     * Parse a string and return its representation as a {@link Receiver}, or throw an {@link
     * FlowExpressionParseException}.
     *
     * @param expression flow expression to parse
     * @param context information about any receiver and arguments
     * @param localScope path to local scope to use
     * @param useLocalScope whether {@code localScope} should be used to resolve identifiers
     */
    public static Receiver parse(
            String expression,
            FlowExpressionContext context,
            TreePath localScope,
            boolean useLocalScope)
            throws FlowExpressionParseException {
        context = context.copyAndSetUseLocalScope(useLocalScope);
        ProcessingEnvironment env = context.checkerContext.getProcessingEnvironment();
        Expression expr;
        try {
            expr = StaticJavaParser.parseExpression(replaceParameterSyntax(expression));
        } catch (ParseProblemException e) {
            throw constructParserException(expression, "is an invalid expression");
        }

        Receiver result;
        try {
            result = expr.accept(new ExpressionToReceiverVisitor(localScope, env), context);
        } catch (ParseRuntimeException e) {
            // The visitors can't throw exceptions because they need to override the methods in the
            // superclass.
            throw e.getCheckedException();
        }
        if (result instanceof ClassName && !expression.endsWith("class")) {
            throw constructParserException(
                    expression, "a class name cannot terminate a flow expression string");
        }
        return result;
    }

    /**
     * Replaces every occurrence of "#(number)" with "PARAMETER_REPLACEMENT(number)" where number is
     * an index of a parameter.
     */
    private static String replaceParameterSyntax(String expression) {
        String updatedExpression = expression;

        for (Integer integer : parameterIndices(expression)) {
            updatedExpression =
                    updatedExpression.replaceAll("#" + integer, PARMETER_REPLACEMENT + integer);
        }

        return updatedExpression;
    }

    /**
     * A visitor class that converts a JavaParser {@link Expression} to a {@link
     * FlowExpressionContext#receiver}.
     */
    private static class ExpressionToReceiverVisitor
            extends GenericVisitorWithDefaults<Receiver, FlowExpressionContext> {

        private final TreePath path;
        private final ProcessingEnvironment env;
        private final Types types;

        ExpressionToReceiverVisitor(TreePath path, ProcessingEnvironment env) {
            this.path = path;
            this.env = env;
            this.types = env.getTypeUtils();
        }

        /** If the expression is not supported, throw a {@link ParseRuntimeException} by default. */
        @Override
        public Receiver defaultAction(
                com.github.javaparser.ast.Node n, FlowExpressionContext context) {
            String message = "is not a supported expression";
            if (context.parsingMember) {
                message += " in a context with parsingMember=true";
            }
            throw new ParseRuntimeException(constructParserException(n.toString(), message));
        }

        @Override
        public Receiver visit(NullLiteralExpr expr, FlowExpressionContext context) {
            return new ValueLiteral(types.getNullType(), (Object) null);
        }

        @Override
        public Receiver visit(IntegerLiteralExpr expr, FlowExpressionContext context) {
            return new ValueLiteral(types.getPrimitiveType(TypeKind.INT), expr.asInt());
        }

        @Override
        public Receiver visit(LongLiteralExpr expr, FlowExpressionContext context) {
            return new ValueLiteral(types.getPrimitiveType(TypeKind.LONG), expr.asLong());
        }

        @Override
        public Receiver visit(CharLiteralExpr expr, FlowExpressionContext context) {
            return new ValueLiteral(types.getPrimitiveType(TypeKind.CHAR), expr.asChar());
        }

        @Override
        public Receiver visit(DoubleLiteralExpr expr, FlowExpressionContext context) {
            return new ValueLiteral(types.getPrimitiveType(TypeKind.DOUBLE), expr.asDouble());
        }

        @Override
        public Receiver visit(StringLiteralExpr expr, FlowExpressionContext context) {
            TypeMirror stringTM =
                    TypesUtils.typeFromClass(String.class, types, env.getElementUtils());
            return new ValueLiteral(stringTM, expr.asString());
        }

        /** @return The receiver, {@link FlowExpressionContext#receiver}, of the context. */
        @Override
        public Receiver visit(ThisExpr n, FlowExpressionContext context) {
            if (context.receiver != null && !context.receiver.containsUnknown()) {
                // "this" is the receiver of the context
                return context.receiver;
            }
            return new ThisReference(context.receiver == null ? null : context.receiver.getType());
        }

        /** @return The receiver of the superclass of the context. */
        @Override
        public Receiver visit(SuperExpr n, FlowExpressionContext context) {
            // super literal
            List<? extends TypeMirror> superTypes =
                    types.directSupertypes(context.receiver.getType());
            // find class supertype
            for (TypeMirror t : superTypes) {
                // ignore interface types
                if (!(t instanceof ClassType)) {
                    continue;
                }
                ClassType tt = (ClassType) t;
                if (!tt.isInterface()) {
                    return new ThisReference(t);
                }
            }

            throw new ParseRuntimeException(
                    constructParserException("super", "super class not found"));
        }

        /** @param expr an expression in parentheses. */
        @Override
        public Receiver visit(EnclosedExpr expr, FlowExpressionContext context) {
            return expr.getInner().accept(this, context);
        }

        /** @return The receiver of an array access. */
        @Override
        public Receiver visit(ArrayAccessExpr expr, FlowExpressionContext context) {
            Receiver array = expr.getName().accept(this, context);
            FlowExpressionContext contextForIndex = context.copyAndUseOuterReceiver();
            Receiver index = expr.getIndex().accept(this, contextForIndex);

            TypeMirror arrayType = array.getType();
            if (arrayType.getKind() != TypeKind.ARRAY) {
                throw new ParseRuntimeException(
                        constructParserException(
                                expr.toString(),
                                String.format("array not an array: %s : %s", array, arrayType)));
            }

            TypeMirror componentType = ((ArrayType) arrayType).getComponentType();
            return new ArrayAccess(componentType, array, index);
        }

        /** @param expr a unique identifier with no dots in its name. */
        @Override
        public Receiver visit(NameExpr expr, FlowExpressionContext context) {
            String s = expr.getNameAsString();
            Resolver resolver = new Resolver(env);
            if (!context.parsingMember && s.startsWith(PARMETER_REPLACEMENT)) {
                // A parameter is a local variable, but it can be referenced outside of local scope
                // using the special #NN syntax.
                return getParameterReceiver(s, context);
            } else if (!context.parsingMember && context.useLocalScope) {
                // Attempt to match a local variable within the scope of the
                // given path before attempting to match a field.
                VariableElement varElem = resolver.findLocalVariableOrParameterOrField(s, path);
                if (varElem != null) {
                    if (varElem.getKind() == ElementKind.FIELD) {
                        boolean isOriginalReceiver = context.receiver instanceof ThisReference;
                        return getReceiverField(s, context, isOriginalReceiver, varElem);
                    } else {
                        return new LocalVariable(varElem);
                    }
                }
            }

            // field access
            TypeMirror receiverType = context.receiver.getType();
            boolean originalReceiver = true;
            VariableElement fieldElem = null;

            if (receiverType.getKind() == TypeKind.ARRAY && s.equals("length")) {
                fieldElem = resolver.findField(s, receiverType, path);
            }

            // Search for field in each enclosing class.
            while (receiverType.getKind() == TypeKind.DECLARED) {
                fieldElem = resolver.findField(s, receiverType, path);
                if (fieldElem != null) {
                    break;
                }
                receiverType = getTypeOfEnclosingClass((DeclaredType) receiverType);
                originalReceiver = false;
            }

            if (fieldElem != null && fieldElem.getKind() == ElementKind.FIELD) {
<<<<<<< HEAD
                if (!originalReceiver
                        && TreeUtils.enclosingClass(path) != null
                        && (TreeUtils.enclosingClass(path)
                                        .getModifiers()
                                        .getFlags()
                                        .contains(Modifier.STATIC)
                                || TreeUtils.enclosingClass(path).getKind().equals(Tree.Kind.ENUM))
                        && !ElementUtils.isStatic(fieldElem)) {
                    throw new ParseRuntimeException(
                            constructParserException(
                                    s,
                                    "a non-static field can't be referenced from a static inner class or enum"));
                }
=======
>>>>>>> ed746890
                return getReceiverField(s, context, originalReceiver, fieldElem);
            }

            // Class name
            Element classElem = resolver.findClass(s, path);
            TypeMirror classType = ElementUtils.getType(classElem);
            if (classType != null) {
                return new ClassName(classType);
            }

            MethodTree enclMethod = TreeUtils.enclosingMethod(path);
            if (enclMethod != null) {
                List<? extends VariableTree> params = enclMethod.getParameters();
                for (int i = 0; i < params.size(); i++) {
                    if (params.get(i).getName().contentEquals(s)) {
                        throw new ParseRuntimeException(
                                constructParserException(
                                        s,
                                        String.format(
                                                DependentTypesError.FORMAL_PARAM_NAME_STRING,
                                                i + 1,
                                                s)));
                    }
                }
            }
<<<<<<< HEAD

            throw new ParseRuntimeException(constructParserException(s, "identifier not found"));
        }

        /** @param expr a method call with or without a receiver expressions. */
        @Override
        public Receiver visit(MethodCallExpr expr, FlowExpressionContext context) {
            String s = expr.toString();
            Resolver resolver = new Resolver(env);

            // methods with scope (receiver expression) need to change the parsing context so that
            // identifiers are resolved with respect to the receiver.
            if (expr.getScope().isPresent()) {
                Receiver receiver = expr.getScope().get().accept(this, context);
                context = context.copyChangeToParsingMemberOfReceiver(receiver);
                expr = expr.removeScope();
            }

            String methodName = expr.getNameAsString();

            // parse arguments list
            List<Receiver> arguments = new ArrayList<>();

=======

            throw new ParseRuntimeException(constructParserException(s, "identifier not found"));
        }

        /** @param expr a method call with or without a receiver expressions. */
        @Override
        public Receiver visit(MethodCallExpr expr, FlowExpressionContext context) {
            String s = expr.toString();
            Resolver resolver = new Resolver(env);

            // methods with scope (receiver expression) need to change the parsing context so that
            // identifiers are resolved with respect to the receiver.
            if (expr.getScope().isPresent()) {
                Receiver receiver = expr.getScope().get().accept(this, context);
                context = context.copyChangeToParsingMemberOfReceiver(receiver);
                expr = expr.removeScope();
            }

            String methodName = expr.getNameAsString();

            // parse arguments list
            List<Receiver> arguments = new ArrayList<>();

>>>>>>> ed746890
            for (Expression argument : expr.getArguments()) {
                arguments.add(argument.accept(this, context.copyAndUseOuterReceiver()));
            }

            // get types for arguments
            List<TypeMirror> argumentTypes = new ArrayList<>();
            for (Receiver p : arguments) {
                argumentTypes.add(p.getType());
            }
            ExecutableElement methodElement;
            try {
                Element element = null;

                // try to find the correct method
                TypeMirror receiverType = context.receiver.getType();

                if (receiverType.getKind() == TypeKind.ARRAY) {
                    element = resolver.findMethod(methodName, receiverType, path, argumentTypes);
                }

                // Search for method in each enclosing class.
                while (receiverType.getKind() == TypeKind.DECLARED) {
                    element = resolver.findMethod(methodName, receiverType, path, argumentTypes);
                    if (element.getKind() == ElementKind.METHOD) {
                        break;
                    }
                    receiverType = getTypeOfEnclosingClass((DeclaredType) receiverType);
                }

                if (element == null) {
                    throw constructParserException(s, "element==null");
                }
                if (element.getKind() != ElementKind.METHOD) {
                    throw constructParserException(s, "element.getKind()==" + element.getKind());
                }

                methodElement = (ExecutableElement) element;

                // Add valueOf around any arguments that require boxing.
                for (int i = 0; i < arguments.size(); i++) {
                    VariableElement parameter = methodElement.getParameters().get(i);
                    TypeMirror parameterType = parameter.asType();
                    Receiver argument = arguments.get(i);
                    TypeMirror argumentType = argument.getType();
                    // boxing necessary
                    if (TypesUtils.isBoxedPrimitive(parameterType)
                            && TypesUtils.isPrimitive(argumentType)) {
                        MethodSymbol valueOfMethod =
                                TreeBuilder.getValueOfMethod(env, parameterType);
                        List<Receiver> p = new ArrayList<>();
                        p.add(argument);
                        Receiver boxedParam =
                                new MethodCall(
                                        parameterType,
                                        valueOfMethod,
                                        new ClassName(parameterType),
                                        p);
                        arguments.set(i, boxedParam);
                    }
                }
            } catch (Throwable t) {
                if (t.getMessage() == null) {
                    throw new Error("no detail message in " + t.getClass(), t);
                }
                throw new ParseRuntimeException(constructParserException(s, t.getMessage()));
            }

            // TODO: reinstate this test, but issue a warning that the user
            // can override, rather than halting parsing which the user cannot override.
            /*if (!PurityUtils.isDeterministic(context.checkerContext.getAnnotationProvider(),
                    methodElement)) {
                throw new FlowExpressionParseException(Result.failure(
                        "flowexpr.method.not.deterministic",
                        methodElement.getSimpleName()));
            }*/
            if (ElementUtils.isStatic(methodElement)) {
                Element classElem = methodElement.getEnclosingElement();
                Receiver staticClassReceiver = new ClassName(ElementUtils.getType(classElem));
                return new MethodCall(
                        ElementUtils.getType(methodElement),
                        methodElement,
                        staticClassReceiver,
                        arguments);
            } else {
                if (context.receiver instanceof ClassName) {
                    throw new ParseRuntimeException(
                            constructParserException(
                                    s,
                                    "a non-static method call cannot have a class name as a receiver"));
                }
                TypeMirror methodType =
                        TypesUtils.substituteMethodReturnType(
                                methodElement, context.receiver.getType(), env);
                return new MethodCall(methodType, methodElement, context.receiver, arguments);
            }
        }

<<<<<<< HEAD
        /** @param expr a field access, a fully qualified class name, or qualified class name */
=======
        /**
         * @param expr a field access, a fully qualified class name, or class name qualified with
         *     another class name (e.g. {@code OuterClass.InnerClass})
         */
>>>>>>> ed746890
        @Override
        public Receiver visit(FieldAccessExpr expr, FlowExpressionContext context) {
            Resolver resolver = new Resolver(env);

            Symbol.PackageSymbol packageSymbol =
                    resolver.findPackage(expr.getScope().toString(), path);
            if (packageSymbol != null) {
                ClassSymbol classSymbol =
                        resolver.findClassInPackage(expr.getNameAsString(), packageSymbol, path);
                if (classSymbol != null) {
                    return new ClassName(classSymbol.asType());
                }
                throw new ParseRuntimeException(
                        constructParserException(
                                expr.toString(),
                                "could not find class "
                                        + expr.getNameAsString()
                                        + " inside "
                                        + expr.getScope().toString()));
            }

            Receiver receiver = expr.getScope().accept(this, context);

            // Parse the rest, with a new receiver.
            FlowExpressionContext newContext =
                    context.copyChangeToParsingMemberOfReceiver(receiver);
            return visit(expr.getNameAsExpression(), newContext);
        }

        /**
         * @param expr a Class Literal
         * @return a NameExpr to be handled by NameExpr visitor or a FieldAccessExpr to be handled
         *     by FieldAccess visitor
         */
        @Override
        public Receiver visit(ClassExpr expr, FlowExpressionContext context) {
            if (!expr.getType().isClassOrInterfaceType()) {
                throw new ParseRuntimeException(
                        constructParserException(
                                expr.toString(), "is an unparsable class literal"));
            }
            return StaticJavaParser.parseExpression(expr.getTypeAsString()).accept(this, context);
        }

        /**
         * @param s a String representing an identifier (name expression, no dots in it)
         * @return the receiver of the passed String name
         */
        private static Receiver getReceiverField(
                String s,
                FlowExpressionContext context,
                boolean originalReceiver,
                VariableElement fieldElem) {
            TypeMirror receiverType = context.receiver.getType();

            TypeMirror fieldType = ElementUtils.getType(fieldElem);
            if (ElementUtils.isStatic(fieldElem)) {
                Element classElem = fieldElem.getEnclosingElement();
                Receiver staticClassReceiver = new ClassName(ElementUtils.getType(classElem));
                return new FieldAccess(staticClassReceiver, fieldType, fieldElem);
            }
            Receiver locationOfField;
            if (originalReceiver) {
                locationOfField = context.receiver;
            } else {
                locationOfField =
                        FlowExpressions.internalReprOf(
                                context.checkerContext.getAnnotationProvider(),
                                new ImplicitThisLiteralNode(receiverType));
            }
            if (locationOfField instanceof ClassName) {
                throw new ParseRuntimeException(
                        constructParserException(
                                s, "a non-static field cannot have a class name as a receiver."));
            }
            return new FieldAccess(locationOfField, fieldType, fieldElem);
        }

        /**
         * @param s A String that starts with PARAMETER_REPLACEMENT
         * @return The receiver of the parameter passed
         */
        private static Receiver getParameterReceiver(String s, FlowExpressionContext context) {
            if (context.arguments == null) {
                throw new ParseRuntimeException(constructParserException(s, "no parameter found"));
            }
            int idx = Integer.parseInt(s.substring(PARAMETER_REPLACEMENT_LENGTH));

            if (idx == 0) {
                throw new ParseRuntimeException(
                        constructParserException(
                                s,
                                "one should use \"this\" for the receiver or \"#1\" for the first formal parameter"));
            }
            if (idx > context.arguments.size()) {
                throw new ParseRuntimeException(
                        new FlowExpressionParseException(
                                "flowexpr.parse.index.too.big", Integer.toString(idx)));
            }
            return context.arguments.get(idx - 1);
        }
    }

    /**
     * @return a list of 1-based indices of all formal parameters that occur in {@code s}. Each
     *     formal parameter occurs in s as a string like "#1" or "#4". This routine does not do
     *     proper parsing; for instance, if "#2" appears within a string in s, then 2 would still be
     *     in the result list.
     */
    public static List<Integer> parameterIndices(String s) {
        List<Integer> result = new ArrayList<>();
        Matcher matcher = UNANCHORED_PARAMETER_PATTERN.matcher(s);
        while (matcher.find()) {
            int idx = Integer.parseInt(matcher.group(1));
            result.add(idx);
        }
        return result;
    }

    ///////////////////////////////////////////////////////////////////////////
    /// Contexts
    ///

    /**
     * Context used to parse a flow expression. When parsing flow expression E in annotation
     * {@code @A(E)}, the context is the program element that is annotated by {@code @A(E)}.
     */
    public static class FlowExpressionContext {
        public final Receiver receiver;
        public final List<Receiver> arguments;
        public final Receiver outerReceiver;
        public final BaseContext checkerContext;
        /**
         * Whether or not the FlowExpressionParser is parsing the "member" part of a member select.
         */
        public final boolean parsingMember;
        /** Whether the TreePath should be used to find identifiers. Defaults to true. */
        public final boolean useLocalScope;

        /**
         * Creates context for parsing a flow expression.
         *
         * @param receiver used to replace "this" in a flow expression and used to resolve
         *     identifiers in the flow expression with an implicit "this"
         * @param arguments used to replace parameter references, e.g. #1, in flow expressions, null
         *     if no arguments
         * @param checkerContext used to create {@link
         *     org.checkerframework.dataflow.analysis.FlowExpressions.Receiver}s
         */
        public FlowExpressionContext(
                Receiver receiver, List<Receiver> arguments, BaseContext checkerContext) {
            this(receiver, receiver, arguments, checkerContext);
        }

        private FlowExpressionContext(
                Receiver receiver,
                Receiver outerReceiver,
                List<Receiver> arguments,
                BaseContext checkerContext) {
            this(receiver, outerReceiver, arguments, checkerContext, false, true);
        }

        private FlowExpressionContext(
                Receiver receiver,
                Receiver outerReceiver,
                List<Receiver> arguments,
                BaseContext checkerContext,
                boolean parsingMember,
                boolean useLocalScope) {
            assert checkerContext != null;
            this.receiver = receiver;
            this.arguments = arguments;
            this.outerReceiver = outerReceiver;
            this.checkerContext = checkerContext;
            this.parsingMember = parsingMember;
            this.useLocalScope = useLocalScope;
        }

        /**
         * Creates a {@link FlowExpressionContext} for the method declared in {@code
         * methodDeclaration}.
         *
         * @param methodDeclaration used translate parameter numbers in a flow expression to formal
         *     parameters of the method
         * @param enclosingTree used to look up fields and as type of "this" in flow expressions
         * @param checkerContext use to build FlowExpressions.Receiver
         * @return context created of {@code methodDeclaration}
         */
        public static FlowExpressionContext buildContextForMethodDeclaration(
                MethodTree methodDeclaration, Tree enclosingTree, BaseContext checkerContext) {
            return buildContextForMethodDeclaration(
                    methodDeclaration, TreeUtils.typeOf(enclosingTree), checkerContext);
        }

        /**
         * Creates a {@link FlowExpressionContext} for the method declared in {@code
         * methodDeclaration}.
         *
         * @param methodDeclaration used translate parameter numbers in a flow expression to formal
         *     parameters of the method
         * @param enclosingType used to look up fields and as type of "this" in flow expressions
         * @param checkerContext use to build FlowExpressions.Receiver
         * @return context created of {@code methodDeclaration}
         */
        public static FlowExpressionContext buildContextForMethodDeclaration(
                MethodTree methodDeclaration,
                TypeMirror enclosingType,
                BaseContext checkerContext) {

            Node receiver;
            if (methodDeclaration.getModifiers().getFlags().contains(Modifier.STATIC)) {
                Element classElt =
                        ElementUtils.enclosingClass(
                                TreeUtils.elementFromDeclaration(methodDeclaration));
                receiver = new ClassNameNode(enclosingType, classElt);
            } else {
                receiver = new ImplicitThisLiteralNode(enclosingType);
            }
            Receiver internalReceiver =
                    FlowExpressions.internalReprOf(
                            checkerContext.getAnnotationProvider(), receiver);
            List<Receiver> internalArguments = new ArrayList<>();
            for (VariableTree arg : methodDeclaration.getParameters()) {
                internalArguments.add(
                        FlowExpressions.internalReprOf(
                                checkerContext.getAnnotationProvider(),
                                new LocalVariableNode(arg, receiver)));
            }
            FlowExpressionContext flowExprContext =
                    new FlowExpressionContext(internalReceiver, internalArguments, checkerContext);
            return flowExprContext;
        }

        public static FlowExpressionContext buildContextForLambda(
                LambdaExpressionTree lambdaTree, TreePath path, BaseContext checkerContext) {
            TypeMirror enclosingType = TreeUtils.typeOf(TreeUtils.enclosingClass(path));
            Node receiver = new ImplicitThisLiteralNode(enclosingType);
            Receiver internalReceiver =
                    FlowExpressions.internalReprOf(
                            checkerContext.getAnnotationProvider(), receiver);
            List<Receiver> internalArguments = new ArrayList<>();
            for (VariableTree arg : lambdaTree.getParameters()) {
                internalArguments.add(
                        FlowExpressions.internalReprOf(
                                checkerContext.getAnnotationProvider(),
                                new LocalVariableNode(arg, receiver)));
            }
            FlowExpressionContext flowExprContext =
                    new FlowExpressionContext(internalReceiver, internalArguments, checkerContext);
            return flowExprContext;
        }

        /**
         * Creates a {@link FlowExpressionContext} for the method declared in {@code
         * methodDeclaration}.
         *
         * @param methodDeclaration used translate parameter numbers in a flow expression to formal
         *     parameters of the method
         * @param currentPath to find the enclosing class, which is used to look up fields and as
         *     type of "this" in flow expressions
         * @param checkerContext use to build FlowExpressions.Receiver
         * @return context created of {@code methodDeclaration}
         */
        public static FlowExpressionContext buildContextForMethodDeclaration(
                MethodTree methodDeclaration, TreePath currentPath, BaseContext checkerContext) {
            Tree classTree = TreeUtils.enclosingClass(currentPath);
            return buildContextForMethodDeclaration(methodDeclaration, classTree, checkerContext);
        }

        /**
         * @return a {@link FlowExpressionContext} for the class {@code classTree} as seen at the
         *     class declaration.
         */
        public static FlowExpressionContext buildContextForClassDeclaration(
                ClassTree classTree, BaseContext checkerContext) {
            Node receiver = new ImplicitThisLiteralNode(TreeUtils.typeOf(classTree));

            Receiver internalReceiver =
                    FlowExpressions.internalReprOf(
                            checkerContext.getAnnotationProvider(), receiver);
            List<Receiver> internalArguments = new ArrayList<>();
            FlowExpressionContext flowExprContext =
                    new FlowExpressionContext(internalReceiver, internalArguments, checkerContext);
            return flowExprContext;
        }

        /**
         * @return a {@link FlowExpressionContext} for the method {@code methodInvocation}
         *     (represented as a {@link Node} as seen at the method use (i.e., at a method call
         *     site).
         */
        public static FlowExpressionContext buildContextForMethodUse(
                MethodInvocationNode methodInvocation, BaseContext checkerContext) {
            Node receiver = methodInvocation.getTarget().getReceiver();
            Receiver internalReceiver =
                    FlowExpressions.internalReprOf(
                            checkerContext.getAnnotationProvider(), receiver);
            List<Receiver> internalArguments = new ArrayList<>();
            for (Node arg : methodInvocation.getArguments()) {
                internalArguments.add(
                        FlowExpressions.internalReprOf(
                                checkerContext.getAnnotationProvider(), arg));
            }
            FlowExpressionContext flowExprContext =
                    new FlowExpressionContext(internalReceiver, internalArguments, checkerContext);
            return flowExprContext;
        }

        /**
         * @return a {@link FlowExpressionContext} for the method {@code methodInvocation}
         *     (represented as a {@link MethodInvocationTree} as seen at the method use (i.e., at a
         *     method call site).
         */
        public static FlowExpressionContext buildContextForMethodUse(
                MethodInvocationTree methodInvocation, BaseContext checkerContext) {
            ExpressionTree receiverTree = TreeUtils.getReceiverTree(methodInvocation);
            FlowExpressions.Receiver receiver;
            if (receiverTree == null) {
                receiver =
                        FlowExpressions.internalReprOfImplicitReceiver(
                                TreeUtils.elementFromUse(methodInvocation));
            } else {
                receiver =
                        FlowExpressions.internalReprOf(
                                checkerContext.getAnnotationProvider(), receiverTree);
            }

            List<? extends ExpressionTree> args = methodInvocation.getArguments();
            List<FlowExpressions.Receiver> argReceivers = new ArrayList<>(args.size());
            for (ExpressionTree argTree : args) {
                argReceivers.add(
                        FlowExpressions.internalReprOf(
                                checkerContext.getAnnotationProvider(), argTree));
            }

            return new FlowExpressionContext(receiver, argReceivers, checkerContext);
        }

        /**
         * @return a {@link FlowExpressionContext} for the constructor {@code n} (represented as a
         *     {@link Node} as seen at the method use (i.e., at a method call site).
         */
        public static FlowExpressionContext buildContextForNewClassUse(
                ObjectCreationNode n, BaseContext checkerContext) {

            // This returns an FlowExpressions.Unknown with the type set to the class in which the
            // constructor is declared
            Receiver internalReceiver =
                    FlowExpressions.internalReprOf(checkerContext.getAnnotationProvider(), n);

            List<Receiver> internalArguments = new ArrayList<>();
            for (Node arg : n.getArguments()) {
                internalArguments.add(
                        FlowExpressions.internalReprOf(
                                checkerContext.getAnnotationProvider(), arg));
            }

            FlowExpressionContext flowExprContext =
                    new FlowExpressionContext(internalReceiver, internalArguments, checkerContext);
            return flowExprContext;
        }

        /**
         * Returns a copy of the context that differs in that it has a different receiver and
         * parsingMember is set to true. The outer receiver remains unchanged.
         */
        public FlowExpressionContext copyChangeToParsingMemberOfReceiver(Receiver receiver) {
            return new FlowExpressionContext(
                    receiver,
                    outerReceiver,
                    arguments,
                    checkerContext,
                    /*parsingMember=*/ true,
                    useLocalScope);
        }

        /**
         * Returns a copy of the context that differs in that it uses the outer receiver as main
         * receiver (and also retains it as the outer receiver), and parsingMember is set to false.
         */
        public FlowExpressionContext copyAndUseOuterReceiver() {
            return new FlowExpressionContext(
                    outerReceiver, // NOTE different than in this object
                    outerReceiver,
                    arguments,
                    checkerContext,
                    /*parsingMember=*/ false,
                    useLocalScope);
        }

        /**
         * Returns a copy of the context that differs in that useLocalScope is set to the given
         * value.
         */
        public FlowExpressionContext copyAndSetUseLocalScope(boolean useLocalScope) {
            return new FlowExpressionContext(
                    receiver,
                    outerReceiver,
                    arguments,
                    checkerContext,
                    parsingMember,
                    useLocalScope);
        }
    }

    /**
     * Returns the type of the inner most enclosing class.Type.noType is returned if no enclosing
     * class is found. This is in contrast to {@link DeclaredType#getEnclosingType()} which returns
     * the type of the inner most instance. If the inner most enclosing class is static this method
     * will return the type of that class where as {@link DeclaredType#getEnclosingType()} will
     * return the type of the inner most enclosing class that is not static.
     *
     * @param type a DeclaredType
     * @return the type of the innermost enclosing class or Type.noType
     */
    private static TypeMirror getTypeOfEnclosingClass(DeclaredType type) {
        if (type instanceof ClassType) {
            // enclClass() needs to be called on tsym.owner,
            // otherwise it simply returns tsym.
            Symbol sym = ((ClassType) type).tsym.owner;

            if (sym == null) {
                return Type.noType;
            }

            ClassSymbol cs = sym.enclClass();

            if (cs == null) {
                return Type.noType;
            }

            return cs.asType();
        } else {
            return type.getEnclosingType();
        }
    }

    public static Receiver internalReprOfVariable(AnnotatedTypeFactory provider, VariableTree tree)
            throws FlowExpressionParseException {
        Element elt = TreeUtils.elementFromDeclaration(tree);

        if (elt.getKind() == ElementKind.LOCAL_VARIABLE
                || elt.getKind() == ElementKind.RESOURCE_VARIABLE
                || elt.getKind() == ElementKind.EXCEPTION_PARAMETER
                || elt.getKind() == ElementKind.PARAMETER) {
            return new LocalVariable(elt);
        }
        Receiver receiverF = FlowExpressions.internalReprOfImplicitReceiver(elt);
        FlowExpressionContext context =
                new FlowExpressionContext(receiverF, null, provider.getContext());
        return parse(tree.getName().toString(), context, provider.getPath(tree), false);
    }

    ///////////////////////////////////////////////////////////////////////////
    /// Exceptions
    ///

    /**
     * An exception that indicates a parse error. Call {@link #getResult} to obtain a {@link Result}
     * that can be used for error reporting.
     */
    public static class FlowExpressionParseException extends Exception {
        private static final long serialVersionUID = 2L;
        private @CompilerMessageKey String errorKey;
        public final Object[] args;

        public FlowExpressionParseException(@CompilerMessageKey String errorKey, Object... args) {
            this(null, errorKey, args);
        }

        public FlowExpressionParseException(
                Throwable cause, @CompilerMessageKey String errorKey, Object... args) {
            super(cause);
            this.errorKey = errorKey;
            this.args = args;
        }

        @Override
        public String getMessage() {
            return errorKey + " " + Arrays.toString(args);
        }

        /** Return a Result that can be used for error reporting. */
        public Result getResult() {
            return Result.failure(errorKey, args);
        }

        public boolean isFlowParseError() {
            return errorKey.endsWith("flowexpr.parse.error");
        }
    }

    /**
     * Returns a {@link FlowExpressionParseException} for the expression {@code expr} with
     * explanation {@code explanation}.
     */
    private static FlowExpressionParseException constructParserException(
            String expr, String explanation) {
        if (expr == null) {
            throw new Error("Must have an expression.");
        }
        if (explanation == null) {
            throw new Error("Must have an explanation.");
        }
        return new FlowExpressionParseException(
                (Throwable) null,
                "flowexpr.parse.error",
                "Invalid '" + expr + "' because " + explanation);
    }

    /**
     * The Runtime equivalent of {@link FlowExpressionParseException}. This class is needed to wrap
     * this exception into an unchecked exception.
     */
    private static class ParseRuntimeException extends RuntimeException {
        private static final long serialVersionUID = 2L;
        private final FlowExpressionParseException exception;

        private ParseRuntimeException(FlowExpressionParseException exception) {
            this.exception = exception;
        }

        private FlowExpressionParseException getCheckedException() {
            return exception;
        }
    }
}<|MERGE_RESOLUTION|>--- conflicted
+++ resolved
@@ -307,7 +307,6 @@
             }
 
             if (fieldElem != null && fieldElem.getKind() == ElementKind.FIELD) {
-<<<<<<< HEAD
                 if (!originalReceiver
                         && TreeUtils.enclosingClass(path) != null
                         && (TreeUtils.enclosingClass(path)
@@ -321,8 +320,6 @@
                                     s,
                                     "a non-static field can't be referenced from a static inner class or enum"));
                 }
-=======
->>>>>>> ed746890
                 return getReceiverField(s, context, originalReceiver, fieldElem);
             }
 
@@ -348,7 +345,6 @@
                     }
                 }
             }
-<<<<<<< HEAD
 
             throw new ParseRuntimeException(constructParserException(s, "identifier not found"));
         }
@@ -372,31 +368,6 @@
             // parse arguments list
             List<Receiver> arguments = new ArrayList<>();
 
-=======
-
-            throw new ParseRuntimeException(constructParserException(s, "identifier not found"));
-        }
-
-        /** @param expr a method call with or without a receiver expressions. */
-        @Override
-        public Receiver visit(MethodCallExpr expr, FlowExpressionContext context) {
-            String s = expr.toString();
-            Resolver resolver = new Resolver(env);
-
-            // methods with scope (receiver expression) need to change the parsing context so that
-            // identifiers are resolved with respect to the receiver.
-            if (expr.getScope().isPresent()) {
-                Receiver receiver = expr.getScope().get().accept(this, context);
-                context = context.copyChangeToParsingMemberOfReceiver(receiver);
-                expr = expr.removeScope();
-            }
-
-            String methodName = expr.getNameAsString();
-
-            // parse arguments list
-            List<Receiver> arguments = new ArrayList<>();
-
->>>>>>> ed746890
             for (Expression argument : expr.getArguments()) {
                 arguments.add(argument.accept(this, context.copyAndUseOuterReceiver()));
             }
@@ -494,14 +465,10 @@
             }
         }
 
-<<<<<<< HEAD
-        /** @param expr a field access, a fully qualified class name, or qualified class name */
-=======
         /**
          * @param expr a field access, a fully qualified class name, or class name qualified with
          *     another class name (e.g. {@code OuterClass.InnerClass})
          */
->>>>>>> ed746890
         @Override
         public Receiver visit(FieldAccessExpr expr, FlowExpressionContext context) {
             Resolver resolver = new Resolver(env);
