--- conflicted
+++ resolved
@@ -652,52 +652,7 @@
         }
     }
 
-<<<<<<< HEAD
     /** Checks if a method declaration is valid. */
-=======
-    /** Reports errors found during purity checking. */
-    protected void reportPurityErrors(
-            PurityResult result, MethodTree node, Collection<Pure.Kind> expectedTypes) {
-        assert !result.isPure(expectedTypes);
-        Collection<Pure.Kind> t = EnumSet.copyOf(expectedTypes);
-        t.removeAll(result.getTypes());
-        if (t.contains(Pure.Kind.DETERMINISTIC) || t.contains(Pure.Kind.SIDE_EFFECT_FREE)) {
-            String msgPrefix = "purity.not.deterministic.not.sideeffectfree.";
-            if (!t.contains(Pure.Kind.SIDE_EFFECT_FREE)) {
-                msgPrefix = "purity.not.deterministic.";
-            } else if (!t.contains(Pure.Kind.DETERMINISTIC)) {
-                msgPrefix = "purity.not.sideeffectfree.";
-            }
-            for (Pair<Tree, String> r : result.getNotBothReasons()) {
-                reportPurityError(msgPrefix, r);
-            }
-            if (t.contains(Pure.Kind.SIDE_EFFECT_FREE)) {
-                for (Pair<Tree, String> r : result.getNotSEFreeReasons()) {
-                    reportPurityError("purity.not.sideeffectfree.", r);
-                }
-            }
-            if (t.contains(Pure.Kind.DETERMINISTIC)) {
-                for (Pair<Tree, String> r : result.getNotDetReasons()) {
-                    reportPurityError("purity.not.deterministic.", r);
-                }
-            }
-        }
-    }
-
-    /** Reports single purity error. */
-    private void reportPurityError(String msgPrefix, Pair<Tree, String> r) {
-        String reason = r.second;
-        @SuppressWarnings("CompilerMessages")
-        @CompilerMessageKey String msg = msgPrefix + reason;
-        if (reason.equals("call")) {
-            MethodInvocationTree mitree = (MethodInvocationTree) r.first;
-            checker.report(Result.failure(msg, mitree.getMethodSelect()), r.first);
-        } else {
-            checker.report(Result.failure(msg), r.first);
-        }
-    }
-
->>>>>>> 5efa4745
     private void checkContractsAtMethodDeclaration(
             MethodTree node,
             ExecutableElement methodElement,
