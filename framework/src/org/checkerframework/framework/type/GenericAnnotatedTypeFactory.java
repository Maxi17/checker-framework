--- conflicted
+++ resolved
@@ -352,19 +352,10 @@
         for (Class<? extends Annotation> qual : getSupportedTypeQualifiers()) {
             DefaultFor defaultFor = qual.getAnnotation(DefaultFor.class);
             if (defaultFor != null) {
-<<<<<<< HEAD
-                defs.addAbsoluteDefaults(AnnotationUtils.fromClass(elements,qual),
-                                         defaultFor.value());
-
-                if (Arrays.asList(defaultFor.value()).contains(DefaultLocation.OTHERWISE)) {
-                    foundDefaultOtherwise = true;
-                }
-=======
                 final DefaultLocation [] locations = defaultFor.value();
                 defs.addAbsoluteDefaults(AnnotationUtils.fromClass(elements,qual), locations);
 
                 foundDefaultOtherwise = Arrays.asList(locations).contains(DefaultLocation.OTHERWISE);
->>>>>>> 3c791fa1
             }
 
             if (qual.getAnnotation(DefaultQualifierInHierarchy.class) != null) {
@@ -375,12 +366,8 @@
                             "qualifier has both @DefaultFor and @DefaultQualifierInHierarchy annotations: " +
                             qual.getCanonicalName());
                 } else {
-<<<<<<< HEAD
                     defs.addAbsoluteDefault(AnnotationUtils.fromClass(elements, qual),
-                        DefaultLocation.OTHERWISE);
-=======
-                    defs.addAbsoluteDefault(AnnotationUtils.fromClass(elements, qual), DefaultLocation.OTHERWISE);
->>>>>>> 3c791fa1
+                            DefaultLocation.OTHERWISE);
                     foundDefaultOtherwise = true;
                 }
             }
@@ -390,12 +377,8 @@
                 DefaultForInUntyped defaultForUntyped = qual.getAnnotation(DefaultForInUntyped.class);
 
                 if (defaultForUntyped != null) {
-<<<<<<< HEAD
                     defs.addUntypedDefaults(AnnotationUtils.fromClass(elements, qual),
                             defaultForUntyped.value());
-=======
-                    defs.addUntypedDefaults(AnnotationUtils.fromClass(elements, qual), defaultForUntyped.value());
->>>>>>> 3c791fa1
                 }
 
                 if (qual.getAnnotation(DefaultQualifierInUntyped.class) != null) {
@@ -407,12 +390,8 @@
                                 qual.getCanonicalName());
                     } else {
                         for (DefaultLocation location : QualifierDefaults.validLocationsForUntyped()) {
-<<<<<<< HEAD
                             defs.addUntypedDefault(AnnotationUtils.fromClass(elements, qual),
                                     location);
-=======
-                            defs.addUntypedDefault(AnnotationUtils.fromClass(elements, qual), location);
->>>>>>> 3c791fa1
                         }
                     }
                 }
