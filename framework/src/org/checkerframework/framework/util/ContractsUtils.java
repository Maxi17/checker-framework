package org.checkerframework.framework.util;

import java.lang.annotation.Annotation;
import java.util.ArrayList;
import java.util.Collections;
import java.util.HashMap;
import java.util.LinkedHashSet;
import java.util.List;
import java.util.Map;
import java.util.Set;
import javax.lang.model.element.AnnotationMirror;
import javax.lang.model.element.Element;
import javax.lang.model.element.ExecutableElement;
import javax.lang.model.util.ElementFilter;
import org.checkerframework.framework.qual.ConditionalPostconditionAnnotation;
import org.checkerframework.framework.qual.EnsuresQualifier;
import org.checkerframework.framework.qual.EnsuresQualifierIf;
import org.checkerframework.framework.qual.EnsuresQualifiers;
import org.checkerframework.framework.qual.EnsuresQualifiersIf;
import org.checkerframework.framework.qual.PostconditionAnnotation;
import org.checkerframework.framework.qual.PreconditionAnnotation;
import org.checkerframework.framework.qual.QualifierArgument;
import org.checkerframework.framework.qual.RequiresQualifier;
import org.checkerframework.framework.qual.RequiresQualifiers;
import org.checkerframework.framework.type.GenericAnnotatedTypeFactory;
import org.checkerframework.javacutil.AnnotationBuilder;
import org.checkerframework.javacutil.AnnotationUtils;
import org.checkerframework.javacutil.Pair;

/**
 * A utility class to handle pre- and postconditions.
 *
 * @see PreconditionAnnotation
 * @see RequiresQualifier
 * @see PostconditionAnnotation
 * @see EnsuresQualifier
 * @see EnsuresQualifierIf
 * @author Stefan Heule
 */
// TODO: This class assumes that most annotations have a field named "expression".
// If not, issue a more helpful error message rather than a crash.
public class ContractsUtils {

    protected static ContractsUtils instance;
    protected GenericAnnotatedTypeFactory<?, ?, ?, ?> factory;

    /** Returns an instance of the {@link ContractsUtils} class. */
    public static ContractsUtils getInstance(GenericAnnotatedTypeFactory<?, ?, ?, ?> factory) {
        if (instance == null || instance.factory != factory) {
            instance = new ContractsUtils(factory);
        }
        return instance;
    }

    /**
     * A contract represents an annotation on an expression, along with the kind: precondition,
     * postcondition, or conditional postcondition.
     */
    public abstract static class Contract {

        public enum Kind {
            PRECONDITION("precondition"),
            POSTCONDTION("postcondition"),
            CONDITIONALPOSTCONDTION("conditional.postcondition");
            public final String errorKey;

            Kind(String errorKey) {
                this.errorKey = errorKey;
            }
        }

        /**
         * The expression for which the condition must hold, such as {@code "foo"} in
         * {@code @RequiresNonNull("foo")}.
         */
        public final String expression;

        /** The annotation that must be on the type of expression as part of this contract. */
        public final AnnotationMirror annotation;

        public final Kind kind;

        public Contract(String expression, AnnotationMirror annotation, Kind kind) {
            this.expression = expression;
            this.annotation = annotation;
            this.kind = kind;
        }

        @Override
        public boolean equals(Object o) {
            if (this == o) {
                return true;
            }
            if (o == null || getClass() != o.getClass()) {
                return false;
            }

            Contract contract = (Contract) o;

            if (expression != null
                    ? !expression.equals(contract.expression)
                    : contract.expression != null) {
                return false;
            }
            if (annotation != null
                    ? !annotation.equals(contract.annotation)
                    : contract.annotation != null) {
                return false;
            }
            return kind == contract.kind;
        }

        @Override
        public int hashCode() {
            int result = expression != null ? expression.hashCode() : 0;
            result = 31 * result + (annotation != null ? annotation.hashCode() : 0);
            result = 31 * result + (kind != null ? kind.hashCode() : 0);
            return result;
        }
    }

    public static class Precondition extends Contract {
        public Precondition(String expression, AnnotationMirror annotation) {
            super(expression, annotation, Kind.PRECONDITION);
        }
    }

    public static class Postcondition extends Contract {
        public Postcondition(String expression, AnnotationMirror annotation) {
            super(expression, annotation, Kind.POSTCONDTION);
        }
    }

    /**
     * Represents a conditional postcondition that must be verified by {@code BaseTypeVisitor} or
     * one of its subclasses. Automatically extracted from annotations with meta-annotation
     * {@code @ConditionalPostconditionAnnotation}, such as {@code EnsuresNonNullIf}.
     */
    public static class ConditionalPostcondition extends Contract {

        /**
         * The return value for the annotated method that ensures that the conditional postcondition
         * holds. For example, given<br>
         * {@code @EnsuresNonNullIf(expression="foo", result=false) boolean method()}<br>
         * {@code foo} is guaranteed to be {@code @NonNull} after a call to {@code method()} if that
         * call returns {@code false}.
         */
        public final boolean annoResult;

        public ConditionalPostcondition(
                String expression, boolean annoResult, AnnotationMirror annotation) {
            super(expression, annotation, Kind.CONDITIONALPOSTCONDTION);
            this.annoResult = annoResult;
        }

        @Override
        public boolean equals(Object o) {
            if (this == o) {
                return true;
            }
            if (o == null || getClass() != o.getClass()) {
                return false;
            }
            if (!super.equals(o)) {
                return false;
            }

            ConditionalPostcondition that = (ConditionalPostcondition) o;
            return annoResult == that.annoResult;
        }

        @Override
        public int hashCode() {
            int result = super.hashCode();
            result = 31 * result + (annoResult ? 1 : 0);
            return result;
        }
    }

    public List<Contract> getContracts(ExecutableElement element) {
        List<Contract> contracts = new ArrayList<>();
        contracts.addAll(getPreconditions(element));
        contracts.addAll(getPostconditions(element));
        contracts.addAll(getConditionalPostconditions(element));
        return contracts;
    }

    /** Returns the set of preconditions on the element {@code element}. */
    public Set<Precondition> getPreconditions(Element element) {
        Set<Precondition> result = new LinkedHashSet<>();
        // Check for a single contract.
        AnnotationMirror requiresAnnotation =
                factory.getDeclAnnotation(element, RequiresQualifier.class);
        result.addAll(getPrecondition(requiresAnnotation));

        // Check for multiple contracts.
        AnnotationMirror requiresAnnotations =
                factory.getDeclAnnotation(element, RequiresQualifiers.class);
        if (requiresAnnotations != null) {
            List<AnnotationMirror> annotations =
                    AnnotationUtils.getElementValueArray(
                            requiresAnnotations, "value", AnnotationMirror.class, false);
            for (AnnotationMirror a : annotations) {
                result.addAll(getPrecondition(a));
            }
        }

        // Check type-system specific annotations.
        Class<PreconditionAnnotation> metaAnnotation = PreconditionAnnotation.class;
        List<Pair<AnnotationMirror, AnnotationMirror>> declAnnotations =
                factory.getDeclAnnotationWithMetaAnnotation(element, metaAnnotation);
        for (Pair<AnnotationMirror, AnnotationMirror> r : declAnnotations) {
            AnnotationMirror anno = r.first;
            AnnotationMirror metaAnno = r.second;
            List<String> expressions =
                    AnnotationUtils.getElementValueArray(anno, "value", String.class, false);
            AnnotationMirror precondtionAnno = getAnnotationMirrorOfMetaAnnotation(metaAnno, anno);
            if (precondtionAnno == null) {
                continue;
            }
            for (String expr : expressions) {
                result.add(new Precondition(expr, precondtionAnno));
            }
        }
        return result;
    }

    /**
<<<<<<< HEAD
     * Returns the annotation mirror as specified by the "qualifier" value in {@code qualifierAnno}.
     * If {@code argumentAnno} is specified, then arguments are copied from {@code argumentAnno} to
     * the returned annotation, renamed according to {@code argumentMap}.
     *
     * @param qualifierAnno annotation specifying the qualifier class
     * @param argumentAnno annotation containing the argument values
     * @param argumentMap map of argument names, which maps from names in {@code argumentAnno} to
     *     names used in the returned annotation
=======
     * Returns the annotation mirror as specified by the "qualifier" element in {@code
     * qualifierAnno}. If {@code argumentAnno} is specified, then arguments are copied from {@code
     * argumentAnno} to the returned annotation, renamed according to {@code argumentMap}.
     *
     * <p>This is a helper method intended to be called from {@link
     * getAnnotationMirrorOfContractAnnotation} and {@link getAnnotationMirrorOfMetaAnnotation}. Use
     * one of those methods if possible.
     *
     * @param qualifierAnno annotation specifying the qualifier class
     * @param argumentAnno annotation containing the argument values, or {@code null}
     * @param argumentRenaming renaming of argument names, which maps from names in {@code
     *     argumentAnno} to names used in the returned annotation, or {@code null}
>>>>>>> d5425f0b
     */
    private AnnotationMirror getAnnotationMirrorOfQualifier(
            AnnotationMirror qualifierAnno,
            AnnotationMirror argumentAnno,
<<<<<<< HEAD
            Map<String, String> argumentMap) {
=======
            Map<String, String> argumentRenaming) {
>>>>>>> d5425f0b

        @SuppressWarnings("unchecked")
        Class<? extends Annotation> c =
                (Class<? extends Annotation>)
                        AnnotationUtils.getElementValueClass(qualifierAnno, "qualifier", false);

        AnnotationMirror anno;
<<<<<<< HEAD
        if (argumentAnno == null || argumentMap.isEmpty()) {
=======
        if (argumentAnno == null || argumentRenaming.isEmpty()) {
>>>>>>> d5425f0b
            // If there are no arguments, use factory method that allows caching
            anno = AnnotationBuilder.fromClass(factory.getElementUtils(), c);
        } else {
            AnnotationBuilder builder = new AnnotationBuilder(factory.getProcessingEnv(), c);
<<<<<<< HEAD
            builder.copyRenameElementValuesFromAnnotation(argumentAnno, argumentMap);
=======
            builder.copyRenameElementValuesFromAnnotation(argumentAnno, argumentRenaming);
>>>>>>> d5425f0b
            anno = builder.build();
        }

        if (factory.isSupportedQualifier(anno)) {
            return anno;
        } else {
            AnnotationMirror aliasedAnno = factory.aliasedAnnotation(anno);
            if (factory.isSupportedQualifier(aliasedAnno)) {
                return aliasedAnno;
            } else {
                return null;
            }
        }
    }
    /**
     * Returns the annotation mirror as specified by the "qualifier" value in {@code contractAnno}.
     */
    private AnnotationMirror getAnnotationMirrorOfContractAnnotation(
            AnnotationMirror contractAnno) {
        return getAnnotationMirrorOfQualifier(contractAnno, null, null);
    }
    /**
     * Makes a map from source element names to target element names. Each element of {@code
     * contractAnnoElement} that is annotated by {@link QualifierArgument} is mapped to the name
     * specified by the value of {@link QualifierArgument}. If the value is not specified or is an
     * empty string, then the element is mapped to an element of the same name.
     *
     * @param contractAnnoElement the declaration of the contract annotation containing the source
     *     elements
     * @return map from the names of elements of {@code sourceArgumentNames} to the corresponding
     *     target element names
     */
    private Map<String, String> makeArgumentMap(Element contractAnnoElement) {
        HashMap<String, String> argumentMap = new HashMap<>();
        for (ExecutableElement meth :
                ElementFilter.methodsIn(contractAnnoElement.getEnclosedElements())) {
            AnnotationMirror argumentAnnotation =
                    factory.getDeclAnnotationNoAliases(meth, QualifierArgument.class);
            if (argumentAnnotation != null) {
                String sourceName = meth.getSimpleName().toString();
                String targetName =
                        AnnotationUtils.getElementValue(
                                argumentAnnotation, "value", String.class, false);
                if (targetName == null || targetName.isEmpty()) {
                    targetName = sourceName;
                }
                argumentMap.put(sourceName, targetName);
            }
        }
        return argumentMap;
    }

    /**
     * Returns the annotation mirror as specified by the "qualifier" value in {@code metaAnno}, with
     * arguments taken from {@code argumentAnno}.
     */
    private AnnotationMirror getAnnotationMirrorOfMetaAnnotation(
            AnnotationMirror metaAnno, AnnotationMirror argumentAnno) {

        Map<String, String> argumentMap =
                makeArgumentMap(argumentAnno.getAnnotationType().asElement());
        return getAnnotationMirrorOfQualifier(metaAnno, argumentAnno, argumentMap);
    }

    /**
     * Returns the annotation mirror as specified by the "qualifier" element in {@code
     * contractAnno}.
     */
    private AnnotationMirror getAnnotationMirrorOfContractAnnotation(
            AnnotationMirror contractAnno) {
        return getAnnotationMirrorOfQualifier(contractAnno, null, null);
    }

    /**
     * Makes a map from element names of a contract annotation to qualifier argument names, as
     * defined by {@link QualifierArgument}.
     *
     * <p>Each element of {@code contractAnnoElement} that is annotated by {@link QualifierArgument}
     * is mapped to the name specified by the value of {@link QualifierArgument}. If the value is
     * not specified or is an empty string, then the element is mapped to an argument of the same
     * name.
     *
     * @param contractAnnoElement the declaration of the contract annotation containing the elements
     * @return map from the names of elements of {@code sourceArgumentNames} to the corresponding
     *     qualifier argument names
     * @see QualifierArgument
     */
    private Map<String, String> makeArgumentMap(Element contractAnnoElement) {
        HashMap<String, String> argumentMap = new HashMap<>();
        for (ExecutableElement meth :
                ElementFilter.methodsIn(contractAnnoElement.getEnclosedElements())) {
            AnnotationMirror argumentAnnotation =
                    factory.getDeclAnnotationNoAliases(meth, QualifierArgument.class);
            if (argumentAnnotation != null) {
                String sourceName = meth.getSimpleName().toString();
                String targetName =
                        AnnotationUtils.getElementValue(
                                argumentAnnotation, "value", String.class, false);
                if (targetName == null || targetName.isEmpty()) {
                    targetName = sourceName;
                }
                argumentMap.put(sourceName, targetName);
            }
        }
        return argumentMap;
    }

    /**
     * Returns the annotation mirror as specified by the "qualifier" element in {@code metaAnno},
     * with arguments taken from {@code argumentAnno}.
     */
    private AnnotationMirror getAnnotationMirrorOfMetaAnnotation(
            AnnotationMirror metaAnno, AnnotationMirror argumentAnno) {

        Map<String, String> argumentMap =
                makeArgumentMap(argumentAnno.getAnnotationType().asElement());
        return getAnnotationMirrorOfQualifier(metaAnno, argumentAnno, argumentMap);
    }

    /** Returns the set of preconditions according to the given {@link RequiresQualifier}. */
    private Set<Precondition> getPrecondition(AnnotationMirror requiresAnnotation) {
        if (requiresAnnotation == null) {
            return Collections.emptySet();
        }
        Set<Precondition> result = new LinkedHashSet<Precondition>();
        List<String> expressions =
                AnnotationUtils.getElementValueArray(
                        requiresAnnotation, "expression", String.class, false);
        AnnotationMirror postcondAnno = getAnnotationMirrorOfContractAnnotation(requiresAnnotation);
        if (postcondAnno == null) {
            return result;
        }
        for (String expr : expressions) {
            result.add(new Precondition(expr, postcondAnno));
        }
        return result;
    }

    /** Returns the set of postconditions on the method {@code methodElement}. */
    public Set<Postcondition> getPostconditions(ExecutableElement methodElement) {
        Set<Postcondition> result = new LinkedHashSet<>();
        // Check for a single contract.
        AnnotationMirror ensuresAnnotation =
                factory.getDeclAnnotation(methodElement, EnsuresQualifier.class);
        result.addAll(getPostcondition(ensuresAnnotation));

        // Check for multiple contracts.
        AnnotationMirror ensuresAnnotations =
                factory.getDeclAnnotation(methodElement, EnsuresQualifiers.class);
        if (ensuresAnnotations != null) {
            List<AnnotationMirror> annotations =
                    AnnotationUtils.getElementValueArray(
                            ensuresAnnotations, "value", AnnotationMirror.class, false);
            for (AnnotationMirror a : annotations) {
                result.addAll(getPostcondition(a));
            }
        }

        // Check type-system specific annotations.
        Class<PostconditionAnnotation> metaAnnotation = PostconditionAnnotation.class;
        List<Pair<AnnotationMirror, AnnotationMirror>> declAnnotations =
                factory.getDeclAnnotationWithMetaAnnotation(methodElement, metaAnnotation);
        for (Pair<AnnotationMirror, AnnotationMirror> r : declAnnotations) {
            AnnotationMirror anno = r.first;
            AnnotationMirror metaAnno = r.second;
            List<String> expressions =
                    AnnotationUtils.getElementValueArray(anno, "value", String.class, false);
            AnnotationMirror postcondAnno = getAnnotationMirrorOfMetaAnnotation(metaAnno, anno);
            if (postcondAnno == null) {
                continue;
            }
            for (String expr : expressions) {
                result.add(new Postcondition(expr, postcondAnno));
            }
        }
        return result;
    }

    /** Returns the set of postconditions according to the given {@link EnsuresQualifier}. */
    private Set<Postcondition> getPostcondition(AnnotationMirror ensuresAnnotation) {
        if (ensuresAnnotation == null) {
            return Collections.emptySet();
        }
        Set<Postcondition> result = new LinkedHashSet<>();
        List<String> expressions =
                AnnotationUtils.getElementValueArray(
                        ensuresAnnotation, "expression", String.class, false);
        AnnotationMirror postcondAnno = getAnnotationMirrorOfContractAnnotation(ensuresAnnotation);
        if (postcondAnno == null) {
            return result;
        }
        for (String expr : expressions) {
            result.add(new Postcondition(expr, postcondAnno));
        }
        return result;
    }

    /**
     * Returns a set of triples {@code (expr, (result, annotation))} of conditional postconditions
     * on the method {@code methodElement}.
     */
    public Set<ConditionalPostcondition> getConditionalPostconditions(
            ExecutableElement methodElement) {
        Set<ConditionalPostcondition> result = new LinkedHashSet<ConditionalPostcondition>();
        // Check for a single contract.
        AnnotationMirror ensuresQualifierIf =
                factory.getDeclAnnotation(methodElement, EnsuresQualifierIf.class);
        result.addAll(getConditionalPostcondition(ensuresQualifierIf));

        // Check for multiple contracts.
        AnnotationMirror ensuresAnnotationsIf =
                factory.getDeclAnnotation(methodElement, EnsuresQualifiersIf.class);
        if (ensuresAnnotationsIf != null) {
            List<AnnotationMirror> annotations =
                    AnnotationUtils.getElementValueArray(
                            ensuresAnnotationsIf, "value", AnnotationMirror.class, false);
            for (AnnotationMirror a : annotations) {
                result.addAll(getConditionalPostcondition(a));
            }
        }

        // Check type-system specific annotations.
        Class<ConditionalPostconditionAnnotation> metaAnnotation =
                ConditionalPostconditionAnnotation.class;
        List<Pair<AnnotationMirror, AnnotationMirror>> declAnnotations =
                factory.getDeclAnnotationWithMetaAnnotation(methodElement, metaAnnotation);
        for (Pair<AnnotationMirror, AnnotationMirror> r : declAnnotations) {
            AnnotationMirror anno = r.first;
            AnnotationMirror metaAnno = r.second;
            List<String> expressions =
                    AnnotationUtils.getElementValueArray(anno, "expression", String.class, false);
            AnnotationMirror postcondAnno = getAnnotationMirrorOfMetaAnnotation(metaAnno, anno);
            if (postcondAnno == null) {
                continue;
            }
            boolean annoResult =
                    AnnotationUtils.getElementValue(anno, "result", Boolean.class, false);
            for (String expr : expressions) {
                result.add(new ConditionalPostcondition(expr, annoResult, postcondAnno));
            }
        }
        return result;
    }

    /**
     * Returns a set of triples {@code (expr, result, annotation)} of conditional postconditions
     * according to the given {@link EnsuresQualifierIf}.
     */
    private Set<ConditionalPostcondition> getConditionalPostcondition(
            AnnotationMirror ensuresQualifierIf) {
        if (ensuresQualifierIf == null) {
            return Collections.emptySet();
        }
        Set<ConditionalPostcondition> result = new LinkedHashSet<>();
        List<String> expressions =
                AnnotationUtils.getElementValueArray(
                        ensuresQualifierIf, "expression", String.class, false);
        AnnotationMirror postcondAnno = getAnnotationMirrorOfContractAnnotation(ensuresQualifierIf);
        if (postcondAnno == null) {
            return result;
        }
        boolean annoResult =
                AnnotationUtils.getElementValue(ensuresQualifierIf, "result", Boolean.class, false);
        for (String expr : expressions) {
            result.add(new ConditionalPostcondition(expr, annoResult, postcondAnno));
        }
        return result;
    }

    // private constructor
    private ContractsUtils(GenericAnnotatedTypeFactory<?, ?, ?, ?> factory) {
        this.factory = factory;
    }
}<|MERGE_RESOLUTION|>--- conflicted
+++ resolved
@@ -226,16 +226,6 @@
     }
 
     /**
-<<<<<<< HEAD
-     * Returns the annotation mirror as specified by the "qualifier" value in {@code qualifierAnno}.
-     * If {@code argumentAnno} is specified, then arguments are copied from {@code argumentAnno} to
-     * the returned annotation, renamed according to {@code argumentMap}.
-     *
-     * @param qualifierAnno annotation specifying the qualifier class
-     * @param argumentAnno annotation containing the argument values
-     * @param argumentMap map of argument names, which maps from names in {@code argumentAnno} to
-     *     names used in the returned annotation
-=======
      * Returns the annotation mirror as specified by the "qualifier" element in {@code
      * qualifierAnno}. If {@code argumentAnno} is specified, then arguments are copied from {@code
      * argumentAnno} to the returned annotation, renamed according to {@code argumentMap}.
@@ -248,16 +238,11 @@
      * @param argumentAnno annotation containing the argument values, or {@code null}
      * @param argumentRenaming renaming of argument names, which maps from names in {@code
      *     argumentAnno} to names used in the returned annotation, or {@code null}
->>>>>>> d5425f0b
      */
     private AnnotationMirror getAnnotationMirrorOfQualifier(
             AnnotationMirror qualifierAnno,
             AnnotationMirror argumentAnno,
-<<<<<<< HEAD
-            Map<String, String> argumentMap) {
-=======
             Map<String, String> argumentRenaming) {
->>>>>>> d5425f0b
 
         @SuppressWarnings("unchecked")
         Class<? extends Annotation> c =
@@ -265,20 +250,12 @@
                         AnnotationUtils.getElementValueClass(qualifierAnno, "qualifier", false);
 
         AnnotationMirror anno;
-<<<<<<< HEAD
-        if (argumentAnno == null || argumentMap.isEmpty()) {
-=======
         if (argumentAnno == null || argumentRenaming.isEmpty()) {
->>>>>>> d5425f0b
             // If there are no arguments, use factory method that allows caching
             anno = AnnotationBuilder.fromClass(factory.getElementUtils(), c);
         } else {
             AnnotationBuilder builder = new AnnotationBuilder(factory.getProcessingEnv(), c);
-<<<<<<< HEAD
-            builder.copyRenameElementValuesFromAnnotation(argumentAnno, argumentMap);
-=======
             builder.copyRenameElementValuesFromAnnotation(argumentAnno, argumentRenaming);
->>>>>>> d5425f0b
             anno = builder.build();
         }
 
@@ -293,23 +270,29 @@
             }
         }
     }
-    /**
-     * Returns the annotation mirror as specified by the "qualifier" value in {@code contractAnno}.
+
+    /**
+     * Returns the annotation mirror as specified by the "qualifier" element in {@code
+     * contractAnno}.
      */
     private AnnotationMirror getAnnotationMirrorOfContractAnnotation(
             AnnotationMirror contractAnno) {
         return getAnnotationMirrorOfQualifier(contractAnno, null, null);
     }
-    /**
-     * Makes a map from source element names to target element names. Each element of {@code
-     * contractAnnoElement} that is annotated by {@link QualifierArgument} is mapped to the name
-     * specified by the value of {@link QualifierArgument}. If the value is not specified or is an
-     * empty string, then the element is mapped to an element of the same name.
+
+    /**
+     * Makes a map from element names of a contract annotation to qualifier argument names, as
+     * defined by {@link QualifierArgument}.
      *
-     * @param contractAnnoElement the declaration of the contract annotation containing the source
-     *     elements
+     * <p>Each element of {@code contractAnnoElement} that is annotated by {@link QualifierArgument}
+     * is mapped to the name specified by the value of {@link QualifierArgument}. If the value is
+     * not specified or is an empty string, then the element is mapped to an argument of the same
+     * name.
+     *
+     * @param contractAnnoElement the declaration of the contract annotation containing the elements
      * @return map from the names of elements of {@code sourceArgumentNames} to the corresponding
-     *     target element names
+     *     qualifier argument names
+     * @see QualifierArgument
      */
     private Map<String, String> makeArgumentMap(Element contractAnnoElement) {
         HashMap<String, String> argumentMap = new HashMap<>();
@@ -332,61 +315,6 @@
     }
 
     /**
-     * Returns the annotation mirror as specified by the "qualifier" value in {@code metaAnno}, with
-     * arguments taken from {@code argumentAnno}.
-     */
-    private AnnotationMirror getAnnotationMirrorOfMetaAnnotation(
-            AnnotationMirror metaAnno, AnnotationMirror argumentAnno) {
-
-        Map<String, String> argumentMap =
-                makeArgumentMap(argumentAnno.getAnnotationType().asElement());
-        return getAnnotationMirrorOfQualifier(metaAnno, argumentAnno, argumentMap);
-    }
-
-    /**
-     * Returns the annotation mirror as specified by the "qualifier" element in {@code
-     * contractAnno}.
-     */
-    private AnnotationMirror getAnnotationMirrorOfContractAnnotation(
-            AnnotationMirror contractAnno) {
-        return getAnnotationMirrorOfQualifier(contractAnno, null, null);
-    }
-
-    /**
-     * Makes a map from element names of a contract annotation to qualifier argument names, as
-     * defined by {@link QualifierArgument}.
-     *
-     * <p>Each element of {@code contractAnnoElement} that is annotated by {@link QualifierArgument}
-     * is mapped to the name specified by the value of {@link QualifierArgument}. If the value is
-     * not specified or is an empty string, then the element is mapped to an argument of the same
-     * name.
-     *
-     * @param contractAnnoElement the declaration of the contract annotation containing the elements
-     * @return map from the names of elements of {@code sourceArgumentNames} to the corresponding
-     *     qualifier argument names
-     * @see QualifierArgument
-     */
-    private Map<String, String> makeArgumentMap(Element contractAnnoElement) {
-        HashMap<String, String> argumentMap = new HashMap<>();
-        for (ExecutableElement meth :
-                ElementFilter.methodsIn(contractAnnoElement.getEnclosedElements())) {
-            AnnotationMirror argumentAnnotation =
-                    factory.getDeclAnnotationNoAliases(meth, QualifierArgument.class);
-            if (argumentAnnotation != null) {
-                String sourceName = meth.getSimpleName().toString();
-                String targetName =
-                        AnnotationUtils.getElementValue(
-                                argumentAnnotation, "value", String.class, false);
-                if (targetName == null || targetName.isEmpty()) {
-                    targetName = sourceName;
-                }
-                argumentMap.put(sourceName, targetName);
-            }
-        }
-        return argumentMap;
-    }
-
-    /**
      * Returns the annotation mirror as specified by the "qualifier" element in {@code metaAnno},
      * with arguments taken from {@code argumentAnno}.
      */
