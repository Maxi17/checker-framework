package org.checkerframework.qualframework.base;

import java.util.*;

import javax.lang.model.element.AnnotationMirror;
import javax.lang.model.element.Element;
import javax.lang.model.element.ExecutableElement;
import javax.lang.model.element.VariableElement;

import com.sun.source.tree.ExpressionTree;
import com.sun.source.tree.MethodInvocationTree;
import com.sun.source.tree.Tree;

import org.checkerframework.common.basetype.BaseAnnotatedTypeFactory;
import org.checkerframework.dataflow.analysis.TransferFunction;
import org.checkerframework.framework.flow.CFAbstractAnalysis;
import org.checkerframework.framework.flow.CFAnalysis;
import org.checkerframework.framework.flow.CFStore;
import org.checkerframework.framework.flow.CFTransfer;
import org.checkerframework.framework.flow.CFValue;
import org.checkerframework.framework.type.AnnotatedTypeMirror;
import org.checkerframework.framework.type.AnnotatedTypeMirror.AnnotatedExecutableType;
import org.checkerframework.framework.type.AnnotatedTypeMirror.AnnotatedTypeVariable;
import org.checkerframework.framework.type.AnnotatedTypeMirror.AnnotatedWildcardType;
import org.checkerframework.framework.type.typeannotator.ImplicitsTypeAnnotator;
import org.checkerframework.framework.type.typeannotator.ListTypeAnnotator;
import org.checkerframework.framework.util.MultiGraphQualifierHierarchy;
import org.checkerframework.framework.util.MultiGraphQualifierHierarchy.MultiGraphFactory;
import org.checkerframework.javacutil.Pair;

<<<<<<< HEAD
=======
import org.checkerframework.qualframework.base.dataflow.QualAnalysis;
import org.checkerframework.qualframework.base.dataflow.QualTransferAdapter;
import org.checkerframework.qualframework.util.WrappedAnnotatedTypeMirror;
>>>>>>> 3297142f
import org.checkerframework.qualframework.base.QualifiedTypeMirror.QualifiedExecutableType;
import org.checkerframework.qualframework.base.QualifiedTypeMirror.QualifiedTypeVariable;
import org.checkerframework.qualframework.base.QualifiedTypeMirror.QualifiedParameterDeclaration;

/**
 * Adapter class for {@link QualifiedTypeFactory}, extending
 * {@link BaseAnnotatedTypeFactory BaseAnnotatedTypeFactory}.
 */
class QualifiedTypeFactoryAdapter<Q> extends BaseAnnotatedTypeFactory {
    /** The underlying {@link QualifiedTypeFactory}. */
    private final QualifiedTypeFactory<Q> underlying;

    /** The qualAnalysis instance to use for dataflow. */
    private QualAnalysis<Q> qualAnalysis;

    public QualifiedTypeFactoryAdapter(QualifiedTypeFactory<Q> underlying,
            CheckerAdapter<Q> checker) {
        super(checker, true);
        this.underlying = underlying;

        // We can't call postInit yet.  See CheckerAdapter.getTypeFactory for
        // explanation.
    }

    /** Allow CheckerAdapter to call postInit when it's ready.  See
     * CheckerAdapter.getTypeFactory for explanation.
     */
    void doPostInit() {
        this.postInit();
    }

    /** Returns the underlying {@link QualifiedTypeFactory}. */
    public QualifiedTypeFactory<Q> getUnderlying() {
        return underlying;
    }

    /** Returns {@link checker}, downcast to a more precise type. */
    @SuppressWarnings("unchecked")
    CheckerAdapter<Q> getCheckerAdapter() {
        return (CheckerAdapter<Q>)checker;
    }

    /** Returns the same result as {@link getQualifierHierarchy}, but downcast
     * to a more precise type. */
    @SuppressWarnings("unchecked")
    private QualifierHierarchyAdapter<Q>.Implementation getQualifierHierarchyAdapter() {
        return (QualifierHierarchyAdapter<Q>.Implementation)getQualifierHierarchy();
    }

    /** Returns the same result as {@link getTypeHierarchy}, but downcast to a
     * more precise type. */
    @SuppressWarnings("unchecked")
    private TypeHierarchyAdapter<Q> getTypeHierarchyAdapter() {
        return (TypeHierarchyAdapter<Q>)getTypeHierarchy();
    }

    @Override
    protected MultiGraphQualifierHierarchy.MultiGraphFactory createQualifierHierarchyFactory() {
        return new MultiGraphQualifierHierarchy.MultiGraphFactory(this);
    }

    @Override
    public MultiGraphQualifierHierarchy createQualifierHierarchy(MultiGraphFactory factory) {
        QualifierHierarchy<Q> underlyingHierarchy = underlying.getQualifierHierarchy();
        DefaultQualifiedTypeFactory<Q> defaultUnderlying = (DefaultQualifiedTypeFactory<Q>)underlying;
        AnnotationConverter<Q> annoConverter = defaultUnderlying.getAnnotationConverter();

        // See QualifierHierarchyAdapter for an explanation of why we need this
        // strange pattern instead of just making a single call to the
        // QualifierHierarchyAdapter constructor.
        QualifierHierarchyAdapter<Q>.Implementation adapter =
            new QualifierHierarchyAdapter<Q>(
                annoConverter,
                underlyingHierarchy,
                getCheckerAdapter().getTypeMirrorConverter())
            .createImplementation(factory);
        return adapter;
    }

    /* Constructs a TypeHierarchyAdapter for the underlying factory's
     * TypeHierarchy.
     */
    @Override
    protected org.checkerframework.framework.type.TypeHierarchy createTypeHierarchy() {
        TypeHierarchy<Q> underlyingHierarchy = underlying.getTypeHierarchy();

        TypeHierarchyAdapter<Q> adapter = new TypeHierarchyAdapter<Q>(
                underlyingHierarchy,
                getCheckerAdapter().getTypeMirrorConverter(),
                getCheckerAdapter(),
                getQualifierHierarchyAdapter(),
                checker.hasOption("ignoreRawTypeArguments"),
                checker.hasOption("invariantArrays"));

        // TODO: Move this check (and others like it) into the adapter
        // constructor.
        if (underlyingHierarchy instanceof DefaultTypeHierarchy) {
            DefaultTypeHierarchy<Q> defaultHierarchy =
                (DefaultTypeHierarchy<Q>)underlyingHierarchy;
            defaultHierarchy.setAdapter(adapter);
        }

        return adapter;
    }

    /* Constructs a TreeAnnotatorAdapter for the underlying factory's
     * TreeAnnotator.
     */
    @Override
    protected org.checkerframework.framework.type.treeannotator.TreeAnnotator createTreeAnnotator() {
        if (!(underlying instanceof DefaultQualifiedTypeFactory)) {
            // In theory, the result of this branch should never be used.  Only
            // DefaultQTFs have a way to access the annotation-based logic
            // which requires the TreeAnnotator produced by this method.
            return null;
        }

        DefaultQualifiedTypeFactory<Q> defaultUnderlying =
            (DefaultQualifiedTypeFactory<Q>)underlying;
        TreeAnnotator<Q> underlyingAnnotator = defaultUnderlying.getTreeAnnotator();
        TreeAnnotatorAdapter<Q> adapter = new TreeAnnotatorAdapter<Q>(
                underlyingAnnotator,
                getCheckerAdapter().getTypeMirrorConverter(),
                this);

        underlyingAnnotator.setAdapter(adapter);

        return adapter;
    }

    //
    /* Constructs a TypeAnnotatorAdapter for the underlying factory's
     * TypeAnnotator.
     */
    @Override
    protected org.checkerframework.framework.type.typeannotator.TypeAnnotator createTypeAnnotator() {
        if (!(underlying instanceof DefaultQualifiedTypeFactory)) {
            // In theory, the result of this branch should never be used.  Only
            // DefaultQTFs have a way to access the annotation-based logic
            // which requires the TypeAnnotator produced by this method.
            return null;
        }


        DefaultQualifiedTypeFactory<Q> defaultUnderlying =
            (DefaultQualifiedTypeFactory<Q>)underlying;
        TypeAnnotator<Q> underlyingAnnotator = defaultUnderlying.getTypeAnnotator();
        TypeAnnotatorAdapter<Q> adapter = new TypeAnnotatorAdapter<Q>(
                underlyingAnnotator,
                getCheckerAdapter().getTypeMirrorConverter(),
                this);

        underlyingAnnotator.setAdapter(adapter);

        return new ListTypeAnnotator( adapter );
    }


    @Override
    public boolean isSupportedQualifier(AnnotationMirror anno) {
        if (anno == null) {
            return false;
        }

        // If 'underlying' is not a DefaultQTF, there is no AnnotationConverter
        // for us to use for this check.
        if (!(underlying instanceof DefaultQualifiedTypeFactory)) {
            return true;
        }

        DefaultQualifiedTypeFactory<Q> defaultUnderlying = (DefaultQualifiedTypeFactory<Q>)underlying;
        AnnotationConverter<Q> annoConverter = defaultUnderlying.getAnnotationConverter();

        return annoConverter.isAnnotationSupported(anno)
                || getCheckerAdapter().getTypeMirrorConverter().isKey(anno);
    }


    @Override
    public AnnotatedTypeMirror getAnnotatedType(Element elt) {
        return getCheckerAdapter().getTypeMirrorConverter().getAnnotatedType(
                underlying.getQualifiedType(elt));
    }

    QualifiedTypeMirror<Q> superGetAnnotatedType(Element elt) {
        AnnotatedTypeMirror atm = super.getAnnotatedType(elt);
        return getCheckerAdapter().getTypeMirrorConverter().getQualifiedType(atm);
    }

    @Override
    public AnnotatedTypeMirror getAnnotatedType(Tree tree) {
        return getCheckerAdapter().getTypeMirrorConverter().getAnnotatedType(
                underlying.getQualifiedType(tree));
    }

    QualifiedTypeMirror<Q> superGetAnnotatedType(Tree tree) {
        AnnotatedTypeMirror atm = super.getAnnotatedType(tree);
        return getCheckerAdapter().getTypeMirrorConverter().getQualifiedType(atm);
    }

    @Override
    public AnnotatedTypeMirror getAnnotatedTypeFromTypeTree(Tree tree) {
        return getCheckerAdapter().getTypeMirrorConverter().getAnnotatedType(
                underlying.getQualifiedTypeFromTypeTree(tree));
    }

    QualifiedTypeMirror<Q> superGetAnnotatedTypeFromTypeTree(Tree tree) {
        AnnotatedTypeMirror atm = super.getAnnotatedTypeFromTypeTree(tree);
        return getCheckerAdapter().getTypeMirrorConverter().getQualifiedType(atm);
    }


    @Override
    public AnnotatedWildcardType getWildcardBoundedBy(AnnotatedTypeMirror upper) {
        // The superclass implementation of this method doesn't run the
        // TypeAnnotator, which means annotations won't get converted to
        // qualifier @Keys.  This causes problems later on, so we run the
        // TypeAnnotator manually here.
        AnnotatedWildcardType result = super.getWildcardBoundedBy(upper);
        typeAnnotator.scanAndReduce(result, null, null);
        return result;
    }

    @Override
    public void postDirectSuperTypes(AnnotatedTypeMirror subtype, List<? extends AnnotatedTypeMirror> supertypes) {
        TypeMirrorConverter<Q> conv = getCheckerAdapter().getTypeMirrorConverter();

        QualifiedTypeMirror<Q> qualSubtype = conv.getQualifiedType(subtype);
        List<QualifiedTypeMirror<Q>> qualSupertypes = conv.getQualifiedTypeList(supertypes);

        List<QualifiedTypeMirror<Q>> qualResult = underlying.postDirectSuperTypes(qualSubtype, qualSupertypes);

        for (int i = 0; i < supertypes.size(); ++i) {
            conv.applyQualifiers(qualResult.get(i), supertypes.get(i));
        }
    }

    List<QualifiedTypeMirror<Q>> superPostDirectSuperTypes(QualifiedTypeMirror<Q> subtype, List<? extends QualifiedTypeMirror<Q>> supertypes) {
        TypeMirrorConverter<Q> conv = getCheckerAdapter().getTypeMirrorConverter();

        AnnotatedTypeMirror annoSubtype = conv.getAnnotatedType(subtype);
        List<AnnotatedTypeMirror> annoSupertypes = conv.getAnnotatedTypeList(supertypes);

        super.postDirectSuperTypes(annoSubtype, annoSupertypes);

        return conv.getQualifiedTypeList(annoSupertypes);
    }


    @Override
    public void postAsMemberOf(AnnotatedTypeMirror memberType, AnnotatedTypeMirror receiverType, Element memberElement) {
        TypeMirrorConverter<Q> conv = getCheckerAdapter().getTypeMirrorConverter();

        QualifiedTypeMirror<Q> qualMemberType = conv.getQualifiedType(memberType);
        QualifiedTypeMirror<Q> qualReceiverType = conv.getQualifiedType(receiverType);

        QualifiedTypeMirror<Q> qualResult = underlying.postAsMemberOf(
                qualMemberType, qualReceiverType, memberElement);

        conv.applyQualifiers(qualResult, memberType);
    }

    QualifiedTypeMirror<Q> superPostAsMemberOf(
            QualifiedTypeMirror<Q> memberType, QualifiedTypeMirror<Q> receiverType, Element memberElement) {
        TypeMirrorConverter<Q> conv = getCheckerAdapter().getTypeMirrorConverter();

        AnnotatedTypeMirror annoMemberType = conv.getAnnotatedType(memberType);
        AnnotatedTypeMirror annoReceiverType = conv.getAnnotatedType(receiverType);

        super.postAsMemberOf(annoMemberType, annoReceiverType, memberElement);

        QualifiedTypeMirror<Q> qualResult = conv.getQualifiedType(annoMemberType);
        return qualResult;
    }


    @Override
    public Pair<AnnotatedExecutableType, List<AnnotatedTypeMirror>> methodFromUse(MethodInvocationTree tree) {
        Pair<QualifiedExecutableType<Q>, List<QualifiedTypeMirror<Q>>> qualResult =
            underlying.methodFromUse(tree);

        TypeMirrorConverter<Q> conv = getCheckerAdapter().getTypeMirrorConverter();
        Pair<AnnotatedExecutableType, List<AnnotatedTypeMirror>> annoResult =
            Pair.of((AnnotatedExecutableType)conv.getAnnotatedType(qualResult.first),
                    conv.getAnnotatedTypeList(qualResult.second));

        return annoResult;
    }

    Pair<QualifiedExecutableType<Q>, List<QualifiedTypeMirror<Q>>> superMethodFromUse(MethodInvocationTree tree) {
        Pair<AnnotatedExecutableType, List<AnnotatedTypeMirror>> annoResult =
            super.methodFromUse(tree);

        TypeMirrorConverter<Q> conv = getCheckerAdapter().getTypeMirrorConverter();
        Pair<QualifiedExecutableType<Q>, List<QualifiedTypeMirror<Q>>> qualResult =
            Pair.of((QualifiedExecutableType<Q>)conv.getQualifiedType(annoResult.first),
                    conv.getQualifiedTypeList(annoResult.second));
        return qualResult;
    }

    public Pair<AnnotatedExecutableType, List<AnnotatedTypeMirror>> methodFromUse(ExpressionTree tree,
            ExecutableElement methodElt, AnnotatedTypeMirror receiverType) {

        TypeMirrorConverter<Q> conv = getCheckerAdapter().getTypeMirrorConverter();
        Pair<QualifiedExecutableType<Q>, List<QualifiedTypeMirror<Q>>> qualResult =
                underlying.methodFromUse(tree, methodElt, conv.getQualifiedType(receiverType));

        Pair<AnnotatedExecutableType, List<AnnotatedTypeMirror>> annoResult =
                Pair.of((AnnotatedExecutableType)conv.getAnnotatedType(qualResult.first),
                        conv.getAnnotatedTypeList(qualResult.second));
        return annoResult;
    }

    Pair<QualifiedExecutableType<Q>, List<QualifiedTypeMirror<Q>>> superMethodFromUse(ExpressionTree tree,
            ExecutableElement methodElt, QualifiedTypeMirror<Q> receiverType) {
        TypeMirrorConverter<Q> conv = getCheckerAdapter().getTypeMirrorConverter();

        Pair<AnnotatedExecutableType, List<AnnotatedTypeMirror>> annoResult =
                super.methodFromUse(tree, methodElt, conv.getAnnotatedType(receiverType));

        Pair<QualifiedExecutableType<Q>, List<QualifiedTypeMirror<Q>>> qualResult =
                Pair.of((QualifiedExecutableType<Q>)conv.getQualifiedType(annoResult.first),
                        conv.getQualifiedTypeList(annoResult.second));
        return qualResult;
    }

    @Override
    public void postTypeVarSubstitution(AnnotatedTypeVariable varDecl,
            AnnotatedTypeVariable varUse, AnnotatedTypeMirror value) {
        TypeMirrorConverter<Q> conv = getCheckerAdapter().getTypeMirrorConverter();

        QualifiedParameterDeclaration<Q> qualVarDecl = (QualifiedParameterDeclaration<Q>)conv.getQualifiedType(varDecl);
        QualifiedTypeVariable<Q> qualVarUse = (QualifiedTypeVariable<Q>)conv.getQualifiedType(varUse.asUse());
        QualifiedTypeMirror<Q> qualValue = conv.getQualifiedType(value);

        QualifiedTypeMirror<Q> qualResult = underlying.postTypeVarSubstitution(
                qualVarDecl, qualVarUse, qualValue);

        conv.applyQualifiers(qualResult, value);
    }

    QualifiedTypeMirror<Q> superPostTypeVarSubstitution(QualifiedParameterDeclaration<Q> varDecl,
            QualifiedTypeVariable<Q> varUse, QualifiedTypeMirror<Q> value) {
        TypeMirrorConverter<Q> conv = getCheckerAdapter().getTypeMirrorConverter();

        AnnotatedTypeVariable annoVarDecl = (AnnotatedTypeVariable)conv.getAnnotatedType(varDecl);
        AnnotatedTypeVariable annoVarUse = (AnnotatedTypeVariable)conv.getAnnotatedType(varUse);
        AnnotatedTypeMirror annoValue = conv.getAnnotatedType(value);

        super.postTypeVarSubstitution(annoVarDecl, annoVarUse, annoValue);

        QualifiedTypeMirror<Q> qualResult = conv.getQualifiedType(annoValue);
        return qualResult;
    }

    /**
     * Create the {@link TransferFunction} to be used.
     *
     * @param analysis The {@link CFAbstractAnalysis} that the checker framework will actually use
     * @return The {@link CFTransfer} to be used
     */
    @Override
    public CFTransfer createFlowTransferFunction(CFAbstractAnalysis<CFValue, CFStore, CFTransfer> analysis) {
        if (qualAnalysis == null) {
            // TODO: When we actually use the qual analysis, we will have to initialize it with real data.
            qualAnalysis = underlying.createFlowAnalysis(null);
            qualAnalysis.setAdapter(analysis);
        }
        return new QualTransferAdapter<>(qualAnalysis.createTransferFunction(), analysis, qualAnalysis);
    }
}<|MERGE_RESOLUTION|>--- conflicted
+++ resolved
@@ -22,18 +22,15 @@
 import org.checkerframework.framework.type.AnnotatedTypeMirror.AnnotatedExecutableType;
 import org.checkerframework.framework.type.AnnotatedTypeMirror.AnnotatedTypeVariable;
 import org.checkerframework.framework.type.AnnotatedTypeMirror.AnnotatedWildcardType;
-import org.checkerframework.framework.type.typeannotator.ImplicitsTypeAnnotator;
+import org.checkerframework.framework.type.treeannotator.ListTreeAnnotator;
 import org.checkerframework.framework.type.typeannotator.ListTypeAnnotator;
 import org.checkerframework.framework.util.MultiGraphQualifierHierarchy;
 import org.checkerframework.framework.util.MultiGraphQualifierHierarchy.MultiGraphFactory;
 import org.checkerframework.javacutil.Pair;
 
-<<<<<<< HEAD
-=======
 import org.checkerframework.qualframework.base.dataflow.QualAnalysis;
 import org.checkerframework.qualframework.base.dataflow.QualTransferAdapter;
 import org.checkerframework.qualframework.util.WrappedAnnotatedTypeMirror;
->>>>>>> 3297142f
 import org.checkerframework.qualframework.base.QualifiedTypeMirror.QualifiedExecutableType;
 import org.checkerframework.qualframework.base.QualifiedTypeMirror.QualifiedTypeVariable;
 import org.checkerframework.qualframework.base.QualifiedTypeMirror.QualifiedParameterDeclaration;
@@ -44,7 +41,7 @@
  */
 class QualifiedTypeFactoryAdapter<Q> extends BaseAnnotatedTypeFactory {
     /** The underlying {@link QualifiedTypeFactory}. */
-    private final QualifiedTypeFactory<Q> underlying;
+    private QualifiedTypeFactory<Q> underlying;
 
     /** The qualAnalysis instance to use for dataflow. */
     private QualAnalysis<Q> qualAnalysis;
@@ -164,7 +161,6 @@
         return adapter;
     }
 
-    //
     /* Constructs a TypeAnnotatorAdapter for the underlying factory's
      * TypeAnnotator.
      */
@@ -176,7 +172,6 @@
             // which requires the TypeAnnotator produced by this method.
             return null;
         }
-
 
         DefaultQualifiedTypeFactory<Q> defaultUnderlying =
             (DefaultQualifiedTypeFactory<Q>)underlying;
@@ -188,7 +183,7 @@
 
         underlyingAnnotator.setAdapter(adapter);
 
-        return new ListTypeAnnotator( adapter );
+        return adapter;
     }
 
 
@@ -360,7 +355,6 @@
         return qualResult;
     }
 
-    @Override
     public void postTypeVarSubstitution(AnnotatedTypeVariable varDecl,
             AnnotatedTypeVariable varUse, AnnotatedTypeMirror value) {
         TypeMirrorConverter<Q> conv = getCheckerAdapter().getTypeMirrorConverter();
