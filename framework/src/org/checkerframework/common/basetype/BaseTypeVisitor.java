--- conflicted
+++ resolved
@@ -222,7 +222,7 @@
         while (checkerClass != BaseTypeChecker.class) {
             final String classToLoad =
                     checkerClass.getName().replace("Checker", "AnnotatedTypeFactory")
-                            .replace("Subchecker", "AnnotatedTypeFactory");
+                                          .replace("Subchecker", "AnnotatedTypeFactory");
 
             AnnotatedTypeFactory result = BaseTypeChecker.invokeConstructorFor(classToLoad,
                     new Class<?>[] { BaseTypeChecker.class },
@@ -464,7 +464,7 @@
      * Reports errors found during purity checking.
      */
     protected void reportPurityErrors(PurityResult result, MethodTree node,
-                                      Collection<Pure.Kind> expectedTypes) {
+            Collection<Pure.Kind> expectedTypes) {
         assert !result.isPure(expectedTypes);
         Collection<Pure.Kind> t = EnumSet.copyOf(expectedTypes);
         t.removeAll(result.getTypes());
@@ -503,7 +503,7 @@
      * with element {@code methodElement}.
      */
     protected void checkPostconditions(MethodTree node,
-                                       ExecutableElement methodElement) {
+            ExecutableElement methodElement) {
         FlowExpressionContext flowExprContext = null;
         Set<Pair<String, String>> postconditions = contractsUtils
                 .getPostconditions(methodElement);
@@ -542,7 +542,7 @@
                     CFAbstractValue<?> value = exitStore.getValue(expr);
                     AnnotationMirror inferredAnno = value == null ? null
                             : value.getType().getAnnotationInHierarchy(
-                            annotation);
+                                    annotation);
                     if (!checkContract(expr, annotation, inferredAnno, exitStore)) {
                         checker.report(
                                 Result.failure("contracts.postcondition.not.satisfied", expr.toString()),
@@ -562,7 +562,7 @@
      * with element {@code methodElement} for consistency.
      */
     protected void checkPostconditionsConsistency(MethodTree node,
-                                                  ExecutableElement methodElement) {
+            ExecutableElement methodElement) {
         FlowExpressionContext flowExprContext = null;
         Set<Pair<String, String>> postconditions = contractsUtils
                 .getPostconditions(methodElement);
@@ -598,7 +598,7 @@
      * element {@code methodElement}.
      */
     protected void checkConditionalPostconditions(MethodTree node,
-                                                  ExecutableElement methodElement) {
+            ExecutableElement methodElement) {
         FlowExpressionContext flowExprContext = null;
         Set<Pair<String, Pair<Boolean, String>>> conditionalPostconditions = contractsUtils
                 .getConditionalPostconditions(methodElement);
@@ -669,7 +669,7 @@
                     if (retVal == null || retVal == result) {
                         AnnotationMirror inferredAnno = value == null ? null
                                 : value.getType().getAnnotationInHierarchy(
-                                annotation);
+                                        annotation);
                         if (!checkContract(expr, annotation, inferredAnno, exitStore)) {
                             checker.report(
                                     Result.failure("contracts.conditional.postcondition.not.satisfied", expr.toString()),
@@ -690,7 +690,7 @@
      * {@code methodElement} for consistency.
      */
     protected void checkConditionalPostconditionsConsistency(MethodTree node,
-                                                             ExecutableElement methodElement) {
+            ExecutableElement methodElement) {
         FlowExpressionContext flowExprContext = null;
         Set<Pair<String, Pair<Boolean, String>>> conditionalPostconditions = contractsUtils
                 .getConditionalPostconditions(methodElement);
@@ -804,9 +804,9 @@
     public Void visitEnhancedForLoop(EnhancedForLoopTree node, Void p) {
         AnnotatedTypeMirror var = atypeFactory.getAnnotatedType(node.getVariable());
         AnnotatedTypeMirror iterableType =
-                atypeFactory.getAnnotatedType(node.getExpression());
+            atypeFactory.getAnnotatedType(node.getExpression());
         AnnotatedTypeMirror iteratedType =
-                AnnotatedTypes.getIteratedType(checker.getProcessingEnvironment(), atypeFactory, iterableType);
+            AnnotatedTypes.getIteratedType(checker.getProcessingEnvironment(), atypeFactory, iterableType);
         boolean valid = validateTypeOf(node.getVariable());
         if (valid) {
             commonAssignmentCheck(var, iteratedType, node.getExpression(),
@@ -849,7 +849,7 @@
         checkTypeArguments(node, paramBounds, typeargs, node.getTypeArguments());
 
         List<AnnotatedTypeMirror> params =
-                AnnotatedTypes.expandVarArgs(atypeFactory, invokedMethod, node.getArguments());
+            AnnotatedTypes.expandVarArgs(atypeFactory, invokedMethod, node.getArguments());
         checkArguments(params, node.getArguments());
 
         if (isVectorCopyInto(invokedMethod)) {
@@ -876,7 +876,7 @@
      * element {@code invokedElement}.
      */
     protected void checkPreconditions(Tree tree,
-                                      Element invokedElement, boolean methodCall) {
+            Element invokedElement, boolean methodCall) {
         checkPreconditions(tree, invokedElement, methodCall, null);
     }
 
@@ -885,7 +885,7 @@
      * element {@code invokedElement}.
      */
     protected void checkPreconditions(Tree tree,
-                                      Element invokedElement, boolean methodCall, Set<Pair<String, String>> additionalPreconditions) {
+            Element invokedElement, boolean methodCall, Set<Pair<String, String>> additionalPreconditions) {
         Set<Pair<String, String>> preconditions = contractsUtils
                 .getPreconditions(invokedElement);
 
@@ -915,7 +915,7 @@
                     // Adapted from FlowExpressionParseUtil.buildFlowExprContextForUse
 
                     Receiver internalReceiver = FlowExpressions.internalReprOf(atypeFactory,
-                            ((FieldAccessNode) nodeNode).getReceiver());
+                        ((FieldAccessNode) nodeNode).getReceiver());
 
                     flowExprContext = new FlowExpressionContext(
                             internalReceiver, null, checker.getContext());
@@ -964,7 +964,7 @@
                     AnnotationMirror inferredAnno = value == null ? null : value
                             .getType().getAnnotationInHierarchy(anno);
                     if (!skipContractCheck(tree, expr, flowExprContext) &&
-                            !checkContract(expr, anno, inferredAnno, store)) {
+                        !checkContract(expr, anno, inferredAnno, store)) {
 
                         checker.report(Result.failure(
                                 methodCall ? "contracts.precondition.not.satisfied" : "contracts.precondition.not.satisfied.field",
@@ -1002,7 +1002,7 @@
      * {@code methodElement} for consistency.
      */
     protected void checkPreconditionsConsistency(MethodTree node,
-                                                 ExecutableElement methodElement) {
+            ExecutableElement methodElement) {
         FlowExpressionContext flowExprContext = null;
         Set<Pair<String, String>> preconditions = contractsUtils
                 .getPreconditions(methodElement);
@@ -1042,8 +1042,8 @@
      * {@code necessaryAnnotation}, but subclasses might override this behavior.
      */
     protected boolean checkContract(Receiver expr,
-                                    AnnotationMirror necessaryAnnotation,
-                                    AnnotationMirror inferredAnnotation, CFAbstractStore<?, ?> store) {
+            AnnotationMirror necessaryAnnotation,
+            AnnotationMirror inferredAnnotation, CFAbstractStore<?, ?> store) {
         return !(inferredAnnotation == null || !atypeFactory
                 .getQualifierHierarchy().isSubtype(inferredAnnotation,
                         necessaryAnnotation));
@@ -1084,7 +1084,7 @@
      *
      */
     protected void typeCheckVectorCopyIntoArgument(MethodInvocationTree node,
-                                                   List<? extends AnnotatedTypeMirror> params) {
+            List<? extends AnnotatedTypeMirror> params) {
         assert params.size() == 1 : "invalid no. of parameters " + params + " found for method invocation " + node;
         assert node.getArguments().size() == 1 : "invalid no. of arguments in method invocation " + node;
 
@@ -1128,7 +1128,7 @@
 
         List<? extends ExpressionTree> passedArguments = node.getArguments();
         List<AnnotatedTypeMirror> params =
-                AnnotatedTypes.expandVarArgs(atypeFactory, constructor, passedArguments);
+            AnnotatedTypes.expandVarArgs(atypeFactory, constructor, passedArguments);
 
         checkArguments(params, passedArguments);
 
@@ -1227,10 +1227,10 @@
     }
 
     /** TODO: something similar to visitReturn should be done.
-     public Void visitThrow(ThrowTree node, Void p) {
-     return super.visitThrow(node, p);
-     }
-     */
+    public Void visitThrow(ThrowTree node, Void p) {
+        return super.visitThrow(node, p);
+    }
+    */
 
     /**
      * Ensure that the annotation arguments comply to their declarations. This
@@ -1439,7 +1439,7 @@
             // implicitly added by the declared type declaration
             AnnotatedDeclaredType castDeclared = (AnnotatedDeclaredType)castType;
             AnnotatedDeclaredType elementType =
-                    atypeFactory.fromElement((TypeElement)castDeclared.getUnderlyingType().asElement());
+                atypeFactory.fromElement((TypeElement)castDeclared.getUnderlyingType().asElement());
             if (AnnotationUtils.areSame(castDeclared.getAnnotations(), elementType.getAnnotations())) {
                 isSubtype = true;
             }
@@ -1579,8 +1579,8 @@
      *            variable?
      */
     protected void commonAssignmentCheck(AnnotatedTypeMirror varType,
-                                         ExpressionTree valueExp, /*@CompilerMessageKey*/ String errorKey,
-                                         boolean isLocalVariableAssignement) {
+            ExpressionTree valueExp, /*@CompilerMessageKey*/ String errorKey,
+            boolean isLocalVariableAssignement) {
         if (shouldSkipUses(valueExp))
             return;
         if (varType.getKind() == TypeKind.ARRAY
@@ -1615,8 +1615,8 @@
      *            variable?
      */
     protected void commonAssignmentCheck(AnnotatedTypeMirror varType,
-                                         AnnotatedTypeMirror valueType, Tree valueTree, /*@CompilerMessageKey*/ String errorKey,
-                                         boolean isLocalVariableAssignement) {
+            AnnotatedTypeMirror valueType, Tree valueTree, /*@CompilerMessageKey*/ String errorKey,
+            boolean isLocalVariableAssignement) {
 
         String valueTypeString = valueType.toString();
         String varTypeString = varType.toString();
@@ -1677,7 +1677,7 @@
     }
 
     protected void checkArrayInitialization(AnnotatedTypeMirror type,
-                                            List<? extends ExpressionTree> initializers) {
+            List<? extends ExpressionTree> initializers) {
         // TODO: set assignment context like for method arguments?
         // Also in AbstractFlow.
         for (ExpressionTree init : initializers)
@@ -1698,9 +1698,9 @@
      */
     // TODO: see updated version below that performs more well-formedness checks.
     protected void checkTypeArguments(Tree toptree,
-                                      List<? extends AnnotatedTypeParameterBounds> paramBounds,
-                                      List<? extends AnnotatedTypeMirror> typeargs,
-                                      List<? extends Tree> typeargTrees) {
+            List<? extends AnnotatedTypeParameterBounds> paramBounds,
+            List<? extends AnnotatedTypeMirror> typeargs,
+            List<? extends Tree> typeargTrees) {
 
         // System.out.printf("BaseTypeVisitor.checkTypeArguments: %s, TVs: %s, TAs: %s, TATs: %s\n",
         //         toptree, paramBounds, typeargs, typeargTrees);
@@ -1710,8 +1710,8 @@
             return;
 
         assert paramBounds.size() == typeargs.size() :
-                "BaseTypeVisitor.checkTypeArguments: mismatch between type arguments: " +
-                        typeargs + " and type parameter bounds" + paramBounds;
+            "BaseTypeVisitor.checkTypeArguments: mismatch between type arguments: " +
+            typeargs + " and type parameter bounds" + paramBounds;
 
         Iterator<? extends AnnotatedTypeParameterBounds> boundsIter = paramBounds.iterator();
         Iterator<? extends AnnotatedTypeMirror> argIter = typeargs.iterator();
@@ -1879,7 +1879,7 @@
      * @param node      the method invocation node
      */
     protected void checkMethodInvocability(AnnotatedExecutableType method,
-                                           MethodInvocationTree node) {
+            MethodInvocationTree node) {
         if (method.getReceiverType() == null) {
             // Static methods don't have a receiver.
             return;
@@ -1900,13 +1900,13 @@
 
         if (!atypeFactory.getTypeHierarchy().isSubtype(treeReceiver, methodReceiver)) {
             checker.report(Result.failure("method.invocation.invalid",
-                    TreeUtils.elementFromUse(node),
-                    treeReceiver.toString(), methodReceiver.toString()), node);
+                TreeUtils.elementFromUse(node),
+                treeReceiver.toString(), methodReceiver.toString()), node);
         }
     }
 
     protected boolean checkConstructorInvocation(AnnotatedDeclaredType dt,
-                                                 AnnotatedExecutableType constructor, Tree src) {
+            AnnotatedExecutableType constructor, Tree src) {
         AnnotatedDeclaredType ret = (AnnotatedDeclaredType) constructor.getReturnType();
 
         //When an interface is used as the identifier in an anonymous class (e.g. new Comparable() {})
@@ -1946,7 +1946,7 @@
      * @param passedArgs    the expressions passed to the corresponding types
      */
     protected void checkArguments(List<? extends AnnotatedTypeMirror> requiredArgs,
-                                  List<? extends ExpressionTree> passedArgs) {
+            List<? extends ExpressionTree> passedArgs) {
         assert requiredArgs.size() == passedArgs.size() : "mismatch between required args (" + requiredArgs +
                 ") and passed args (" + passedArgs + ")";
 
@@ -2061,7 +2061,7 @@
             // The functional interface does not have any method type parameters
             if (overrider.getTypeVariables().size() > 0
                     && (overriderTree.getTypeArguments() == null
-                    || overriderTree.getTypeArguments().size() == 0)) {
+                        || overriderTree.getTypeArguments().size() == 0)) {
                 // Method type args
 
                 requiresInference = true;
@@ -2188,12 +2188,12 @@
          * @return true if the override check passed, false otherwise
          */
         OverrideChecker(Tree overriderTree,
-                        AnnotatedExecutableType overrider,
-                        AnnotatedTypeMirror overridingType,
-                        AnnotatedTypeMirror overridingReturnType,
-                        AnnotatedExecutableType overridden,
-                        AnnotatedDeclaredType overriddenType,
-                        AnnotatedTypeMirror overriddenReturnType) {
+                AnnotatedExecutableType overrider,
+                AnnotatedTypeMirror overridingType,
+                AnnotatedTypeMirror overridingReturnType,
+                AnnotatedExecutableType overridden,
+                AnnotatedDeclaredType overriddenType,
+                AnnotatedTypeMirror overriddenReturnType) {
 
             this.overriderTree = overriderTree;
             this.overrider = overrider;
@@ -2405,7 +2405,7 @@
                                 overriderMeth, overriderTyp, overriddenMeth, overriddenTyp,
                                 overrider.getReceiverType(),
                                 overridden.getReceiverType()),
-                        overriderTree);
+                                overriderTree);
                 return false;
             }
             return true;
@@ -2456,7 +2456,7 @@
                                 overriddenMeth, overriddenTyp,
                                 overriderParams.get(index).toString(),
                                 overriddenParams.get(index).toString()),
-                        posTree);
+                                posTree);
             }
         }
 
@@ -2502,7 +2502,7 @@
                                 overriddenMeth, overriddenTyp,
                                 overridingReturnType,
                                 overriddenReturnType),
-                        posTree);
+                                posTree);
             }
         }
     }
@@ -2550,7 +2550,7 @@
                 MethodTree method = visitorState.getMethodTree();
                 checker.report(Result.failure(messageKey,
                         overriderMeth, overriderTyp, overriddenMeth, overriddenTyp,
-                        a.second, a.first), method);
+                         a.second, a.first), method);
             }
         }
     }
@@ -2579,13 +2579,8 @@
             if (flowExprContext == null) {
                 flowExprContext = FlowExpressionParseUtil
                         .buildFlowExprContextForDeclaration(methodTree, method
-<<<<<<< HEAD
-                                        .getReceiverType().getUnderlyingType(),
-                                atypeFactory);
-=======
                                 .getReceiverType().getUnderlyingType(),
                                 checker.getContext());
->>>>>>> 3297142f
             }
 
             try {
@@ -2615,8 +2610,8 @@
             AnnotatedTypeMirror rcvType = atypeFactory.getReceiverType((ExpressionTree) varTree);
             if(!isAssignable(varType, rcvType, varTree)) {
                 checker.report(Result.failure("assignability.invalid",
-                                InternalUtils.symbol(varTree),
-                                rcvType),
+                            InternalUtils.symbol(varTree),
+                            rcvType),
                         varTree);
             }
         }
@@ -2634,14 +2629,14 @@
      * @return  true iff variable is assignable in the current scope
      */
     protected boolean isAssignable(AnnotatedTypeMirror varType,
-                                   AnnotatedTypeMirror receiverType, Tree variable) {
+            AnnotatedTypeMirror receiverType, Tree variable) {
         return true;
     }
 
     protected MemberSelectTree enclosingMemberSelect() {
         TreePath path = this.getCurrentPath();
         assert path.getLeaf().getKind() == Tree.Kind.IDENTIFIER :
-                "expected identifier, found: " + path.getLeaf();
+            "expected identifier, found: " + path.getLeaf();
         if (path.getParentPath().getLeaf().getKind() == Tree.Kind.MEMBER_SELECT)
             return (MemberSelectTree) path.getParentPath().getLeaf();
         else
@@ -2741,7 +2736,7 @@
      * @return true if the useType is a valid use of elemType
      */
     public boolean isValidUse(AnnotatedDeclaredType declarationType,
-                              AnnotatedDeclaredType useType, Tree tree) {
+            AnnotatedDeclaredType useType, Tree tree) {
         return atypeFactory.getTypeHierarchy().isSubtype(useType.getErased(), declarationType.getErased());
     }
 
@@ -2788,28 +2783,28 @@
         AnnotatedTypeMirror type;
         // It's quite annoying that there is no TypeTree
         switch (tree.getKind()) {
-            case PRIMITIVE_TYPE:
-            case PARAMETERIZED_TYPE:
-            case TYPE_PARAMETER:
-            case ARRAY_TYPE:
-            case UNBOUNDED_WILDCARD:
-            case EXTENDS_WILDCARD:
-            case SUPER_WILDCARD:
-            case ANNOTATED_TYPE:
-                type = atypeFactory.getAnnotatedTypeFromTypeTree(tree);
-                break;
-            case METHOD:
-                type = atypeFactory.getMethodReturnType((MethodTree) tree);
-                if (type == null ||
+        case PRIMITIVE_TYPE:
+        case PARAMETERIZED_TYPE:
+        case TYPE_PARAMETER:
+        case ARRAY_TYPE:
+        case UNBOUNDED_WILDCARD:
+        case EXTENDS_WILDCARD:
+        case SUPER_WILDCARD:
+        case ANNOTATED_TYPE:
+            type = atypeFactory.getAnnotatedTypeFromTypeTree(tree);
+            break;
+        case METHOD:
+            type = atypeFactory.getMethodReturnType((MethodTree) tree);
+            if (type == null ||
                         type.getKind() == TypeKind.VOID) {
-                    // Nothing to do for void methods.
-                    // Note that for a constructor the AnnotatedExecutableType does
-                    // not use void as return type.
-                    return true;
-                }
-                break;
-            default:
-                type = atypeFactory.getAnnotatedType(tree);
+                // Nothing to do for void methods.
+                // Note that for a constructor the AnnotatedExecutableType does
+                // not use void as return type.
+                return true;
+            }
+            break;
+        default:
+            type = atypeFactory.getAnnotatedType(tree);
         }
         return validateType(tree, type);
     }
@@ -2954,11 +2949,11 @@
                     String jdkJarName = PluginUtil.getJdkJarName();
 
                     checker.message(Kind.WARNING,
-                            "You do not seem to be using the distributed annotated JDK.  To fix the" +
-                                    System.getProperty("line.separator") +
-                                    "problem, supply this argument (first, fill in the \"...\") when you run javac:" +
-                                    System.getProperty("line.separator") +
-                                    "  -Xbootclasspath/p:.../checker/dist/" + jdkJarName);
+                        "You do not seem to be using the distributed annotated JDK.  To fix the" +
+                        System.getProperty("line.separator") +
+                        "problem, supply this argument (first, fill in the \"...\") when you run javac:" +
+                        System.getProperty("line.separator") +
+                        "  -Xbootclasspath/p:.../checker/dist/" + jdkJarName);
                 }
             }
         }
