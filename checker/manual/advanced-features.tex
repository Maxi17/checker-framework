--- conflicted
+++ resolved
@@ -509,20 +509,8 @@
 that the programmer wrote explicitly.  (Furthermore, there is no guarantee
 that these qualifiers are correct, since they have not been checked.)
 In this case, each checker decides what qualifier to use for the
-<<<<<<< HEAD
 locations where the programmer did not write an annotation.  The typical
 choice is:
-=======
-locations where the programmer did not write an annotation.
-%% TODO: The default behavior will change soon so that libraries, and this text will need to
-%% be updated in accordance 
-The defaulting rules that apply to source code that is read by
-the compiler are normally used for these locations.  However,
-if you supply the command-line option \<-AsafeDefaultsForUnannotatedBytecode>,
-conservative library defaults are used.
-The typical
-choice for the conservative library defaults is:
->>>>>>> 9b7087b0
 
 \begin{itemize}
 \item
