package org.checkerframework.checker.nullness;

import java.util.ArrayList;
import java.util.Collection;

import org.checkerframework.checker.nullness.qual.KeyFor;
import org.checkerframework.framework.source.AggregateChecker;
import org.checkerframework.framework.source.SourceChecker;

/**
 * An aggregated checker for the nullness type-system (with
 * freedom-before-commitment) and {@link KeyFor}).
 */
public class NullnessChecker extends AggregateChecker {

    @Override
    protected Collection<Class<? extends SourceChecker>> getSupportedCheckers() {
<<<<<<< HEAD
        Collection<Class<? extends SourceChecker>> checkers = new ArrayList<>(2);
        checkers.add(KeyForSubchecker.class);
=======
        Collection<Class<? extends SourceChecker>> checkers = new ArrayList<>();
>>>>>>> 6798407d
        checkers.add(AbstractNullnessFbcChecker.class);
        return checkers;
    }

}<|MERGE_RESOLUTION|>--- conflicted
+++ resolved
@@ -15,12 +15,7 @@
 
     @Override
     protected Collection<Class<? extends SourceChecker>> getSupportedCheckers() {
-<<<<<<< HEAD
-        Collection<Class<? extends SourceChecker>> checkers = new ArrayList<>(2);
-        checkers.add(KeyForSubchecker.class);
-=======
-        Collection<Class<? extends SourceChecker>> checkers = new ArrayList<>();
->>>>>>> 6798407d
+        Collection<Class<? extends SourceChecker>> checkers = new ArrayList<>(1);
         checkers.add(AbstractNullnessFbcChecker.class);
         return checkers;
     }
