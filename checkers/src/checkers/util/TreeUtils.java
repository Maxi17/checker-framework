--- conflicted
+++ resolved
@@ -24,10 +24,7 @@
 import com.sun.source.util.Trees;
 import com.sun.tools.javac.code.Flags;
 import com.sun.tools.javac.code.Symbol.MethodSymbol;
-<<<<<<< HEAD
 import com.sun.tools.javac.tree.JCTree;
-=======
->>>>>>> 598d006e
 
 /**
  * A utility class made for helping to analyze a given {@code Tree}.
