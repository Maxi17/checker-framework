--- conflicted
+++ resolved
@@ -44,19 +44,9 @@
             if (nextLine.contains("@skip-test")) {
                 in.close();
                 return false;
-<<<<<<< HEAD
-        }
-        return true;
-=======
-            }
-            if (nextLine.contains("class")
-                    || nextLine.contains("interface")
-                    || nextLine.contains("enum"))
-                seenKeyword = true;
         }
         in.close();
-        return seenKeyword;
->>>>>>> e5a62b2c
+        return true;
     }
 
     /**
