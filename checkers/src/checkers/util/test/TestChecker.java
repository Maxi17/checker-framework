--- conflicted
+++ resolved
@@ -13,11 +13,7 @@
 
 /**
  * A simple checker used for testing the Checker Framework.  It treats the
-<<<<<<< HEAD
- * {@code @Odd} annotation as a subtype-style qualifier with no special
-=======
  * {@code @Odd} and {@code @Even} annotations as a subtype-style qualifiers with no special
->>>>>>> df3d5a3e
  * semantics.
  *
  * <p>
