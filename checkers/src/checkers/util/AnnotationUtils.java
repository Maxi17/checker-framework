--- conflicted
+++ resolved
@@ -320,351 +320,12 @@
      * @param ad  annotation to examine
      * @return the values of the annotation's elements, including defaults
      */
-<<<<<<< HEAD
     public static Map<? extends ExecutableElement, ? extends AnnotationValue>
     getElementValuesWithDefaults(AnnotationMirror ad) {
         Map<ExecutableElement, AnnotationValue> valMap
             = new HashMap<ExecutableElement, AnnotationValue>();
         if (ad.getElementValues() != null) {
             valMap.putAll(ad.getElementValues());
-=======
-    public static class AnnotationBuilder {
-
-        private final ProcessingEnvironment env;
-        private final TypeElement annotationElt;
-        private final DeclaredType annotationType;
-        private final Map<ExecutableElement, AnnotationValue> elementValues;
-
-        public AnnotationBuilder(ProcessingEnvironment env, Class<? extends Annotation> anno) {
-            this(env, anno.getCanonicalName());
-        }
-
-        public AnnotationBuilder(ProcessingEnvironment env, CharSequence name) {
-            this.env = env;
-            this.annotationElt = env.getElementUtils().getTypeElement(name);
-            assert annotationElt.getKind() == ElementKind.ANNOTATION_TYPE;
-            this.annotationType = (DeclaredType)annotationElt.asType();
-            this.elementValues = new LinkedHashMap<ExecutableElement, AnnotationValue>();
-        }
-
-        public AnnotationBuilder(ProcessingEnvironment env, AnnotationMirror annotation) {
-            this.env = env;
-            this.annotationType = annotation.getAnnotationType();
-            this.annotationElt = (TypeElement) annotationType.asElement();
-
-            this.elementValues = new LinkedHashMap<ExecutableElement, AnnotationValue>();
-            // AnnotationValues are immutable so putAll should suffice
-            this.elementValues.putAll(annotation.getElementValues());
-        }
-
-        private boolean wasBuilt = false;
-
-        private void assertNotBuilt() {
-            if (wasBuilt) {
-                SourceChecker.errorAbort("type was already built");
-            }
-        }
-
-        public AnnotationMirror build() {
-            assertNotBuilt();
-            wasBuilt = true;
-            return new AnnotationMirror() {
-
-                @Override
-                public DeclaredType getAnnotationType() {
-                    return annotationType;
-                }
-
-                @Override
-                public Map<? extends ExecutableElement, ? extends AnnotationValue> getElementValues() {
-                    return Collections.unmodifiableMap(elementValues);
-                }
-
-                @Override
-                public String toString() {
-                    StringBuilder buf = new StringBuilder();
-                    buf.append("@");
-                    buf.append(annotationType);
-                    int len = elementValues.size();
-                    if (len > 0) {
-                        buf.append('(');
-                        boolean first = true;
-                        for (Map.Entry<ExecutableElement, AnnotationValue> pair :
-                             elementValues.entrySet()) {
-                            if (!first) buf.append(", ");
-                            first = false;
-
-                            String name = pair.getKey().getSimpleName().toString();
-                            if (len > 1 || !name.equals("value")) {
-                                buf.append(name);
-                                buf.append('=');
-                            }
-                            buf.append(pair.getValue());
-                        }
-                        buf.append(')');
-                    }
-                    return buf.toString();
-//                    return "@" + annotationType + "(" + elementValues + ")";
-                }
-            };
-        }
-
-        public AnnotationBuilder setValue(CharSequence elementName, AnnotationMirror value) {
-            setValue(elementName, (Object)value);
-            return this;
-        }
-
-        public AnnotationBuilder setValue(CharSequence elementName, List<? extends Object> values) {
-            assertNotBuilt();
-            List<AnnotationValue> value = new ArrayList<AnnotationValue>();
-            ExecutableElement var = findElement(elementName);
-            TypeMirror expectedType = var.getReturnType();
-            if (expectedType.getKind() != TypeKind.ARRAY) {
-                SourceChecker.errorAbort("value is an array while expected type is not");
-                return null; // dead code
-            }
-            expectedType = ((ArrayType)expectedType).getComponentType();
-
-            for (Object v : values) {
-                checkSubtype(expectedType, v);
-                value.add(createValue(v));
-            }
-            AnnotationValue val = createValue(value);
-            elementValues.put(var, val);
-            return this;
-        }
-
-        public AnnotationBuilder setValue(CharSequence elementName, Object[] values) {
-            return setValue(elementName, Arrays.asList(values));
-        }
-
-        public AnnotationBuilder setValue(CharSequence elementName, Boolean value) {
-            return setValue(elementName, (Object)value);
-        }
-
-        public AnnotationBuilder setValue(CharSequence elementName, Character value) {
-            return setValue(elementName, (Object)value);
-        }
-
-        public AnnotationBuilder setValue(CharSequence elementName, Double value) {
-            return setValue(elementName, (Object)value);
-        }
-
-        public AnnotationBuilder setValue(CharSequence elementName, Float value) {
-            return setValue(elementName, (Object)value);
-        }
-
-        public AnnotationBuilder setValue(CharSequence elementName, Integer value) {
-            return setValue(elementName, (Object)value);
-        }
-
-        public AnnotationBuilder setValue(CharSequence elementName, Long value) {
-            return setValue(elementName, (Object)value);
-        }
-
-        public AnnotationBuilder setValue(CharSequence elementName, Short value) {
-            return setValue(elementName, (Object)value);
-        }
-
-        public AnnotationBuilder setValue(CharSequence elementName, String value) {
-            return setValue(elementName, (Object)value);
-        }
-
-        public AnnotationBuilder setValue(CharSequence elementName, TypeMirror value) {
-            assertNotBuilt();
-            AnnotationValue val = createValue(value);
-            ExecutableElement var = findElement(elementName);
-            // Check subtyping
-            if (!TypesUtils.isClass(var.getReturnType())) {
-                SourceChecker.errorAbort("expected " + var.getReturnType());
-                return null; // dead code
-            }
-
-            elementValues.put(var, val);
-            return this;
-        }
-
-        public AnnotationBuilder setValue(CharSequence elementName, Class<?> value) {
-            return setValue(elementName, AnnotationUtils.getInstance(env).typeFromClass(value));
-        }
-
-        public AnnotationBuilder setValue(CharSequence elementName, Enum<?> value) {
-            assertNotBuilt();
-            VariableElement enumElt = findEnumElement(value);
-            return setValue(elementName, enumElt);
-        }
-
-        public AnnotationBuilder setValue(CharSequence elementName, VariableElement value) {
-            ExecutableElement var = findElement(elementName);
-            if (var.getReturnType().getKind() != TypeKind.DECLARED) {
-                SourceChecker.errorAbort("expected a non enum: " + var.getReturnType());
-                return null; // dead code
-            }
-            if (!((DeclaredType)var.getReturnType()).asElement().equals(value.getEnclosingElement())) {
-                SourceChecker.errorAbort("expected a different type of enum: " + value.getEnclosingElement());
-                return null; // dead code
-            }
-            elementValues.put(var, createValue(value));
-            return this;
-        }
-
-        // Keep this version synchronized with the VariableElement[] version below
-        public AnnotationBuilder setValue(CharSequence elementName, Enum<?>[] values) {
-            assertNotBuilt();
-            VariableElement enumElt = findEnumElement(values[0]);
-            ExecutableElement var = findElement(elementName);
-
-            TypeMirror expectedType = var.getReturnType();
-            if (expectedType.getKind() != TypeKind.ARRAY) {
-                SourceChecker.errorAbort("expected a non array: " + var.getReturnType());
-                return null; // dead code
-            }
-
-            expectedType = ((ArrayType)expectedType).getComponentType();
-            if (expectedType.getKind() != TypeKind.DECLARED) {
-                SourceChecker.errorAbort("expected a non enum component type: " + var.getReturnType());
-                return null; // dead code
-            }
-            if (!((DeclaredType)expectedType).asElement().equals(enumElt.getEnclosingElement())) {
-                SourceChecker.errorAbort("expected a different type of enum: " + enumElt.getEnclosingElement());
-                return null; // dead code
-            }
-
-            List<AnnotationValue> res = new ArrayList<AnnotationValue>();
-            for (Enum<?> ev : values) {
-                checkSubtype(expectedType, ev);
-                enumElt = findEnumElement(ev);
-                res.add(createValue(enumElt));
-            }
-            AnnotationValue val = createValue(res);
-            elementValues.put(var, val);
-            return this;
-        }
-
-        // Keep this version synchronized with the Enum<?>[] version above.
-        // Which one is more useful/general? Unifying adds overhead of creating another array.
-        public AnnotationBuilder setValue(CharSequence elementName, VariableElement[] values) {
-            assertNotBuilt();
-            ExecutableElement var = findElement(elementName);
-
-            TypeMirror expectedType = var.getReturnType();
-            if (expectedType.getKind() != TypeKind.ARRAY) {
-                SourceChecker.errorAbort("expected an array, but found: " + expectedType);
-                return null; // dead code
-            }
-
-            expectedType = ((ArrayType)expectedType).getComponentType();
-            if (expectedType.getKind() != TypeKind.DECLARED) {
-                SourceChecker.errorAbort("expected a declared component type, but found: " + expectedType +
-                        " kind: " + expectedType.getKind());
-                return null; // dead code
-            }
-            if (!((DeclaredType)expectedType).equals(values[0].asType())) {
-                SourceChecker.errorAbort("expected a different declared component type: " +
-                        expectedType + " vs. " + values[0]);
-                return null; // dead code
-            }
-
-            List<AnnotationValue> res = new ArrayList<AnnotationValue>();
-            for (VariableElement ev : values) {
-                checkSubtype(expectedType, ev);
-                // Is there a better way to distinguish between enums and
-                // references to constants?
-                if (ev.getConstantValue()!=null) {
-                    res.add(createValue(ev.getConstantValue()));
-                } else {
-                    res.add(createValue(ev));
-                }
-            }
-            AnnotationValue val = createValue(res);
-            elementValues.put(var, val);
-            return this;
-        }
-
-        private VariableElement findEnumElement(Enum<?> value) {
-            String enumClass = value.getDeclaringClass().getCanonicalName();
-            TypeElement enumClassElt = env.getElementUtils().getTypeElement(enumClass);
-            assert enumClassElt != null;
-            for (Element enumElt : enumClassElt.getEnclosedElements()) {
-                if (enumElt.getSimpleName().contentEquals(value.name()))
-                    return (VariableElement)enumElt;
-            }
-            SourceChecker.errorAbort("cannot be here");
-            return null; // dead code
-        }
-
-        private AnnotationBuilder setValue(CharSequence key, Object value) {
-            assertNotBuilt();
-            AnnotationValue val = createValue(value);
-            ExecutableElement var = findElement(key);
-            checkSubtype(var.getReturnType(), value);
-            elementValues.put(var, val);
-            return this;
-        }
-
-        public ExecutableElement findElement(CharSequence key) {
-            for (ExecutableElement elt :
-                ElementFilter.methodsIn(annotationElt.getEnclosedElements())) {
-                if (elt.getSimpleName().contentEquals(key)) {
-                    return elt;
-                }
-            }
-            SourceChecker.errorAbort("Couldn't find " + key + " element in " + annotationElt);
-            return null; // dead code
-        }
-
-        // TODO: this method always returns true and no-one ever looks at the return value.
-        private boolean checkSubtype(TypeMirror expected, Object givenValue) {
-            Types types = env.getTypeUtils();
-
-            if (expected.getKind().isPrimitive())
-                expected = types.boxedClass((PrimitiveType)expected).asType();
-
-            if (expected.getKind() == TypeKind.DECLARED
-                    && TypesUtils.isClass(expected)
-                    && givenValue instanceof TypeMirror)
-                return true;
-
-            TypeMirror found;
-            boolean isSubtype;
-
-            if (expected.getKind() == TypeKind.DECLARED
-                    && ((DeclaredType)expected).asElement().getKind() == ElementKind.ANNOTATION_TYPE
-                    && givenValue instanceof AnnotationMirror) {
-                found = ((AnnotationMirror)givenValue).getAnnotationType();
-                isSubtype = ((DeclaredType)expected).asElement().equals(((DeclaredType)found).asElement());
-            } else if (givenValue instanceof AnnotationMirror) {
-                found = ((AnnotationMirror)givenValue).getAnnotationType();
-                // TODO: why is this always failing???
-                isSubtype = false;
-            } else if (givenValue instanceof VariableElement) {
-                found = ((VariableElement)givenValue).asType();
-                if (expected.getKind() == TypeKind.DECLARED) {
-                    isSubtype = types.isSubtype(types.erasure(found), types.erasure(expected));
-                } else {
-                    isSubtype = false;
-                }
-            } else {
-                found = env.getElementUtils().getTypeElement(givenValue.getClass().getCanonicalName()).asType();
-                isSubtype = types.isSubtype(types.erasure(found), types.erasure(expected));
-            }
-
-            if (!isSubtype) {
-                if (found.toString().equals(expected.toString())) {
-                    SourceChecker.errorAbort(
-                            "given value differs from expected, but same string representation; " +
-                            "this is likely a bootclasspath/classpath issue; " +
-                            "found: " + found);
-                } else {
-                    SourceChecker.errorAbort(
-                            "given value differs from expected; " +
-                            "found: " + found + "; expected: " + expected);
-                }
-                return false; // dead code
-            }
-
-            return true;
->>>>>>> d0ebf0f0
         }
         for (ExecutableElement meth :
             ElementFilter.methodsIn(ad.getAnnotationType().asElement().getEnclosedElements())) {
