package checkers.util;

import java.util.Collection;
import java.util.Map;
import java.util.Set;

import javax.lang.model.element.AnnotationMirror;

import checkers.source.SourceChecker;
import checkers.types.QualifierHierarchy;

/**
* Represents the type qualifier hierarchy of a type system.
*
* This class is immutable and can be only created through {@link GraphFactory}.
*/
public class GraphQualifierHierarchy extends MultiGraphQualifierHierarchy {

<<<<<<< HEAD
    /**
     * We only need to make sure that "build" instantiates the right QualifierHierarchy.
     */
    public static class GraphFactory extends MultiGraphFactory {
        private final AnnotationMirror bottom;

        public GraphFactory(SourceChecker checker) {
            super(checker);
            this.bottom = null;
        }

        public GraphFactory(SourceChecker checker, AnnotationMirror bottom) {
            super(checker);
            this.bottom = bottom;
        }

        @Override
        protected QualifierHierarchy createQualifierHierarchy() {
            if (this.bottom!=null) {
                // A special bottom qualifier was provided; go through the existing
                // bottom qualifiers and tie them all to this bottom qualifier.
                Set<AnnotationMirror> bottoms = findBottoms(supertypes);
                for (AnnotationMirror abot : bottoms) {
                    if (!AnnotationUtils.areSame(bottom, abot)) {
                        addSubtype(bottom, abot);
                    }
                }
                    }

            return new GraphQualifierHierarchy(this);
        }
    }


    protected GraphQualifierHierarchy(GraphFactory f) {
        super(f);
    }
=======
    public GraphQualifierHierarchy(MultiGraphFactory f, AnnotationMirror bottom) {
        super(f, bottom);
        // this.bottom = bottom;
    }

    // private final AnnotationMirror bottom;
>>>>>>> e3caaf98

    @Override
    protected void finish(AnnotationUtils annoFactory,
            QualifierHierarchy qualHierarchy,
            Map<AnnotationMirror, Set<AnnotationMirror>> fullMap,
            Map<AnnotationMirror, AnnotationMirror> polyQualifiers,
            Set<AnnotationMirror> tops, Set<AnnotationMirror> bottoms,
            Object... args) {
        // Careful, when this method is called, a field this.bottom would not be set yet.
        if (args!=null && args[0]!=null) {
            AnnotationMirror thebottom = (AnnotationMirror) args[0];
            // A special bottom qualifier was provided; go through the existing
            // bottom qualifiers and tie them all to this bottom qualifier.
            // Set<AnnotationMirror> bottoms = findBottoms(supertypes);
            Set<AnnotationMirror> allQuals = AnnotationUtils.createAnnotationSet();
            allQuals.addAll(fullMap.keySet());
            allQuals.remove(thebottom);
            AnnotationUtils.updateMappingToImmutableSet(fullMap, thebottom, allQuals);
            // thebottom is initially a top qualifier
            tops.remove(thebottom);
            // thebottom is now the single bottom qualifier
            bottoms.clear();
            bottoms.add(thebottom);
        }
    }

    /**
     * Returns the top qualifier for this hierarchy.
     *
     * The top qualifier is inferred from the hierarchy, as being the only
     * one without any super qualifiers
     */
    @Override
    public Set<AnnotationMirror> getTopAnnotations() {
        if (tops.size() != 1) {
            SourceChecker.errorAbort("Expected 1 possible top qualifier, found "
                               + tops.size()
                               + " (does the checker know about all type qualifiers?): "
                               + tops);
        }
        return this.tops;
    }

    @Override
    public Set<AnnotationMirror> getBottomAnnotations() {
        // TODO: checks?
        return this.bottoms;
    }

    @Override
    public boolean isSubtype(Collection<AnnotationMirror> rhs, Collection<AnnotationMirror> lhs) {
        if (lhs.isEmpty() || rhs.isEmpty()) {
            SourceChecker.errorAbort("GraphQualifierHierarchy: Empty annotations in lhs: " + lhs + " or rhs: " + rhs);
        }
        if (lhs.size() > 1) {
            SourceChecker.errorAbort("GraphQualifierHierarchy: Type with more than one annotation found: " + lhs);
        }
        if (rhs.size() > 1) {
            SourceChecker.errorAbort("GraphQualifierHierarchy: Type with more than one annotation found: " + rhs);
        }
        for (AnnotationMirror lhsAnno : lhs) {
            for (AnnotationMirror rhsAnno : rhs) {
                if (isSubtype(rhsAnno, lhsAnno)) {
                    return true;
                }
            }
        }
        return false;
    }
}<|MERGE_RESOLUTION|>--- conflicted
+++ resolved
@@ -16,7 +16,6 @@
 */
 public class GraphQualifierHierarchy extends MultiGraphQualifierHierarchy {
 
-<<<<<<< HEAD
     /**
      * We only need to make sure that "build" instantiates the right QualifierHierarchy.
      */
@@ -28,42 +27,9 @@
             this.bottom = null;
         }
 
-        public GraphFactory(SourceChecker checker, AnnotationMirror bottom) {
-            super(checker);
-            this.bottom = bottom;
-        }
+    // private final AnnotationMirror bottom;
 
         @Override
-        protected QualifierHierarchy createQualifierHierarchy() {
-            if (this.bottom!=null) {
-                // A special bottom qualifier was provided; go through the existing
-                // bottom qualifiers and tie them all to this bottom qualifier.
-                Set<AnnotationMirror> bottoms = findBottoms(supertypes);
-                for (AnnotationMirror abot : bottoms) {
-                    if (!AnnotationUtils.areSame(bottom, abot)) {
-                        addSubtype(bottom, abot);
-                    }
-                }
-                    }
-
-            return new GraphQualifierHierarchy(this);
-        }
-    }
-
-
-    protected GraphQualifierHierarchy(GraphFactory f) {
-        super(f);
-    }
-=======
-    public GraphQualifierHierarchy(MultiGraphFactory f, AnnotationMirror bottom) {
-        super(f, bottom);
-        // this.bottom = bottom;
-    }
-
-    // private final AnnotationMirror bottom;
->>>>>>> e3caaf98
-
-    @Override
     protected void finish(AnnotationUtils annoFactory,
             QualifierHierarchy qualHierarchy,
             Map<AnnotationMirror, Set<AnnotationMirror>> fullMap,
@@ -73,8 +39,8 @@
         // Careful, when this method is called, a field this.bottom would not be set yet.
         if (args!=null && args[0]!=null) {
             AnnotationMirror thebottom = (AnnotationMirror) args[0];
-            // A special bottom qualifier was provided; go through the existing
-            // bottom qualifiers and tie them all to this bottom qualifier.
+                // A special bottom qualifier was provided; go through the existing
+                // bottom qualifiers and tie them all to this bottom qualifier.
             // Set<AnnotationMirror> bottoms = findBottoms(supertypes);
             Set<AnnotationMirror> allQuals = AnnotationUtils.createAnnotationSet();
             allQuals.addAll(fullMap.keySet());
@@ -85,7 +51,20 @@
             // thebottom is now the single bottom qualifier
             bottoms.clear();
             bottoms.add(thebottom);
+                    }
+                }
+
+            return new GraphQualifierHierarchy(this);
         }
+    }
+
+
+    protected GraphQualifierHierarchy(GraphFactory f) {
+        super(f);
+    }
+
+    protected GraphQualifierHierarchy(GraphQualifierHierarchy h) {
+        super(h);
     }
 
     /**
