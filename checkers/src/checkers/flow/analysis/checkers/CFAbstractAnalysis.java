--- conflicted
+++ resolved
@@ -180,23 +180,8 @@
                 underlyingType, getFactory());
         Set<AnnotationMirror> tops = getFactory().getQualifierHierarchy()
                 .getTopAnnotations();
-<<<<<<< HEAD
-        type.addAnnotations(tops);
-=======
         makeTop(type, tops);
->>>>>>> b4b5eef7
         type.replaceAnnotation(anno);
-        TypeKind kind = type.getKind();
-        if (kind == TypeKind.ARRAY) {
-            AnnotatedArrayType a = (AnnotatedArrayType) type;
-            a.getComponentType().addAnnotations(tops);
-        } else if (kind == TypeKind.TYPEVAR) {
-            AnnotatedTypeVariable a = (AnnotatedTypeVariable) type;
-            a.getUpperBound().addAnnotations(tops);
-        } else if (kind == TypeKind.WILDCARD) {
-            AnnotatedWildcardType a = (AnnotatedWildcardType) type;
-            a.getExtendsBound().addAnnotations(tops);
-        }
         return createAbstractValue(type);
     }
 
