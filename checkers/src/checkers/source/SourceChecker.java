package checkers.source;

/*>>>
import checkers.compilermsgs.quals.CompilerMessageKey;
import checkers.nullness.quals.*;
*/

import checkers.basetype.BaseTypeChecker;
import checkers.quals.TypeQualifiers;
import checkers.types.AnnotatedTypeFactory;
import checkers.types.GeneralAnnotatedTypeFactory;

import javacutils.AbstractTypeProcessor;
import javacutils.ElementUtils;
import javacutils.ErrorHandler;
import javacutils.ErrorReporter;
import javacutils.InternalUtils;
import javacutils.TreeUtils;

import java.io.IOException;
import java.io.InputStream;
import java.lang.management.ManagementFactory;
import java.lang.management.MemoryPoolMXBean;
import java.util.Arrays;
import java.util.Collection;
import java.util.Collections;
import java.util.HashMap;
import java.util.HashSet;
import java.util.LinkedList;
import java.util.List;
import java.util.Map;
import java.util.Properties;
import java.util.Set;
import java.util.Stack;
import java.util.regex.Pattern;

import javax.annotation.processing.AbstractProcessor;
import javax.annotation.processing.Messager;
import javax.annotation.processing.ProcessingEnvironment;
import javax.annotation.processing.Processor;
import javax.annotation.processing.RoundEnvironment;
import javax.annotation.processing.SupportedAnnotationTypes;
import javax.lang.model.SourceVersion;
import javax.lang.model.element.Element;
import javax.lang.model.element.TypeElement;
import javax.tools.Diagnostic;
import javax.tools.Diagnostic.Kind;

import com.sun.source.tree.ClassTree;
import com.sun.source.tree.CompilationUnitTree;
import com.sun.source.tree.MethodTree;
import com.sun.source.tree.Tree;
import com.sun.source.tree.VariableTree;
import com.sun.source.util.SourcePositions;
import com.sun.source.util.TreePath;
import com.sun.source.util.Trees;
import com.sun.tools.javac.processing.JavacProcessingEnvironment;
import com.sun.tools.javac.util.Context;
import com.sun.tools.javac.util.Log;

/**
 * An abstract annotation processor designed for implementing a
 * source-file checker for a JSR-308 conforming compiler plug-in. It provides an
 * interface to {@code javac}'s annotation processing API, routines for error
 * reporting via the JSR 199 compiler API, and an implementation for using a
 * {@link SourceVisitor} to perform the type-checking.
 *
 * <p>
 *
 * Subclasses must implement the following methods:
 *
 * <ul>
 *  <li>{@link SourceChecker#getMessages} (for type-qualifier specific error messages)
 *  <li>{@link SourceChecker#createSourceVisitor(CompilationUnitTree)} (for a custom {@link SourceVisitor})
 *  <li>{@link SourceChecker#createFactory} (for a custom {@link AnnotatedTypeFactory})
 *  <li>{@link SourceChecker#getSuppressWarningsKeys} (for honoring
 *      {@link SuppressWarnings} annotations)
 * </ul>
 *
 * Most type-checker plug-ins will want to extend {@link BaseTypeChecker},
 * instead of this class.  Only checkers that require annotated types but not
 * subtype checking (e.g. for testing purposes) should extend this.
 * Non-type checkers (e.g. for enforcing coding styles) should extend
 * {@link AbstractProcessor} (or even this class) as the Checker Framework is
 * not designed for such checkers.
 */

@SupportedOptions({
    // When adding a new standard option, add a brief blurb about
    // the use case and a pointer to one prominent use of the option.
    // Update the Checker Framework manual,
    // introduction.tex contains an overview of all options;
    // a specific section should contain a detailed discussion.

    // Set inclusion/exclusion of type uses or definitions
    // checkers.source.SourceChecker.shouldSkipUses and similar
    "skipUses",
    "onlyUses",
    "skipDefs",
    "onlyDefs",

    // Unsoundly ignore side effects
    "assumeSideEffectFree",

    // Lint options
    // checkers.source.SourceChecker.getSupportedLintOptions() and similar
    "lint",

    // Only output error code, useful for testing framework
    // checkers.source.SourceChecker.message(Kind, Object, String, Object...)
    "nomsgtext",

    // Output detailed message in simple-to-parse format, useful
    // for tools parsing our output
    // checkers.source.SourceChecker.message(Kind, Object, String, Object...)
    "detailedmsgtext",

    // Output file names before checking
    // TODO: it looks like support for this was lost!
    "filenames",

    // Output all subtyping checks
    // checkers.basetype.BaseTypeVisitor
    "showchecks",

    // Additional stub files to use
    // checkers.types.AnnotatedTypeFactory.buildIndexTypes()
    "stubs",
    // Ignore the standard jdk.astub file
    // checkers.types.AnnotatedTypeFactory.buildIndexTypes()
    "ignorejdkastub",

    // Whether to print warnings about types/members in a stub file
    // that were not found on the class path
    // checkers.util.stub.StubParser.warnIfNotFound
    "stubWarnIfNotFound",

    // Whether to print debugging messages while processing the stub files
    // checkers.util.stub.StubParser.debugStubParser
    "stubDebug",

    // Whether to check that the annotated JDK is correctly provided
    // checkers.basetype.BaseTypeVisitor.checkForAnnotatedJdk()
    "nocheckjdk",

    // Whether to output errors or warnings only
    // checkers.source.SourceChecker.report
    "warns",

    // A comma-separated list of warnings to suppress
    // checkers.source.SourceChecker.createSuppressWarnings
    "suppressWarnings",

    // Whether to output a stack trace for a framework error
    // checkers.source.SourceChecker.logCheckerError
    "printErrorStack",

    // Whether to print @InvisibleQualifier marked annotations
    // checkers.types.AnnotatedTypeMirror.toString()
    "printAllQualifiers",

    // Directory for .dot files generated from the CFG
    // checkers.types.AbstractBasicAnnotatedTypeFactory.analyze
    "flowdotdir",

    // Whether to assume that assertions are enabled or disabled
    // checkers.flow.CFCFGBuilder.CFCFGBuilder
    "assumeAssertionsAreEnabled",
    "assumeAssertionsAreDisabled",

    // Whether to assume sound concurrent semantics or
    // simplified sequential semantics
    // checkers.flow.CFAbstractTransfer.sequentialSemantics
    "concurrentSemantics",

    // TODO: Checking of bodies of @Pure methods is temporarily disabled
    // unless -AenablePurity is supplied on the command line; re-enable
    // it after making the analysis more precise.
    // checkers.basetype.BaseTypeVisitor.visitMethod(MethodTree, Void)
    "enablePurity",

    // Whether to suggest methods that could be marked @Pure
    // checkers.basetype.BaseTypeVisitor.visitMethod(MethodTree, Void)
    "suggestPureMethods",

    // Whether to output resource statistics at JVM shutdown
    // checkers.source.SourceChecker.shutdownHook()
    "resourceStats",

    // Whether to ignore all subtype tests for type arguments that
    // were inferred for a raw type
    // checkers.types.TypeHierarchy.isSubtypeTypeArguments
    "ignoreRawTypeArguments",
})
public abstract class SourceChecker<Factory extends AnnotatedTypeFactory>
    extends AbstractTypeProcessor implements ErrorHandler {

    // TODO A checker should export itself through a separate interface,
    // and maybe have an interface for all the methods for which it's safe
    // to override.

    /** file name of the localized messages */
    private static final String MSGS_FILE = "messages.properties";

    /** Maps error keys to localized/custom error messages. */
    protected Properties messages;

    /** Used to report error messages and warnings via the compiler. */
    protected Messager messager;

    /** Used as a helper for the {@link SourceVisitor}. */
    protected Trees trees;

    /** The source tree that's being scanned. */
    protected CompilationUnitTree currentRoot;
    public TreePath currentPath;

    /** Keys for warning suppressions specified on the command line */
    private String /*@Nullable*/ [] suppressWarnings;

    /**
     * Regular expression pattern to specify Java classes that are not
     * annotated, so warnings about uses of them should be suppressed.
     *
     * It contains the pattern specified by the user, through the option
     * {@code checkers.skipUses}; otherwise it contains a pattern that can
     * match no class.
     */
    private Pattern skipUsesPattern;

    /**
     * Regular expression pattern to specify Java classes that are
     * annotated, so warnings about them should be issued but warnings
     * about all other classes should be suppressed.
     *
     * It contains the pattern specified by the user, through the option
     * {@code checkers.onlyUses}; otherwise it contains a pattern
     * matches every class.
     */
    private Pattern onlyUsesPattern;

    /**
     * Regular expression pattern to specify Java classes whose
     * definition should not be checked.
     *
     * It contains the pattern specified by the user, through the option
     * {@code checkers.skipDefs}; otherwise it contains a pattern that can
     * match no class.
     */
    private Pattern skipDefsPattern;

    /**
     * Regular expression pattern to specify Java classes whose
     * definition should be checked.
     *
     * It contains the pattern specified by the user, through the option
     * {@code checkers.onlyDefs}; otherwise it contains a pattern that
     * matches every class.
     */
    private Pattern onlyDefsPattern;

    /** The supported lint options */
    private Set<String> supportedLints;

    /** The enabled lint options */
    private Set<String> activeLints;

    /** The active options for this checker.
     * This is a processed version of {@link ProcessingEnvironment#getOptions()}:
     * If the option is of the form "-ACheckerName@key=value" and the current checker class,
     * or one of its superclasses is named "CheckerName", then add key -> value.
     * If the option is of the form "-ACheckerName@key=value" and the current checker class,
     * and none of its superclasses is named "CheckerName", then do not add key -> value.
     * If the option is of the form "-Akey=value", then add key -> value.
     *
     * Both the simple and the canonical name of the checker can be used.
     * Superclasses of the current checker are also considered.
     */
    private Map<String, String> activeOptions;

    // The string that separates the checker name from the option name.
    // This string may only consist of valid Java identifier part characters,
    // because it will be used within the key of an option.
    private final static String OPTION_SEPARATOR = "_";

    /** The line separator */
    private final static String LINE_SEPARATOR = System.getProperty("line.separator").intern();

    /**
     * @return the {@link ProcessingEnvironment} that was supplied to this
     *         checker
     */
    public ProcessingEnvironment getProcessingEnvironment() {
        return this.processingEnv;
    }

    /* This method is package visible only to allow the AggregateChecker. */
    /* package-visible */
    void setProcessingEnvironment(ProcessingEnvironment env) {
        this.processingEnv = env;
    }

    /**
     * @param root the AST root for the factory
     * @return an {@link AnnotatedTypeFactory} for use by type-checkers
     */
    @SuppressWarnings("unchecked") // unchecked cast to type variable
    public Factory createFactory(CompilationUnitTree root) {
        return (Factory) new GeneralAnnotatedTypeFactory(this, root);
    }

    /**
     * Provides the {@link SourceVisitor} that the checker should use to scan
     * input source trees.
     *
     * @param root the AST root
     * @return a {@link SourceVisitor} to use to scan source trees
     */
    protected abstract SourceVisitor<?, ?, ?, ?> createSourceVisitor(CompilationUnitTree root);

    /**
     * Provides a mapping of error keys to custom error messages.
     * <p>
     * As a default, this implementation builds a {@link Properties} out of
     * file {@code messages.properties}.  It accumulates all the properties files
     * in the Java class hierarchy from the checker up to {@code SourceChecker}.
     * This permits subclasses to inherit default messages while being able to
     * override them.
     *
     * @return a {@link Properties} that maps error keys to error message text
     */
    public Properties getMessages() {
        if (this.messages != null)
            return this.messages;

        this.messages = new Properties();
        Stack<Class<?>> checkers = new Stack<Class<?>>();

        Class<?> currClass = this.getClass();
        while (currClass != SourceChecker.class) {
            checkers.push(currClass);
            currClass = currClass.getSuperclass();
        }
        checkers.push(SourceChecker.class);

        while (!checkers.empty())
            messages.putAll(getProperties(checkers.pop(), MSGS_FILE));
        return this.messages;
    }

    private Pattern getSkipPattern(String patternName, Map<String, String> options) {
        // default is an illegal Java identifier character
        // so that it won't match anything
        return getPattern(patternName, options, "\\(");
    }

    private Pattern getOnlyPattern(String patternName, Map<String, String> options) {
        // default matches everything
        return getPattern(patternName, options, ".");
    }

    private Pattern getPattern(String patternName, Map<String, String> options, String defaultPattern) {
        String pattern = "";

        if (options.containsKey(patternName))
            pattern = options.get(patternName);
        else if (System.getProperty("checkers." + patternName) != null)
            pattern = System.getProperty("checkers." + patternName);
        else if (System.getenv(patternName) != null)
            pattern = System.getenv(patternName);

        if (pattern.indexOf("/") != -1) {
            getProcessingEnvironment().getMessager().printMessage(Kind.WARNING,
              "The " + patternName + " property contains \"/\", which will never match a class name: " + pattern);
        }

        if (pattern.equals(""))
            pattern = defaultPattern;

        return Pattern.compile(pattern);
    }

    private Pattern getSkipUsesPattern(Map<String, String> options) {
        return getSkipPattern("skipUses", options);
    }

    private Pattern getOnlyUsesPattern(Map<String, String> options) {
        return getOnlyPattern("onlyUses", options);
    }

    private Pattern getSkipDefsPattern(Map<String, String> options) {
        return getSkipPattern("skipDefs", options);
    }

    private Pattern getOnlyDefsPattern(Map<String, String> options) {
        return getOnlyPattern("onlyDefs", options);
    }

    // TODO: do we want this?
    // Cache the keys that we already warned about to prevent repetitions.
    // private Set<String> warnedOnLint = new HashSet<String>();

    private Set<String> createActiveLints(Map<String, String> options) {
        if (!options.containsKey("lint"))
            return Collections.emptySet();

        String lintString = options.get("lint");
        if (lintString == null) {
            return Collections.singleton("all");
        }

        Set<String> activeLint = new HashSet<String>();
        for (String s : lintString.split(",")) {
            if (!this.getSupportedLintOptions().contains(s) &&
                    !(s.charAt(0) == '-' && this.getSupportedLintOptions().contains(s.substring(1))) &&
                    !s.equals("all") &&
                    !s.equals("none") /*&&
                    !warnedOnLint.contains(s)*/) {
                this.messager.printMessage(javax.tools.Diagnostic.Kind.WARNING,
                        "Unsupported lint option: " + s + "; All options: " + this.getSupportedLintOptions());
                // warnedOnLint.add(s);
            }

            activeLint.add(s);
            if (s.equals("none"))
                activeLint.add("-all");
        }

        return Collections.unmodifiableSet(activeLint);
    }

    private Map<String, String> createActiveOptions(Map<String, String> options) {
        if (options.isEmpty())
            return Collections.emptyMap();

        Map<String, String> activeOpts = new HashMap<String, String>();

        for (Map.Entry<String, String> opt : options.entrySet()) {
            String key = opt.getKey();
            String value = opt.getValue();

            String[] split = key.split(OPTION_SEPARATOR);

            switch (split.length) {
            case 1:
                // No separator, option always active
                activeOpts.put(key, value);
                break;
            case 2:
                // Valid class-option pair
                Class<?> clazz = this.getClass();

                do {
                    if (clazz.getCanonicalName().equals(split[0]) ||
                            clazz.getSimpleName().equals(split[0])) {
                        activeOpts.put(split[1], value);
                    }

                    clazz = clazz.getSuperclass();
                } while (clazz != null && !clazz.getName().equals(javacutils.AbstractTypeProcessor.class.getCanonicalName()));
                break;
            default:
                ErrorReporter.errorAbort("Invalid option name: " + key +
                        " At most one separator " + OPTION_SEPARATOR + " expected, but found " + split.length);
            }
        }
        return Collections.unmodifiableMap(activeOpts);
    }

    private String /*@Nullable*/ [] createSuppressWarnings(Map<String, String> options) {
        if (!options.containsKey("suppressWarnings"))
            return null;

        String swString = options.get("suppressWarnings");
        if (swString == null) {
            return null;
        }

        return swString.split(",");
    }


    /**
     * Exception type used only internally to abort
     * processing.
     * Only public to allow tests.AnnotationBuilderTest;
     * this class should be private. TODO: nicer way?
     */
    @SuppressWarnings("serial")
    public static class CheckerError extends RuntimeException {
        public CheckerError(String msg, Throwable cause) {
            super(msg, cause);
        }
    }

    /**
     * Log an error message and abort processing.
     * Call this method instead of raising an exception.
     *
     * @param msg The error message to log.
     */
    @Override
    public void errorAbort(String msg) {
        throw new CheckerError(msg, new Throwable());
    }

    @Override
    public void errorAbort(String msg, Throwable cause) {
        throw new CheckerError(msg, cause);
    }

    private void logCheckerError(CheckerError ce) {
        StringBuilder msg = new StringBuilder(ce.getMessage());
        if ((processingEnv == null ||
                processingEnv.getOptions() == null ||
                processingEnv.getOptions().containsKey("printErrorStack")) &&
                ce.getCause() != null) {
<<<<<<< HEAD

            if (this.currentRoot != null &&
                    this.currentRoot.getSourceFile() != null) {
                msg.append("\nCompilation unit: " + this.currentRoot.getSourceFile().getName());
            }

            msg.append("\nException: " +
                            ce.getCause().toString() + ": " + formatStackTrace(ce.getCause().getStackTrace()));
=======
            msg.append("\nCompilation unit: " + this.currentRoot.getSourceFile().getName());
            msg.append("\nException: " + ce.getCause().toString());
            // avoid a colon with nothing following
            StackTraceElement[] st = ce.getCause().getStackTrace();
            if (st.length != 0) {
                msg.append(": " + formatStackTrace(ce.getCause().getStackTrace()));
            }
>>>>>>> 6fa95a10
            Throwable cause = ce.getCause().getCause();
            while (cause != null) {
                msg.append("\nUnderlying Exception: " +
                                (cause.toString() + ": " +
                                        formatStackTrace(cause.getStackTrace())));
                cause = cause.getCause();
            }
        } else {
            msg.append("; invoke the compiler with -AprintErrorStack to see the stack trace.");
        }

        if (this.messager != null) {
            this.messager.printMessage(javax.tools.Diagnostic.Kind.ERROR, msg);
        } else {
            System.err.println("Exception before having a messager set up: " + msg);
        }
    }

    /**
     * {@inheritDoc}
     *
     * Type-checkers are not supposed to override this.
     * Instead use initChecker.
     * This allows us to handle CheckerError only here and doesn't
     * require all overriding implementations to be aware of CheckerError.
     *
     * @see AbstractProcessor#init(ProcessingEnvironment)
     * @see SourceChecker#initChecker()
     */
    @Override
    public void typeProcessingStart() {
        try {
            super.typeProcessingStart();
            initChecker();
            if (this.messager == null) {
                messager = processingEnv.getMessager();
                messager.printMessage(
                        javax.tools.Diagnostic.Kind.WARNING,
                        "You have forgotten to call super.initChecker in your "
                                + "subclass of SourceChecker! Please ensure your checker is properly initialized.");
            }
            if (shouldAddShutdownHook()) {
                Runtime.getRuntime().addShutdownHook(new Thread() {
                    @Override
                    public void run() {
                        shutdownHook();
                    }
                });
            }
        } catch (CheckerError ce) {
            if (this.messager == null) {
                messager = processingEnv.getMessager();
            }

            logCheckerError(ce);
        } catch (Throwable t) {
            if (this.messager == null) {
                messager = processingEnv.getMessager();
            }
            logCheckerError(new CheckerError("SourceChecker.init: unexpected Throwable (of class " +
                    t.getClass().getSimpleName() + ")" +
                    (t.getMessage() != null ? "; message: " + t.getMessage() : ""), t));
        }
    }

    /**
     * Initialize the checker.
     *
     * @see AbstractProcessor#init(ProcessingEnvironment)
     */
    public void initChecker() {
        // Grab the Trees and Messager instances now; other utilities
        // (like Types and Elements) can be retrieved by subclasses.
        /*@Nullable*/ Trees trees = Trees.instance(processingEnv);
        assert trees != null; /*nninvariant*/
        this.trees = trees;

        this.messager = processingEnv.getMessager();
        this.messages = getMessages();
    }

    /**
     * Return true to indicate that method {@link #shutdownHook} should be
     * added as a shutdownHook of the JVM.
     */
    protected boolean shouldAddShutdownHook() {
        return getOptions().containsKey("resourceStats");
    }

    /**
     * Method that gets called exactly once at shutdown time of the JVM.
     * Checkers can override this method to customize the behavior.
     */
    protected void shutdownHook() {
        if (getOptions().containsKey("resourceStats")) {
            // Check for the "resourceStats" option and don't call shouldAddShutdownHook
            // to allow subclasses to override shouldXXX and shutdownHook and simply
            // call the super implementations.
            printStats();
        }
    }

    /** Print resource usage statistics */
    protected void printStats() {
        List<MemoryPoolMXBean> memoryPools = ManagementFactory.getMemoryPoolMXBeans();
        for (MemoryPoolMXBean memoryPool : memoryPools) {
            System.out.println("Memory pool " + memoryPool.getName() + " statistics");
            System.out.println("  Pool type: " + memoryPool.getType());
            System.out.println("  Peak usage: " + memoryPool.getPeakUsage());
        }
    }

    // Output the warning about source level at most once.
    private boolean warnedAboutSourceLevel = false;

    // The number of errors at the last exit of the type processor.
    // At entry to the type processor we check whether the current error count is
    // higher and then don't process the file, as it contains some Java errors.
    // Needs to be package-visible to allow access from AggregateChecker.
    /* package-visible */
    int errsOnLastExit = 0;

    /**
     * Type-check the code with Java specifications and then runs the Checker
     * Rule Checking visitor on the processed source.
     *
     * @see Processor#process(Set, RoundEnvironment)
     */
    @Override
    public void typeProcess(TypeElement e, TreePath p) {
        if (e == null) {
            messager.printMessage(javax.tools.Diagnostic.Kind.ERROR,
                    "Refusing to process empty TypeElement");
            return;
        }
        if (p == null) {
            messager.printMessage(javax.tools.Diagnostic.Kind.ERROR,
                    "Refusing to process empty TreePath in TypeElement: " + e);
            return;
        }

        Context context = ((JavacProcessingEnvironment)processingEnv).getContext();
        com.sun.tools.javac.code.Source source = com.sun.tools.javac.code.Source.instance(context);
        if ((! warnedAboutSourceLevel) && (! source.allowTypeAnnotations())) {
            messager.printMessage(javax.tools.Diagnostic.Kind.WARNING,
                                  "-source " + source.name + " does not support type annotations");
            warnedAboutSourceLevel = true;
        }

        Log log = Log.instance(context);
        if (log.nerrors > this.errsOnLastExit) {
            this.errsOnLastExit = log.nerrors;
            return;
        }

        currentRoot = p.getCompilationUnit();
        currentPath = p;
        // Visit the attributed tree.
        SourceVisitor<?, ?, ?, ?> visitor = null;
        try {
            visitor = createSourceVisitor(currentRoot);
            visitor.scan(p, null);
        } catch (CheckerError ce) {
            logCheckerError(ce);
        } catch (Throwable t) {
            logCheckerError(new CheckerError("SourceChecker.typeProcess: unexpected Throwable (" +
                    t.getClass().getSimpleName() + ") when processing "
                    + currentRoot.getSourceFile().getName() +
                    (t.getMessage() != null ? "; message: " + t.getMessage() : ""), t));
        } finally {
            // Also add possibly deferred diagnostics, which will get published back in
            // AbstractTypeProcessor.
            this.errsOnLastExit = log.nerrors;
        }
    }

    /**
     * Format a list of {@link StackTraceElement}s to be printed out as an error
     * message.
     */
    protected String formatStackTrace(StackTraceElement[] stackTrace) {
        boolean first = true;
        StringBuilder sb = new StringBuilder();
        for (StackTraceElement ste : stackTrace) {
            if (!first) {
                sb.append("\n");
            }
            first = false;
            sb.append(ste.toString());
        }
        return sb.toString();
    }

    // Uses private fields, need to rewrite.
    // public void dumpState() {
    //     System.out.printf("SourceChecker = %s%n", this);
    //     System.out.printf("  env = %s%n", env);
    //     System.out.printf("    env.elementUtils = %s%n", ((JavacProcessingEnvironment) env).elementUtils);
    //     System.out.printf("      env.elementUtils.types = %s%n", ((JavacProcessingEnvironment) env).elementUtils.types);
    //     System.out.printf("      env.elementUtils.enter = %s%n", ((JavacProcessingEnvironment) env).elementUtils.enter);
    //     System.out.printf("    env.typeUtils = %s%n", ((JavacProcessingEnvironment) env).typeUtils);
    //     System.out.printf("  trees = %s%n", trees);
    //     System.out.printf("    trees.enter = %s%n", ((com.sun.tools.javac.api.JavacTrees) trees).enter);
    //     System.out.printf("    trees.elements = %s%n", ((com.sun.tools.javac.api.JavacTrees) trees).elements);
    //     System.out.printf("      trees.elements.types = %s%n", ((com.sun.tools.javac.api.JavacTrees) trees).elements.types);
    //     System.out.printf("      trees.elements.enter = %s%n", ((com.sun.tools.javac.api.JavacTrees) trees).elements.enter);
    // }

    /**
     * Returns the localized long message corresponding for this key, and
     * returns the defValue if no localized message is found.
     *
     */
    protected String fullMessageOf(String messageKey, String defValue) {
        String key = messageKey;

        do {
            if (messages.containsKey(key)) {
                return messages.getProperty(key);
            }

            int dot = key.indexOf('.');
            if (dot < 0) return defValue;
            key = key.substring(dot + 1);
        } while (true);
    }

    /**
     * Prints a message (error, warning, note, etc.) via JSR-269.
     *
     * @param kind
     *            the type of message to print
     * @param source
     *            the object from which to obtain source position information
     * @param msgKey
     *            the message key to print
     * @param args
     *            arguments for interpolation in the string corresponding to the
     *            given message key
     * @see Diagnostic
     * @throws IllegalArgumentException
     *             if {@code source} is neither a {@link Tree} nor an
     *             {@link Element}
     */
    protected void message(Diagnostic.Kind kind, Object source, /*@CompilerMessageKey*/ String msgKey,
            Object... args) {

        assert messages != null : "null messages";

        if (args != null) {
            for (int i = 0; i < args.length; ++i) {
                if (args[i] == null)
                    continue;

                // look whether we can expand the arguments, too.
                args[i] = messages.getProperty(args[i].toString(), args[i].toString());
            }
        }

        if (kind == Diagnostic.Kind.NOTE) {
            System.err.println("(NOTE) " + String.format(msgKey, args));
            return;
        }

        final String defaultFormat = String.format("(%s)", msgKey);
        String fmtString;
        if (this.processingEnv.getOptions() != null /*nnbug*/
                && this.processingEnv.getOptions().containsKey("nomsgtext")) {
            fmtString = defaultFormat;
        } else if (this.processingEnv.getOptions() != null /*nnbug*/
                && this.processingEnv.getOptions().containsKey("detailedmsgtext")) {
            StringBuilder sb = new StringBuilder();
            sb.append(defaultFormat);
            sb.append(DETAILS_SEPARATOR);
            if (args != null) {
                sb.append(args.length);
                sb.append(DETAILS_SEPARATOR);
                for (Object arg : args) {
                    sb.append(arg);
                    sb.append(DETAILS_SEPARATOR);
                }
            } else {
                // Output 0 for null arguments.
                sb.append(0);
                sb.append(DETAILS_SEPARATOR);
            }

            final Tree tree;
            if (source instanceof Element) {
                tree = trees.getTree( (Element) source );
            } else if (source instanceof Tree) {
                tree = (Tree) source;
            } else {
                tree = null;
            }
            sb.append( treeToFilePositionString( tree, currentRoot, processingEnv ) );
            sb.append(DETAILS_SEPARATOR);

            sb.append(fullMessageOf(msgKey, defaultFormat));
            fmtString = sb.toString();

        } else {
            fmtString = fullMessageOf(msgKey, defaultFormat);
        }
        String messageText;
        try {
            messageText = String.format(fmtString, args);
        } catch (Exception e) {
            messageText = "Invalid format string: \"" + fmtString + "\" args: " + Arrays.toString(args);
        }

        // Replace '\n' with the proper line separator
        if (LINE_SEPARATOR != "\n") // interned
            messageText = messageText.replaceAll("\n", LINE_SEPARATOR);

        if (source instanceof Element)
            messager.printMessage(kind, messageText, (Element) source);
        else if (source instanceof Tree)
            Trees.instance(processingEnv).printMessage(kind, messageText, (Tree) source,
                    currentRoot);
        else
            ErrorReporter.errorAbort("invalid position source: "
                    + source.getClass().getName());
    }

    /**
     * For the given tree, compute the source positions for that tree.  Return a "tuple" like string
     * (e.g. "( 1, 200 )" ) that contains the start and end position of the tree in the current compilation unit.
     *
     * @param tree Tree to locate within the current compilation unit
     * @param currentRoot The current compilation unit
     * @param processingEnv The current processing environment
     * @return A tuple string representing the range of characters that tree occupies in the source file
     */
    public String treeToFilePositionString(Tree tree, CompilationUnitTree currentRoot, ProcessingEnvironment processingEnv) {
        if (tree == null) {
            return null;
        }

        SourcePositions sourcePositions = trees.getSourcePositions();
        long start = sourcePositions.getStartPosition( currentRoot, tree);
        long end   = sourcePositions.getEndPosition( currentRoot, tree );

        return "( " + start + ", " + end  + " )";
    }

    public static final String DETAILS_SEPARATOR = " $$ ";

    /**
     * Determines whether an error (whose error key is {@code err}) should
     * be suppressed, according to the user's explicitly-written
     * SuppressWarnings annotation {@code anno} or the -AsuppressWarnings
     * command-line argument.
     * <p>
     *
     * A @SuppressWarnings value may be of the following pattern:
     *
     * <ol>
     * <li>{@code "suppress-key"}, where suppress-key is a supported warnings
     * key, as specified by {@link #getSuppressWarningsKey()}
     * (e.g., {@code "nullness"} for Nullness, {@code "igj"} for IGJ)</li>
     *
     * <li>{@code "suppress-key:error-key}, where the suppress-key
     * is as above, and error-key is a prefix of the errors
     * that it may suppress.  So "nullness:generic.argument", would
     * suppress any errors in the Nullness Checker related to
     * generic.argument.</li>
     * </ol>
     *
     * @param anno  the @SuppressWarnings annotation written by the user
     * @param err   the error key the checker is emitting
     * @return true if one of {@code annos} is a {@link SuppressWarnings}
     *         annotation with the key returned by {@link
     *         SourceChecker#getSuppressWarningsKey}
     */
    private boolean checkSuppressWarnings(/*@Nullable*/ SuppressWarnings anno, String err) {

        // Don't suppress warnings if this checker provides no key to do so.
        Collection<String> checkerSwKeys = this.getSuppressWarningsKeys();
        if (checkerSwKeys.isEmpty())
            return false;

        String[] userSwKeys = (anno == null ? null : anno.value());
        if (this.suppressWarnings == null) {
            this.suppressWarnings = createSuppressWarnings(getOptions());
        }
        String[] cmdLineSwKeys = this.suppressWarnings;

        return (checkSuppressWarnings(userSwKeys, err)
                || checkSuppressWarnings(cmdLineSwKeys, err));
    }

    /**
     * Return true if the given error should be suppressed, based on the
     * user-supplied @SuppressWarnings keys.
     */
    private boolean checkSuppressWarnings(String /*@Nullable*/ [] userSwKeys, String err) {
        if (userSwKeys == null)
            return false;

        Collection<String> checkerSwKeys = this.getSuppressWarningsKeys();

        // Check each value of the user-written @SuppressWarnings annotation.
        for (String suppressWarningValue : userSwKeys) {
            for (String checkerKey : checkerSwKeys) {
                if (suppressWarningValue.equalsIgnoreCase(checkerKey))
                    return true;

                String expected = checkerKey + ":" + err;
                if (expected.toLowerCase().contains(suppressWarningValue.toLowerCase()))
                    return true;
            }
        }

        return false;
    }

    /**
     * Determines whether all the warnings pertaining to a given tree
     * should be suppressed.  Returns true if the tree is within the scope
     * of a @SuppressWarnings annotation, one of whose values suppresses
     * the checker's warnings.  The list of keys that suppress a checker's
     * wornings is provided by the {@link
     * SourceChecker#getSuppressWarningsKey} method.
     *
     * @param tree the tree that might be a source of a warning
     * @return true if no warning should be emitted for the given tree because
     *         it is contained by a declaration with an appropriately-valued
     *         @SuppressWarnings annotation; false otherwise
     */
    private boolean shouldSuppressWarnings(Tree tree, String err) {

        // Don't suppress warnings if this checker provides no key to do so.
        Collection<String> checkerKeys = this.getSuppressWarningsKeys();
        if (checkerKeys.isEmpty())
            return false;

        /*@Nullable*/ TreePath path = trees.getPath(this.currentRoot, tree);
        if (path == null)
            return false;

        /*@Nullable*/ VariableTree var = TreeUtils.enclosingVariable(path);
        if (var != null && shouldSuppressWarnings(InternalUtils.symbol(var), err))
            return true;

        /*@Nullable*/ MethodTree method = TreeUtils.enclosingMethod(path);
        if (method != null && shouldSuppressWarnings(InternalUtils.symbol(method), err))
            return true;

        /*@Nullable*/ ClassTree cls = TreeUtils.enclosingClass(path);
        if (cls != null && shouldSuppressWarnings(InternalUtils.symbol(cls), err))
            return true;

        return false;
    }

    private boolean shouldSuppressWarnings(/*@Nullable*/ Element elt, String err) {

        if (elt == null)
            return false;

        return checkSuppressWarnings(elt.getAnnotation(SuppressWarnings.class), err)
                || shouldSuppressWarnings(elt.getEnclosingElement(), err);
    }

    /**
     * Reports a result. By default, it prints it to the screen via the
     * compiler's internal messenger if the result is non-success; otherwise,
     * the method returns with no side-effects.
     *
     * @param r
     *            the result to report
     * @param src
     *            the position object associated with the result
     */
    public void report(final Result r, final Object src) {

        String err = r.getMessageKeys().iterator().next();
        // TODO: SuppressWarnings checking for Elements
        if (src instanceof Tree && shouldSuppressWarnings((Tree)src, err))
            return;
        if (src instanceof Element && shouldSuppressWarnings((Element)src, err))
            return;

        if (r.isSuccess())
            return;

        for (Result.DiagMessage msg : r.getDiagMessages()) {
            if (r.isFailure())
                this.message(hasOption("warns") ? Diagnostic.Kind.MANDATORY_WARNING : Diagnostic.Kind.ERROR,
                        src, msg.getMessageKey(), msg.getArgs());
            else if (r.isWarning())
                this.message(Diagnostic.Kind.MANDATORY_WARNING, src, msg.getMessageKey(), msg.getArgs());
            else
                this.message(Diagnostic.Kind.NOTE, src, msg.getMessageKey(), msg.getArgs());
        }
    }

    /**
     * Determines the value of the lint option with the given name.  Just
     * as <a
     * href="http://docs.oracle.com/javase/7/docs/technotes/guides/javac/index.html">javac</a>
     * uses "-Xlint:xxx" to enable and "-Xlint:-xxx" to disable option xxx,
     * annotation-related lint options are enabled with "-Alint:xxx" and
     * disabled with "-Alint:-xxx".
     *
     * @throws IllegalArgumentException if the option name is not recognized
     *         via the {@link SupportedLintOptions} annotation or the {@link
     *         SourceChecker#getSupportedLintOptions} method
     * @param name the name of the lint option to check for
     * @return true if the lint option was given, false if it was not given or
     * was given prepended with a "-"
     *
     * @see SourceChecker#getLintOption(String, boolean)
     */
    public final boolean getLintOption(String name) {
        return getLintOption(name, false);
    }

    /**
     * Determines the value of the lint option with the given name.  Just
     * as <a
     * href="http://docs.oracle.com/javase/1.5.0/docs/tooldocs/solaris/javac.html">javac</a>
     * uses "-Xlint:xxx" to enable and "-Xlint:-xxx" to disable option xxx,
     * annotation-related lint options are enabled with "-Alint=xxx" and
     * disabled with "-Alint=-xxx".
     *
     * @throws IllegalArgumentException if the option name is not recognized
     *         via the {@link SupportedLintOptions} annotation or the {@link
     *         SourceChecker#getSupportedLintOptions} method
     * @param name the name of the lint option to check for
     * @param def the default option value, returned if the option was not given
     * @return true if the lint option was given, false if it was given
     *         prepended with a "-", or {@code def} if it was not given at all
     *
     * @see SourceChecker#getLintOption(String)
     * @see SourceChecker#getOption(String)
     */
    public final boolean getLintOption(String name, boolean def) {

        if (!this.getSupportedLintOptions().contains(name)) {
            ErrorReporter.errorAbort("Illegal lint option: " + name);
        }

        if (activeLints == null) {
            activeLints = createActiveLints(processingEnv.getOptions());
        }

        if (activeLints.isEmpty()) {
            return def;
        }

        String tofind = name;
        while (tofind != null) {
            if (activeLints.contains(tofind))
                return true;
            else if (activeLints.contains(String.format("-%s", tofind)))
                return false;

            tofind = parentOfOption(tofind);
        }

        return def;
    }

    /**
     * Set the value of the lint option with the given name.  Just
     * as <a
     * href="http://docs.oracle.com/javase/1.5.0/docs/tooldocs/solaris/javac.html">javac</a>
     * uses "-Xlint:xxx" to enable and "-Xlint:-xxx" to disable option xxx,
     * annotation-related lint options are enabled with "-Alint=xxx" and
     * disabled with "-Alint=-xxx".
     * This method can be used by subclasses to enforce having certain lint
     * options enabled/disabled.
     *
     * @throws IllegalArgumentException if the option name is not recognized
     *         via the {@link SupportedLintOptions} annotation or the {@link
     *         SourceChecker#getSupportedLintOptions} method
     * @param name the name of the lint option to set
     * @param val the option value
     *
     * @see SourceChecker#getLintOption(String)
     * @see SourceChecker#getLintOption(String,boolean)
     */
    protected final void setLintOption(String name, boolean val) {
        if (!this.getSupportedLintOptions().contains(name)) {
            ErrorReporter.errorAbort("Illegal lint option: " + name);
        }

        /* TODO: warn if the option is also provided on the command line(?)
        boolean exists = false;
        if (!activeLints.isEmpty()) {
            String tofind = name;
            while (tofind != null) {
                if (activeLints.contains(tofind) || // direct
                        activeLints.contains(String.format("-%s", tofind)) || // negation
                        activeLints.contains(tofind.substring(1))) { // name was negation
                    exists = true;
                }
                tofind = parentOfOption(tofind);
            }
        }

        if (exists) {
            // TODO: Issue warning?
        }
        TODO: assert that name doesn't start with '-'
        */

        Set<String> newlints = new HashSet<String>();
        newlints.addAll(activeLints);
        if (val) {
            newlints.add(name);
        } else {
            newlints.add(String.format("-%s", name));
        }
        activeLints = Collections.unmodifiableSet(newlints);
    }

    /**
     * Helper method to find the parent of a lint key.  The lint hierarchy
     * level is donated by a colon ':'.  'all' is the root for all hierarchy.
     *
     * Example
     *    cast:unsafe --> cast
     *    cast        --> all
     *    all         --> {@code null}
     */
    private String parentOfOption(String name) {
        if (name.equals("all"))
            return null;
        else if (name.contains(":")) {
            return name.substring(0, name.lastIndexOf(':'));
        } else {
            return "all";
        }
    }

    /**
     * Returns the lint options recognized by this checker. Lint options are
     * those which can be checked for via {@link SourceChecker#getLintOption}.
     *
     * @return an unmodifiable {@link Set} of the lint options recognized by
     *         this checker
     */
    public Set<String> getSupportedLintOptions() {
        if (supportedLints == null) {
            supportedLints = createSupportedLintOptions();
        }
        return supportedLints;
    }

    /**
     * Compute the set of supported lint options.
     */
    protected Set<String> createSupportedLintOptions() {
        /*@Nullable*/ SupportedLintOptions sl =
            this.getClass().getAnnotation(SupportedLintOptions.class);

        if (sl == null)
            return Collections.</*@NonNull*/ String>emptySet();

        /*@Nullable*/ String /*@Nullable*/ [] slValue = sl.value();
        assert slValue != null; /*nninvariant*/

        /*@Nullable*/ String [] lintArray = slValue;
        Set<String> lintSet = new HashSet<String>(lintArray.length);
        for (String s : lintArray)
            lintSet.add(s);
        return Collections.</*@NonNull*/ String>unmodifiableSet(lintSet);

    }

    /**
     * Set the supported lint options.
     * Use of this method should be limited to the AggregateChecker,
     * who needs to set the lint options to the union of all subcheckers.
     * Also, e.g. the NullnessSubchecker/RawnessSubchecker need to
     * use this method, as one is created by the other.
     */
    protected void setSupportedLintOptions(Set<String> newlints) {
        supportedLints = newlints;
    }

    /**
     * Add additional active options.
     * Use of this method should be limited to the AggregateChecker,
     * who needs to set the active options to the union of all subcheckers.
     */
    protected void addOptions(Map<String, String> moreopts) {
        Map<String, String> activeOpts = new HashMap<String, String>(getOptions());
        activeOpts.putAll(moreopts);
        activeOptions = Collections.unmodifiableMap(activeOpts);
    }

    /**
     * Determines the value of the option with the given name.
     *
     * @see SourceChecker#getLintOption(String,boolean)
     */
    public final String getOption(String name) {
        return getOption(name, null);
    }

    /**
     * Return all active options for this checker.
     * @return all active options for this checker.
     */
    public Map<String, String> getOptions() {
        if (activeOptions == null) {
            activeOptions = createActiveOptions(processingEnv.getOptions());
        }
        return activeOptions;
    }

    /**
     * Check whether the given option is provided.
     * Note that {@link #getOption(String)} can still return null even
     * if hasOption is true: this happens e.g. for -Amyopt
     *
     * @param name The option name to check
     * @return True if the option name was provided, false otherwise.
     */
    // TODO I would like to rename getLintOption to hasLintOption
    public final boolean hasOption(String name) {
        return getOptions().containsKey(name);
    }

    /**
     * Determines the value of the lint option with the given name and
     * returns the default value if nothing is specified.
     *
     * @see SourceChecker#getOption(String)
     * @see SourceChecker#getLintOption(String)
     */
    public final String getOption(String name, String def) {

        if (!this.getSupportedOptions().contains(name)) {
            ErrorReporter.errorAbort("Illegal option: " + name);
        }

        if (activeOptions == null) {
            activeOptions = createActiveOptions(processingEnv.getOptions());
        }

        if (activeOptions.isEmpty()) {
            return def;
        }

        if (activeOptions.containsKey(name)) {
            return activeOptions.get(name);
        } else {
            return def;
        }
    }

    /**
     * Map the Checker Framework version of {@link SupportedOptions} to
     * the standard annotation provided version
     * {@link javax.annotation.processing.SupportedOptions}.
     */
    @Override
    public Set<String> getSupportedOptions() {
        Set<String> options = new HashSet<String>();

        // Support all options provided with the standard
        // {@link javax.annotation.processing.SupportedOptions}
        // annotation.
        options.addAll(super.getSupportedOptions());

        // For the Checker Framework annotation
        // {@link checkers.source.SupportedOptions}
        // we additionally add
        Class<?> clazz = this.getClass();
        List<Class<?>> clazzPrefixes = new LinkedList<>();

        do {
            clazzPrefixes.add(clazz);

            SupportedOptions so = clazz.getAnnotation(SupportedOptions.class);
            if  (so != null) {
                options.addAll(expandCFOptions(clazzPrefixes, so.value()));
            }
            clazz = clazz.getSuperclass();
        } while (clazz != null && !clazz.getName().equals(javacutils.AbstractTypeProcessor.class.getCanonicalName()));

        return Collections.</*@NonNull*/ String>unmodifiableSet(options);
    }

    /**
     * Generate the possible command-line option names by prefixing
     * each class name from {@code classPrefixes} to {@code options},
     * separated by OPTION_SEPARATOR.
     *
     * @param clazzPrefixes The classes to prefix
     * @param options The option names
     * @return the possible combinations that should be supported
     */
    protected Collection<String> expandCFOptions(
            List<? extends Class<?>> clazzPrefixes, String[] options) {
        Set<String> res = new HashSet<>();

        for (String option : options) {
            res.add(option);
            for (Class<?> clazz : clazzPrefixes) {
                res.add(clazz.getCanonicalName() + OPTION_SEPARATOR + option);
                res.add(clazz.getSimpleName() + OPTION_SEPARATOR + option);
            }
        }
        return res;
    }

    /**
     * Always returns a singleton set containing only "*".
     *
     * This method returns the argument to the {@link
     * SupportedAnnotationTypes} annotation, so the effect of returning "*"
     * is as if the checker were annotated by
     * {@code @SupportedAnnotationTypes("*")}:
     * javac runs the checker on every
     * class mentioned on the javac command line.  This method also checks
     * that subclasses do not contain a {@link SupportedAnnotationTypes}
     * annotation.  <p>
     *
     * To specify the annotations that a checker recognizes as type qualifiers,
     * use the {@link TypeQualifiers} annotation on the declaration of
     * subclasses of this class or override the
     * {@link BaseTypeChecker#getSupportedTypeQualifiers()} method.
     *
     * @throws Error if a subclass is annotated with
     *         {@link SupportedAnnotationTypes}
     *
     * @see TypeQualifiers
     * @see BaseTypeChecker#getSupportedAnnotationTypes()
     */
    @Override
    public final Set<String> getSupportedAnnotationTypes() {

        SupportedAnnotationTypes supported = this.getClass().getAnnotation(
                SupportedAnnotationTypes.class);
        if (supported != null)
            ErrorReporter.errorAbort("@SupportedAnnotationTypes should not be written on any checker;"
                            + " supported annotation types are inherited from SourceChecker.");
        return Collections.singleton("*");
    }

    /**
     * @return String keys that a checker honors for suppressing warnings
     *         and errors that it issues.  Each such key suppresses all
     *         warnings issued by the checker.
     *
     * @see SuppressWarningsKeys
     */
    public Collection<String> getSuppressWarningsKeys() {
        SuppressWarningsKeys annotation =
            this.getClass().getAnnotation(SuppressWarningsKeys.class);

        if (annotation != null)
            return Arrays.asList(annotation.value());

        // Inferring key from class name
        String className = this.getClass().getSimpleName();
        int indexOfChecker = className.lastIndexOf("Checker");
        if (indexOfChecker == -1)
            indexOfChecker = className.lastIndexOf("Subchecker");
        String key = (indexOfChecker == -1) ? className : className.substring(0, indexOfChecker);
        return Collections.singleton(key.trim().toLowerCase());
    }

    /**
     * Tests whether the class owner of the passed element is an unannotated
     * class and matches the pattern specified in the
     * {@code checker.skipUses} property.
     *
     * @param element   an element
     * @return  true iff the enclosing class of element should be skipped
     */
    public final boolean shouldSkipUses(Element element) {
        if (element == null)
            return false;
        TypeElement typeElement = ElementUtils.enclosingClass(element);
        String name = typeElement.toString();
        return shouldSkipUses(name);
    }

    /**
     * Tests whether the class owner of the passed type matches
     * the pattern specified in the {@code checker.skipUses} property.
     * In contrast to {@link #shouldSkipUses(Element)} this version
     * can also be used from primitive types, which don't have an element.
     *
     * @param typeName   the fully-qualified name of a type
     * @return  true iff the enclosing class of element should be skipped
     */
    public final boolean shouldSkipUses(String typeName) {
        // System.out.printf("shouldSkipUses(%s) %s%nskipUses %s%nonlyUses %s%nresult %s%n",
        //                   element,
        //                   name,
        //                   skipUsesPattern.matcher(name).find(),
        //                   onlyUsesPattern.matcher(name).find(),
        //                   (skipUsesPattern.matcher(name).find()
        //                    || ! onlyUsesPattern.matcher(name).find()));
        // StackTraceElement[] stea = new Throwable().getStackTrace();
        // for (int i=0; i<3; i++) {
        //     System.out.println("  " + stea[i]);
        // }
        // System.out.println();
        if (skipUsesPattern == null) {
            skipUsesPattern = getSkipUsesPattern(getOptions());
        }
        if (onlyUsesPattern == null) {
            onlyUsesPattern = getOnlyUsesPattern(getOptions());
        }
        return (skipUsesPattern.matcher(typeName).find()
                || ! onlyUsesPattern.matcher(typeName).find());
    }

    /**
     * Tests whether the class definition should not be checked because it
     * matches the {@code checker.skipDefs} property.
     *
     * @param node class to potentially skip
     * @return true if checker should not test node
     */
    public final boolean shouldSkipDefs(ClassTree node) {
        String qualifiedName = InternalUtils.typeOf(node).toString();
        // System.out.printf("shouldSkipDefs(%s) %s%nskipDefs %s%nonlyDefs %s%nresult %s%n%n",
        //                   node,
        //                   qualifiedName,
        //                   skipDefsPattern.matcher(qualifiedName).find(),
        //                   onlyDefsPattern.matcher(qualifiedName).find(),
        //                   (skipDefsPattern.matcher(qualifiedName).find()
        //                    || ! onlyDefsPattern.matcher(qualifiedName).find()));
        if (skipDefsPattern == null) {
            skipDefsPattern = getSkipDefsPattern(getOptions());
        }
        if (onlyDefsPattern == null) {
            onlyDefsPattern = getOnlyDefsPattern(getOptions());
        }

        return (skipDefsPattern.matcher(qualifiedName).find()
                || ! onlyDefsPattern.matcher(qualifiedName).find());
    }

    /**
     * Tests whether the method definition should not be checked because it
     * matches the {@code checker.skipDefs} property.
     *
     * TODO: currently only uses the class definition. Refine pattern. Same for skipUses.
     *
     * @param cls class to potentially skip
     * @param meth method to potentially skip
     * @return true if checker should not test node
     */
    public final boolean shouldSkipDefs(ClassTree cls, MethodTree meth) {
        return shouldSkipDefs(cls);
    }


    /**
     * A helper function to parse a Properties file
     *
     * @param cls   the class whose location is the base of the file path
     * @param filePath the name/path of the file to be read
     * @return  the properties
     */
    protected Properties getProperties(Class<?> cls, String filePath) {
        Properties prop = new Properties();
        try {
            InputStream base = cls.getResourceAsStream(filePath);

            if (base == null)
                // No message customization file was given
                return prop;

            prop.load(base);
        } catch (IOException e) {
            System.err.println("Couldn't parse " + filePath + " file");
            e.printStackTrace();
            // ignore the possible customization file
        }
        return prop;
    }

    @Override
    public final SourceVersion getSupportedSourceVersion() {
        return SourceVersion.RELEASE_8;
    }
}<|MERGE_RESOLUTION|>--- conflicted
+++ resolved
@@ -515,24 +515,19 @@
                 processingEnv.getOptions() == null ||
                 processingEnv.getOptions().containsKey("printErrorStack")) &&
                 ce.getCause() != null) {
-<<<<<<< HEAD
 
             if (this.currentRoot != null &&
                     this.currentRoot.getSourceFile() != null) {
                 msg.append("\nCompilation unit: " + this.currentRoot.getSourceFile().getName());
             }
 
-            msg.append("\nException: " +
-                            ce.getCause().toString() + ": " + formatStackTrace(ce.getCause().getStackTrace()));
-=======
-            msg.append("\nCompilation unit: " + this.currentRoot.getSourceFile().getName());
             msg.append("\nException: " + ce.getCause().toString());
             // avoid a colon with nothing following
             StackTraceElement[] st = ce.getCause().getStackTrace();
             if (st.length != 0) {
                 msg.append(": " + formatStackTrace(ce.getCause().getStackTrace()));
             }
->>>>>>> 6fa95a10
+
             Throwable cause = ce.getCause().getCause();
             while (cause != null) {
                 msg.append("\nUnderlying Exception: " +
