--- conflicted
+++ resolved
@@ -141,23 +141,6 @@
     }
 
     @Override
-<<<<<<< HEAD
-=======
-    protected Flow createFlow(NullnessSubchecker checker, CompilationUnitTree root,
-            Set<AnnotationMirror> flowQuals) {
-        return new NullnessFlow(checker, root, flowQuals, this);
-    }
-
-    @Override
-    protected Set<AnnotationMirror> createFlowQualifiers(NullnessSubchecker checker) {
-        Set<AnnotationMirror> flowQuals = AnnotationUtils.createAnnotationSet();
-        flowQuals.add(NONNULL);
-        flowQuals.add(PRIMITIVE);
-        return flowQuals;
-    }
-
-    @Override
->>>>>>> c541ea13
     protected TreeAnnotator createTreeAnnotator(NullnessSubchecker checker) {
         return new NonNullTreeAnnotator(checker);
     }
@@ -193,13 +176,8 @@
         }
         substituteUnused(tree, type);
 
-<<<<<<< HEAD
-        if (iUseFlow) {
+        if (useFlow) {
             final Set<AnnotationMirror> inferred = null;
-=======
-        if (useFlow) {
-            final Set<AnnotationMirror> inferred = flow.test(tree);
->>>>>>> c541ea13
             if (inferred != null) {
                 // case 7: flow analysis
                 type.replaceAnnotations(inferred);
@@ -586,6 +564,6 @@
             }
             return null; // super.visitUnary(node, type);
         }
-    }
+                }
 
 }