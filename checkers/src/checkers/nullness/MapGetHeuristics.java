package checkers.nullness;

import static checkers.util.Heuristics.Matchers.ofKind;
import static checkers.util.Heuristics.Matchers.or;
import static checkers.util.Heuristics.Matchers.preceededBy;
import static checkers.util.Heuristics.Matchers.whenTrue;
import static checkers.util.Heuristics.Matchers.withIn;

import java.util.List;

import javax.annotation.processing.ProcessingEnvironment;
import javax.lang.model.element.AnnotationMirror;
import javax.lang.model.element.Element;
import javax.lang.model.element.ExecutableElement;
import javax.lang.model.element.VariableElement;

import javacutils.AnnotationUtils;
import javacutils.ElementUtils;
import javacutils.InternalUtils;
import javacutils.TreeUtils;

import checkers.nullness.quals.KeyFor;
import checkers.types.AnnotatedTypeFactory;
import checkers.types.AnnotatedTypeMirror;
import checkers.types.AnnotatedTypeMirror.AnnotatedDeclaredType;
import checkers.types.AnnotatedTypeMirror.AnnotatedExecutableType;
import checkers.util.Heuristics.Matcher;
import checkers.util.Resolver2;

import com.sun.source.tree.AssertTree;
import com.sun.source.tree.BinaryTree;
import com.sun.source.tree.BlockTree;
import com.sun.source.tree.ConditionalExpressionTree;
import com.sun.source.tree.EnhancedForLoopTree;
import com.sun.source.tree.ExpressionStatementTree;
import com.sun.source.tree.ExpressionTree;
import com.sun.source.tree.IdentifierTree;
import com.sun.source.tree.IfTree;
import com.sun.source.tree.MethodInvocationTree;
import com.sun.source.tree.ReturnTree;
import com.sun.source.tree.StatementTree;
import com.sun.source.tree.ThrowTree;
import com.sun.source.tree.Tree;
import com.sun.source.tree.UnaryTree;
import com.sun.source.util.TreePath;

/**
 * Utility class for handling {@code Map.get()} invocations, and setting the
 * result to @NonNull or @Nullable.  Does not handle @KeyFor.
 *
 * The heuristics cover the following cases:
 *
 * <ol>
 * <li value="1">Within the true condition of a map.containsKey() if statement:
 * <pre><code>if (map.containsKey(key)) { Object v = map.get(key); }</code></pre>
 * </li>
 *
 * <li value="2">Within an enhanced-for loop of the map.keySet():
 * <pre><code>for (Object key: map.keySet()) { Object v = map.get(key); }</code></pre>
 * </li>
 *
 * <li value="3">Preceded by an assertion of contains or nullness get check:
 * <pre><code>assert map.containsKey(key);
 * Object v = map.get(key);</code></pre>
 *
 * Or
 *
 * <pre><code>assert map.get(key) != null;
 * Object v = map.get(key);</code></pre>
 *
 * <li value="4">Preceded by an check of contains or nullness if
 * test that throws an exception, in the first line:
 *
 * <pre><code>if (!map.contains(key)) throw new Exception();
 * Object v = map.get(key);
 * </code></pre>
 *
 * <li value="5">Preceded by a put-if-absent pattern convention:
 *
 * <pre><code>if (!map.contains(key)) map.put(key, DEFAULT_VALUE);
 * Object v = map.get(key);</code></pre>
 *
 * </ol>
 */
/*package-scope*/ class MapGetHeuristics {

    private final ProcessingEnvironment processingEnv;
    private final NullnessAnnotatedTypeFactory atypeFactory;
    private final AnnotatedTypeFactory keyForFactory;
    private final Resolver2 resolver;

    private final ExecutableElement mapGet;
    private final ExecutableElement mapPut;
    private final ExecutableElement mapKeySet;
    private final ExecutableElement mapContains;

    public MapGetHeuristics(ProcessingEnvironment env,
            NullnessAnnotatedTypeFactory factory,
            AnnotatedTypeFactory keyForFactory) {
        this.processingEnv = env;
        this.atypeFactory = factory;
        this.keyForFactory = keyForFactory;
        this.resolver = new Resolver2(env);

        mapGet = TreeUtils.getMethod("java.util.Map", "get", 1, env);
        mapPut = TreeUtils.getMethod("java.util.Map", "put", 2, env);
        mapKeySet = TreeUtils.getMethod("java.util.Map", "keySet", 0, env);
        mapContains = TreeUtils.getMethod("java.util.Map", "containsKey", 1, env);
    }

    /**
     * Main entry point:  set the annotation on the type of the expression
     * represented by path.
     * @param path a path to a method invocation
     */
    public void handle(TreePath path, AnnotatedExecutableType method) {
<<<<<<< HEAD
        MethodInvocationTree tree = (MethodInvocationTree)path.getLeaf();
        if (TreeUtils.isMethodInvocation(tree, mapGet, processingEnv)) {
            AnnotatedTypeMirror type = method.getReturnType();
            if (mapGetReturnsNonNull(path)) {
                type.replaceAnnotation(atypeFactory.NONNULL);
            } else {
                type.replaceAnnotation(atypeFactory.NULLABLE);
            }
=======
        try {
            MethodInvocationTree tree = (MethodInvocationTree) path.getLeaf();
            if (TreeUtils.isMethodInvocation(tree, mapGet, processingEnv)) {
                AnnotatedTypeMirror type = method.getReturnType();
                if (mapGetReturnsNonNull(path)) {
                    type.replaceAnnotation(atypeFactory.NONNULL);
                } else {
                    type.replaceAnnotation(atypeFactory.NULLABLE);
                }
            }
        } catch (Throwable t) {
            // TODO: this is an ugly hack to suppress some problems in Resolver2
            // that cause an exception. See tests/nullness/KeyFors.java for an
            // example that might be affected.
>>>>>>> 48f97d00
        }
    }

    /**
     * Checks whether the key passed to {@code Map.get(K key)} is known
     * to be in the map.
     *
     * TODO: Document when this method returns true
     * @param a path to an invocation of Map.get
     */
    private boolean mapGetReturnsNonNull(TreePath path) {
        MethodInvocationTree tree = (MethodInvocationTree)path.getLeaf();
        Element receiver = getReceiver(tree);

        if (receiver instanceof VariableElement) {
            VariableElement rvar = (VariableElement)receiver;

            ExpressionTree arg = tree.getArguments().get(0);

            if (arg instanceof IdentifierTree
                && isKeyInMap((IdentifierTree)arg, rvar)) {
                return true;
            }

            return keyForInMap(arg, receiver, path)
                || keyForInMap(arg, rvar.getSimpleName().toString())
                || keyForInMap(arg, String.valueOf(TreeUtils.getReceiverTree(tree)));
        }

        return false;
    }

    /**
     * Returns true if the key is a member of the specified map
     */
    private boolean keyForInMap(ExpressionTree key,
            String mapName) {
        AnnotatedTypeMirror keyForType = keyForFactory.getAnnotatedType(key);

        AnnotationMirror anno = keyForType.getAnnotation(KeyFor.class);
        if (anno == null)
            return false;

        List<String> maps = AnnotationUtils.getElementValueArray(anno, "value", String.class, false);

        return maps.contains(mapName);
    }

    private boolean keyForInMap(ExpressionTree key,
            Element mapElement, TreePath path) {
        AnnotatedTypeMirror keyForType = keyForFactory.getAnnotatedType(key);

        AnnotationMirror anno = keyForType.getAnnotation(KeyFor.class);
        if (anno == null)
            return false;

        List<String> maps = AnnotationUtils.getElementValueArray(anno, "value", String.class, false);
        for (String map: maps) {
            Element elt = resolver.findVariable(map, path);
            if (elt.equals(mapElement) &&
                    !isSiteRequired(TreeUtils.getReceiverTree((ExpressionTree)path.getLeaf()), elt)) {
                return true;
            }
        }

        return false;
    }

    /**
     * Helper function to determine if the passed element is sufficient
     * to resolve a reference at compile time, without needing to
     * represent the call/dereference site.
     */
    private boolean isSiteRequired(ExpressionTree node, Element elt) {
        boolean r = ElementUtils.isStatic(elt) ||
            !elt.getKind().isField() ||
            atypeFactory.isMostEnclosingThisDeref(node);
        return !r;
    }

    /**
     * Case 1: get() is within true clause of map.containsKey()
     */
    public Matcher inContains(final Element key, final VariableElement map) {
        return or(whenTrue(new Matcher() {
            @Override public Boolean visitMethodInvocation(MethodInvocationTree node, Void p) {
                return isInvocationOfContains(key, map, node);
            }
        }), withIn(ofKind(Tree.Kind.CONDITIONAL_EXPRESSION, new Matcher() {
            @Override public Boolean visitConditionalExpression(ConditionalExpressionTree tree, Void p) {
                return isInvocationOfContains(key, map, tree.getCondition());
            }
        })));
    }

    /**
     * Case 2: get() is within enhanced for-loop over the keys
     */
    private Matcher inForEnhanced(final Element key,
            final VariableElement map) {
        return withIn(ofKind(Tree.Kind.ENHANCED_FOR_LOOP, new Matcher() {
            @Override public Boolean visitEnhancedForLoop(EnhancedForLoopTree tree, Void p) {
                if (key.equals(TreeUtils.elementFromDeclaration(tree.getVariable())))
                    return visit(tree.getExpression(), p);
                return false;
            }

            @Override public Boolean visitMethodInvocation(MethodInvocationTree tree, Void p) {
                return (TreeUtils.isMethodInvocation(tree, mapKeySet, processingEnv) && map.equals(getReceiver(tree)));
            }
        }));
    }

    /**
     * Case 3: get() is preceded with an assert
     */
    private Matcher preceededByAssert(final Element key, final VariableElement map) {
        return preceededBy(ofKind(Tree.Kind.ASSERT, new Matcher() {
            @Override public Boolean visitAssert(AssertTree tree, Void p) {
                return isInvocationOfContains(key, map, tree.getCondition())
                    || isCheckOfGet(key, map, tree.getCondition());
            }
        }));
    }

    private boolean isTerminating(StatementTree tree) {
        StatementTree first = firstStatement(tree);
        if (first instanceof ThrowTree)
            return true;
        if (first instanceof ReturnTree)
            return true;

        if (first instanceof IfTree) {
            IfTree ifTree = (IfTree)first;
            if (ifTree.getElseStatement() != null
                && isTerminating(ifTree.getThenStatement())
                && isTerminating(ifTree.getElseStatement()))
                return true;
        }

        return false;
    }

    /**
     * Case 4: get() is preceded with explicit assertion
     */
    private Matcher preceededByExplicitAssert(final Element key,
            final VariableElement map) {
        return preceededBy(ofKind(Tree.Kind.IF, new Matcher() {
            @Override public Boolean visitIf(IfTree tree, Void p) {
                return (isNotContained(key, map, tree.getCondition())
                    && isTerminating(tree.getThenStatement()));
            }
        }));
    }

    /**
     * Case 5: get() is preceded by put-if-absent pattern
     */
    private Matcher preceededByIfThenPut(final Element key, final VariableElement map) {
        return preceededBy(ofKind(Tree.Kind.IF, new Matcher() {
            @Override public Boolean visitIf(IfTree tree, Void p) {
                if (isNotContained(key, map, tree.getCondition())) {
                    StatementTree first = firstStatement(tree.getThenStatement());
                    if (first != null
                        && first.getKind() == Tree.Kind.EXPRESSION_STATEMENT
                        && isInvocationOfPut(key, map, ((ExpressionStatementTree)first).getExpression())) {
                        return true;
                    }
                }
                return false;
            }
        }));
    }

    private Matcher keyInMatcher(Element key, VariableElement map) {
        return or(inContains(key, map),
                inForEnhanced(key, map),
                preceededByAssert(key, map),
                preceededByExplicitAssert(key, map),
                preceededByIfThenPut(key, map)
                );
    }
    /**
     * Checks for the supported patterns, and determines if we can
     * infer that the queried key exists in the map
     *
     * @param keyTree  the argument passed to {@code Map.get()}
     * @param map   the symbol of map
     * @return  true if key is in the map
     */
    private boolean isKeyInMap(IdentifierTree keyTree, VariableElement map) {
        TreePath path = atypeFactory.getPath(keyTree);
        Element key = TreeUtils.elementFromUse(keyTree);

        return keyInMatcher(key, map).match(path);
    }

    /** Given a method invocation tree, return the Element for its receiver. */
    private Element getReceiver(MethodInvocationTree tree) {
        AnnotatedDeclaredType type =
            (AnnotatedDeclaredType)atypeFactory.getReceiverType(tree);
        return type.getElement();
    }

    private boolean isInvocationOf(ExecutableElement method, Element key, VariableElement map, ExpressionTree tree) {
        if (TreeUtils.skipParens(tree) instanceof MethodInvocationTree) {
            MethodInvocationTree invok = (MethodInvocationTree)TreeUtils.skipParens(tree);
            if (TreeUtils.isMethodInvocation(invok, method, processingEnv)) {
                Element containsArgument = InternalUtils.symbol(invok.getArguments().get(0));
                if (key.equals(containsArgument) && map.equals(getReceiver(invok)))
                    return true;
            }
        }
        return false;
    }

    private boolean isInvocationOfContains(Element key, VariableElement map, ExpressionTree tree) {
        return isInvocationOf(mapContains, key, map, tree);
    }

    private boolean isInvocationOfPut(Element key, VariableElement map, ExpressionTree tree) {
        return isInvocationOf(mapPut, key, map, tree);
    }


    private boolean isNotContained(Element key, VariableElement map, ExpressionTree tree) {
        tree = TreeUtils.skipParens(tree);
        return (tree.getKind() == Tree.Kind.LOGICAL_COMPLEMENT
                && isInvocationOfContains(key, map, ((UnaryTree)tree).getExpression()));
    }

    private StatementTree firstStatement(StatementTree tree) {
        StatementTree first = tree;
        while (first.getKind() == Tree.Kind.BLOCK) {
            List<? extends StatementTree> trees = ((BlockTree)first).getStatements();
            if (trees.isEmpty())
                return null;
            else
                first = trees.iterator().next();
        }
        return first;
    }

    private boolean isCheckOfGet(Element key, VariableElement map, ExpressionTree tree) {
        tree = TreeUtils.skipParens(tree);
        if (tree.getKind() != Tree.Kind.NOT_EQUAL_TO
            || ((BinaryTree)tree).getRightOperand().getKind() != Tree.Kind.NULL_LITERAL)
            return false;

        Tree right = TreeUtils.skipParens(((BinaryTree)tree).getLeftOperand());
        if (right instanceof MethodInvocationTree) {
            MethodInvocationTree invok = (MethodInvocationTree)right;
            if (TreeUtils.isMethodInvocation(invok, mapGet, processingEnv)) {
                Element containsArgument = InternalUtils.symbol(invok.getArguments().get(0));
                if (key.equals(containsArgument) && map.equals(getReceiver(invok)))
                    return true;
            }
        }
        return false;
    }
}<|MERGE_RESOLUTION|>--- conflicted
+++ resolved
@@ -114,16 +114,6 @@
      * @param path a path to a method invocation
      */
     public void handle(TreePath path, AnnotatedExecutableType method) {
-<<<<<<< HEAD
-        MethodInvocationTree tree = (MethodInvocationTree)path.getLeaf();
-        if (TreeUtils.isMethodInvocation(tree, mapGet, processingEnv)) {
-            AnnotatedTypeMirror type = method.getReturnType();
-            if (mapGetReturnsNonNull(path)) {
-                type.replaceAnnotation(atypeFactory.NONNULL);
-            } else {
-                type.replaceAnnotation(atypeFactory.NULLABLE);
-            }
-=======
         try {
             MethodInvocationTree tree = (MethodInvocationTree) path.getLeaf();
             if (TreeUtils.isMethodInvocation(tree, mapGet, processingEnv)) {
@@ -138,7 +128,6 @@
             // TODO: this is an ugly hack to suppress some problems in Resolver2
             // that cause an exception. See tests/nullness/KeyFors.java for an
             // example that might be affected.
->>>>>>> 48f97d00
         }
     }
 
