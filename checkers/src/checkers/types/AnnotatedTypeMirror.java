--- conflicted
+++ resolved
@@ -1412,15 +1412,11 @@
         public AnnotatedTypeMirror substitute(
                 Map<? extends AnnotatedTypeMirror,
                         ? extends AnnotatedTypeMirror> mappings) {
-<<<<<<< HEAD
-            // canno substitute
+            // cannot substitute
             // return getCopy(true);
-        	// WMD wants to substitute primite types!
+        	// WMD wants to substitute primitive types!
             if (mappings.containsKey(this))
                 return mappings.get(this);
-=======
-            // cannot substitute
->>>>>>> d69d276b
             return getCopy(true);
         }
 
