package checkers.types;

import java.lang.annotation.Annotation;
import java.util.*;

import javax.annotation.processing.ProcessingEnvironment;
import javax.lang.model.element.*;
import javax.lang.model.type.*;
import javax.lang.model.util.Elements;
import javax.lang.model.util.Types;

import checkers.quals.InvisibleQualifier;
import checkers.quals.TypeQualifier;
import checkers.quals.Unqualified;
import checkers.source.SourceChecker;
import checkers.types.visitors.AnnotatedTypeScanner;
import checkers.types.visitors.AnnotatedTypeVisitor;
import checkers.types.visitors.SimpleAnnotatedTypeVisitor;
import checkers.util.AnnotationUtils;
import checkers.util.ElementUtils;
import checkers.util.TreeUtils;
import checkers.util.TypesUtils;
/*>>>
import checkers.nullness.quals.NonNull;
*/

import com.sun.source.tree.ClassTree;
import com.sun.source.tree.Tree;
import com.sun.tools.javac.code.Symbol;
import com.sun.tools.javac.code.Attribute.TypeCompound;

/**
 * Represents an annotated type in the Java programming language.
 * Types include primitive types, declared types (class and interface types),
 * array types, type variables, and the null type.
 * Also represented are wildcard type arguments,
 * the signature and return types of executables,
 * and pseudo-types corresponding to packages and to the keyword {@code void}.
 *
 * <p> Types should be compared using the utility methods in {@link
 * AnnotatedTypes}.  There is no guarantee that any particular type will always
 * be represented by the same object.
 *
 * <p> To implement operations based on the class of an {@code
 * AnnotatedTypeMirror} object, either
 * use a visitor or use the result of the {@link #getKind()} method.
 *
 * @see TypeMirror
 * @since 1.6
 */
public abstract class AnnotatedTypeMirror {

    /**
     * Creates the appropriate AnnotatedTypeMirror specific wrapper for the
     * provided type
     *
     * @param type
     * @param env
     * @param typeFactory
     * @return [to document]
     */
    public static AnnotatedTypeMirror createType(TypeMirror type,
            ProcessingEnvironment env, AnnotatedTypeFactory typeFactory) {
        if (type == null)
            return null;
        if (replacer == null)
            replacer = new Replacer(typeFactory.types);

        switch (type.getKind()) {
            case ARRAY:
                return new AnnotatedArrayType((ArrayType)type, env, typeFactory);
            case DECLARED:
                return new AnnotatedDeclaredType((DeclaredType)type, env, typeFactory);
            case ERROR:
                SourceChecker.errorAbort("AnnotatedTypeMirror.createType: input should type-check already! Found error type: " + type);
                return null; // dead code
            case EXECUTABLE:
                return new AnnotatedExecutableType((ExecutableType)type, env, typeFactory);
            case VOID:
            case PACKAGE:
            case NONE:
                return new AnnotatedNoType((NoType)type, env, typeFactory);
            case NULL:
                return new AnnotatedNullType((NullType)type, env, typeFactory);
            case TYPEVAR:
                return new AnnotatedTypeVariable((TypeVariable)type, env, typeFactory);
            case WILDCARD:
                return new AnnotatedWildcardType((WildcardType)type, env, typeFactory);
            default:
                if (type.getKind().isPrimitive()) {
                    return new AnnotatedPrimitiveType((PrimitiveType)type, env, typeFactory);
                }
                SourceChecker.errorAbort("AnnotatedTypeMirror.createType: unidentified type " + type);
                return null; // dead code
        }
    }

    public List<? extends AnnotatedTypeMirror> directSuperTypes() {
        return directSuperTypes(this);
    }

    /** Processing Environment of the current round **/
    protected final ProcessingEnvironment env;

    /** The factory to use for lazily creating annotations. */
    protected final AnnotationUtils annotationFactory;

    /** The factory to use for lazily creating annotated types. */
    protected final AnnotatedTypeFactory typeFactory;

    /** Actual type wrapped with this AnnotatedTypeMirror **/
    // TODO: instead of shadowing this field in subclasses, add a type parameter?
    protected final TypeMirror actualType;

    /** the Element associated with this instance value, if one exists **/
    // TODO: Clarify, with value not the element of the type.
    // I.e. For 'Integer i;' the element would be for 'i' not 'Integer'
    protected Element element;

    /** The enclosing Type **/
    protected AnnotatedTypeMirror enclosingType;

    /** The annotations on this type. */
    // AnnotationMirror doesn't override Object.hashCode, .equals, so we use
    // the class name of Annotation instead.
    // Caution: Assumes that a type can have at most one AnnotationMirror for
    // any Annotation type. JSR308 is pushing to have this change.
    protected final Set<AnnotationMirror> annotations = AnnotationUtils.createAnnotationSet();

    /** The explicitly written annotations on this type. */
    // TODO: use this to cache the result once computed? For generic types?
    // protected final Set<AnnotationMirror> explicitannotations = AnnotationUtils.createAnnotationSet();

    private static int uidCounter = 0;
    public int uid;

    /**
     * Constructor for AnnotatedTypeMirror.
     *
     * @param type  the underlying type
     * @param env   Processing Environment
     * @param typeFactory TODO
     */
    private AnnotatedTypeMirror(TypeMirror type, ProcessingEnvironment env,
            AnnotatedTypeFactory typeFactory) {
        this.actualType = type;
        this.env = env;
        this.annotationFactory = AnnotationUtils.getInstance(env);
        assert typeFactory != null;
        this.typeFactory = typeFactory;
        uid = ++uidCounter;
    }

    @Override
    public boolean equals(Object o) {
        if (!(o instanceof AnnotatedTypeMirror))
            return false;
        AnnotatedTypeMirror t = (AnnotatedTypeMirror) o;
        if (this.env.getTypeUtils().isSameType(this.actualType, t.actualType)
                && AnnotationUtils.areSame(getAnnotations(), t.getAnnotations()))
            return true;
        return false;
    }

    @Override
    public int hashCode() {
        return this.annotations.toString().hashCode() * 17
            + this.actualType.toString().hashCode() * 13;
    }

    /**
     * Applies a visitor to this type.
     *
     * @param <R>   the return type of the visitor's methods
     * @param <P>   the type of the additional parameter to the visitor's methods
     * @param v the visitor operating on this type
     * @param p additional parameter to the visitor
     * @return  a visitor-specified result
     */
    public abstract <R, P> R accept(AnnotatedTypeVisitor<R, P> v, P p);

    /**
     * Returns the {@code kind} of this type
     * @return the kind of this type
     */
    public TypeKind getKind() {
        return actualType.getKind();
    }

    /**
     * Returns the underlying unannotated Java type, which this wraps
     *
     * @return  the underlying type
     */
    public TypeMirror getUnderlyingType() {
        return actualType;
    }

    /**
     * Sets the enclosing type
     *
     * @param enclosingType
     */
    void setEnclosingType(AnnotatedTypeMirror enclosingType) {
        this.enclosingType = enclosingType;
    }

    /**
     * Returns the enclosing type, as in the type of {@code A} in the type
     * {@code A.B}.
     *
     * @return enclosingType the enclosing type
     */
    public AnnotatedTypeMirror getEnclosingType() {
        return enclosingType;
    }

    /**
     * Returns true if an annotation targets this type location.
     *
     * It doesn't account for annotations in deep types (type arguments,
     * array components, etc).
     *
     */
    public boolean isAnnotated() {
        return !annotations.isEmpty();
    }

    /**
     * Returns true if an annotation from the given sub-hierarchy targets this type.
     *
     * It doesn't account for annotations in deep types (type arguments,
     * array components, etc).
     *
     * @param p The qualifier hierarchy to check for.
     * @return True iff an annotation from the same hierarchy as p is present.
     */
    public boolean isAnnotatedInHierarchy(AnnotationMirror p) {
        return getAnnotationInHierarchy(p) != null;
    }

    /**
     * Returns an annotation from the given sub-hierarchy, if such
     * an annotation targets this type; otherwise returns null.
     *
     * It doesn't account for annotations in deep types (type arguments,
     * array components, etc).
     *
     * @param p The qualifier hierarchy to check for.
     * @return An annotation from the same hierarchy as p if present.
     */
    public AnnotationMirror getAnnotationInHierarchy(AnnotationMirror p) {
        AnnotationMirror aliased = p;
        if (!typeFactory.isSupportedQualifier(aliased)) {
            aliased = typeFactory.aliasedAnnotation(p);
        }
        if (typeFactory.isSupportedQualifier(aliased)) {
            QualifierHierarchy qualHier = this.typeFactory.getQualifierHierarchy();
            AnnotationMirror anno = qualHier.findCorrespondingAnnotation(aliased, annotations);
            if (anno != null) {
                return anno;
            }
        }
        return null;
    }

    /**
     * Returns the annotations on this type.
     *
     * It does not include annotations in deep types (type arguments, array
     * components, etc).
     *
     * @return  a set of the annotations on this
     */
    public Set<AnnotationMirror> getAnnotations() {
        return Collections.unmodifiableSet(annotations);
    }

    /**
     * Returns the "effective" annotations on this type, i.e. the annotations on
     * the type itself, or on the upper/extends bound of a type variable/wildcard.
     *
     * @return  a set of the annotations on this
     */
    public Set<AnnotationMirror> getEffectiveAnnotations() {
        return getAnnotations();
    }

    /**
     * Returns the actual annotation mirror used to annotate this type,
     * whose name equals the passed annotationName if one exists, null otherwise.
     *
     * @param annotationName
     * @return the annotation mirror for annotationName
     */
    public AnnotationMirror getAnnotation(String annotationName) {
        assert annotationName != null : "Null annotationName in getAnnotation";
        Name name = env.getElementUtils().getName(annotationName);
        return getAnnotation(name);
    }

    /**
     * Returns the actual annotation mirror used to annotate this type,
     * whose name equals the passed annotationName if one exists, null otherwise.
     *
     * @param annotationName
     * @return the annotation mirror for annotationName
     */
    public AnnotationMirror getAnnotation(Name annotationName) {
        assert annotationName != null : "Null annotationName in getAnnotation";
        for (AnnotationMirror anno : getAnnotations())
            if (annotationName.equals(AnnotationUtils.annotationName(anno)))
                return anno;
        return null;
    }

    /**
     * Returns the actual annotation mirror used to annotate this type,
     * whose name equals the passed annotationName if one exists, null otherwise.
     *
     * @param anno annotation class
     * @return the annotation mirror for anno
     */
    public AnnotationMirror getAnnotation(Class<? extends Annotation> anno) {
        return getAnnotation(anno.getCanonicalName());
    }

    /**
     * Returns the set of explicitly written annotations supported by this checker.
     * This is useful to check the validity of annotations explicitly present on a type,
     * as flow inference might add annotations that were not previously present.
     *
     * @return The set of explicitly written annotations supported by this checker.
     */
    public Set<AnnotationMirror> getExplicitAnnotations() {
        // If the element is null then it's an array. (Or a type argument, etc.?)
        if (this.element == null) {
            // TODO: Add support in the framework to read explicit annotations
            // from arrays (and type arguments, etc.?).
            return AnnotationUtils.createAnnotationSet();
        } else {
            Set<AnnotationMirror> explicitAnnotations = AnnotationUtils.createAnnotationSet();
            List<TypeCompound> typeAnnotations = ((Symbol) this.element).typeAnnotations;
            // TODO: should we instead try to go to the Checker and use getSupportedTypeQualifiers()?
            Set<Name> validAnnotations = typeFactory.getQualifierHierarchy().getTypeQualifiers();
            for (TypeCompound explicitAnno : typeAnnotations) {
                for (Name validAnno : validAnnotations) {
                    if (explicitAnno.getAnnotationType().toString().equals(validAnno.toString())) {
                        explicitAnnotations.add(explicitAnno);
                    }
                }
            }
            return explicitAnnotations;
        }
    }

    /**
     * Determines whether this type contains the given annotation.
     * This method considers the annotation's values, that is,
     * if the type is "@A("s") @B(3) Object" a call with
     * "@A("t") or "@A" will return false, whereas a call with
     * "@B(3)" will return true.
     *
     * In contrast to {@link #hasAnnotationRelaxed(AnnotationMirror)}
     * this method also compares annotation values.
     *
     * @param a the annotation to check for
     * @return true iff the type contains the annotation {@code a}
     *
     * @see #hasAnnotationRelaxed(AnnotationMirror)
     */
    public boolean hasAnnotation(AnnotationMirror a) {
        return AnnotationUtils.containsSame(getAnnotations(), a);
    }

    /**
     * A version of hasAnnotation that considers annotations on the
     * upper bound of wildcards and type variables.
     *
     * @see #hasAnnotation(AnnotationMirror)
     */
    public boolean hasEffectiveAnnotation(AnnotationMirror a) {
        return AnnotationUtils.containsSame(getEffectiveAnnotations(), a);
    }

    /**
     * Determines whether this type contains the given annotation
     * explicitly written at declaration. This method considers the
     * annotation's values, that is, if the type is
     * "@A("s") @B(3) Object" a call with "@A("t") or "@A" will
     * return false, whereas a call with "@B(3)" will return true.
     *
     * In contrast to {@link #hasExplicitAnnotationRelaxed(AnnotationMirror)}
     * this method also compares annotation values.
     *
     * @param a the annotation to check for
     * @return true iff the annotation {@code a} is explicitly written
     * on the type
     *
     * @see #hasExplicitAnnotationRelaxed(AnnotationMirror)
     */
    public boolean hasExplicitAnnotation(AnnotationMirror a) {
        return AnnotationUtils.containsSame(getExplicitAnnotations(), a);
    }

    /**
     * Determines whether this type contains an annotation with the same
     * annotation type as a particular annotation. This method does not
     * consider an annotation's values, that is,
     * if the type is "@A("s") @B(3) Object" a call with
     * "@A("t"), "@A", or "@B" will return true.
     *
     * @param a the annotation to check for
     * @return true iff the type contains an annotation with the same type as
     * the annotation given by {@code a}
     *
     * @see #hasAnnotation(AnnotationMirror)
     */
    public boolean hasAnnotationRelaxed(AnnotationMirror a) {
        return AnnotationUtils.containsSameIgnoringValues(getAnnotations(), a);
    }

    /**
     * A version of hasAnnotationRelaxed that considers annotations on the
     * upper bound of wildcards and type variables.
     *
     * @see #hasAnnotationRelaxed(AnnotationMirror)
     */
    public boolean hasEffectiveAnnotationRelaxed(AnnotationMirror a) {
        return AnnotationUtils.containsSameIgnoringValues(getEffectiveAnnotations(), a);
    }

    /**
     * A version of hasAnnotationRelaxed that only considers annotations that
     * are explicitly written on the type.
     *
     * @see #hasAnnotationRelaxed(AnnotationMirror)
     */
    public boolean hasExplicitAnnotationRelaxed(AnnotationMirror a) {
        return AnnotationUtils.containsSameIgnoringValues(getExplicitAnnotations(), a);
    }

    /**
     * Determines whether this type contains an annotation with the same
     * annotation type as a particular annotation. This method does not
     * consider an annotation's values.
     *
     * @param a the class of annotation to check for
     * @return true iff the type contains an annotation with the same type as
     * the annotation given by {@code a}
     */
    public boolean hasAnnotation(Class<? extends Annotation> a) {
        return getAnnotation(a) != null;
    }
    // TODO: do we need an "effective" version of the above hasAnnotation?

    /**
     * Determines whether this type contains an explictly written annotation
     * with the same annotation type as a particular annotation. This method
     * does not consider an annotation's values.
     *
     * @param a the class of annotation to check for
     * @return true iff the type contains an explicitly written annotation
     * with the same type as the annotation given by {@code a}
     */
    public boolean hasExplicitAnnotation(Class<? extends Annotation> a) {
        return AnnotationUtils.containsSameIgnoringValues(getExplicitAnnotations(), getAnnotation(a));
    }

    /**
     * Adds an annotation to this type. If the annotation does not have the
     * {@link TypeQualifier} meta-annotation, this method has no effect.
     *
     * @param a the annotation to add
     */
    public void addAnnotation(AnnotationMirror a) {
        if (a == null) {
            SourceChecker.errorAbort("AnnotatedTypeMirror.addAnnotation: null is not a valid annotation.");
        }
        if (typeFactory.isSupportedQualifier(a)) {
            this.annotations.add(a);
        } else {
            AnnotationMirror aliased = typeFactory.aliasedAnnotation(a);
            if (typeFactory.isSupportedQualifier(aliased)) {
                addAnnotation(aliased);
            }
        }
    }

    /**
     * Adds an annotation to this type, removing any existing annotation from the
     * same qualifier hierarchy first.
     *
     * @param a the annotation to add
     */
    public void replaceAnnotation(AnnotationMirror a) {
        this.removeAnnotationInHierarchy(a);
        this.addAnnotation(a);
    }

    /**
     * Adds an annotation to this type. If the annotation does not have the
     * {@link TypeQualifier} meta-annotation, this method has no effect.
     *
     * @param a the class of the annotation to add
     */
    public void addAnnotation(Class<? extends Annotation> a) {
        AnnotationMirror anno = annotationFactory.fromClass(a);
        addAnnotation(anno);
    }

    /**
     * Adds multiple annotations to this type.
     *
     * @param annotations the annotations to add
     */
    public void addAnnotations(Iterable<? extends AnnotationMirror> annotations) {
        for (AnnotationMirror a : annotations) {
            this.addAnnotation(a);
        }
    }

    /**
     * Adds multiple annotations to this type, removing any existing annotations from the
     * same qualifier hierarchy first.
     *
     * @param replAnnos the annotations to replace
     */
    public void replaceAnnotations(Iterable<? extends AnnotationMirror> replAnnos) {
        for (AnnotationMirror a : replAnnos) {
            this.removeAnnotationInHierarchy(a);
            this.addAnnotation(a);
        }
    }

    /**
     * Removes an annotation from the type.
     *
     * @param a the annotation to remove
     * @return true if the annotation was removed, false if the type's
     * annotations were unchanged
     */
    public boolean removeAnnotation(AnnotationMirror a) {
        // Going from the AnnotationMirror to its name and then calling
        // getAnnotation ensures that we get the canonical AnnotationMirror that can be
        // removed.
        // TODO: however, this also means that if we are annotated with "@I(1)" and
        // remove "@I(2)" it will be removed. Is this what we want?
        // It's currently necessary for the IGJ and Lock Checkers.
        return annotations.remove(getAnnotation(AnnotationUtils.annotationName(a)));
    }

    public boolean removeAnnotation(Class<? extends Annotation> a) {
        return removeAnnotation(annotationFactory.fromClass(a));
    }

    /**
     * Remove any annotation that is in the same qualifier hierarchy as the parameter.
     *
     * @param a An annotation from the same qualifier hierarchy
     * @return If an annotation was removed
     */
    public boolean removeAnnotationInHierarchy(AnnotationMirror a) {
        AnnotationMirror prev = this.getAnnotationInHierarchy(a);
        if (prev!=null) {
            return this.removeAnnotation(prev);
        }
        return false;
    }

    /**
     * Remove an Unqualified annotation if it exists. This might be a good thing
     * to do before adding a new annotation to a type.
     */
    public void removeUnqualified() {
        // TODO: optimize this?
        removeAnnotation(Unqualified.class);
    }

    /**
     * Removes multiple annotations from the type.
     *
     * @param annotations
     *            the annotations to remove
     * @return true if at least one annotation was removed, false if the type's
     *         annotations were unchanged
     */
    public boolean removeAnnotations(Iterable<? extends AnnotationMirror> annotations) {
        boolean changed = false;
        for (AnnotationMirror a : annotations)
            changed |= this.removeAnnotation(a);
        return changed;
    }

    /**
     * Removes all annotations on this type.
     * Make sure to add an annotation again, e.g. Unqualified.
     */
    public void clearAnnotations() {
        annotations.clear();
    }

    public static boolean isUnqualified(AnnotationMirror anno) {
        String aname = Unqualified.class.getCanonicalName();
        return ((TypeElement)anno.getAnnotationType().asElement()).getQualifiedName().contentEquals(aname);
    }

    private static boolean isInvisibleQualified(AnnotationMirror anno) {
        return ((TypeElement)anno.getAnnotationType().asElement()).getAnnotation(InvisibleQualifier.class) != null;
    }

    // A Helper method to print annotations separated with a space
    protected final static String formatAnnotationString(ProcessingEnvironment env,
            Collection<? extends AnnotationMirror> lst,
            boolean printInvisible) {
        StringBuilder sb = new StringBuilder();
        for (AnnotationMirror obj : lst) {
            if (obj==null) {
                SourceChecker.errorAbort("AnnotatedTypeMirror.formatAnnotationString: found null AnnotationMirror!");
            }
            if (isInvisibleQualified(obj) &&
                    !printInvisible) {
                continue;
            }

            if (!obj.getElementValues().isEmpty()) {
                // This prints the fully-qualified name whereas for annotations without values
                // we only print the simple name.
                // TODO: fix this inconsistency?
                sb.append(obj.toString());
                sb.append(" ");
                continue;
            }
            sb.append("@");
            sb.append(obj.getAnnotationType().asElement().getSimpleName());
            sb.append(" ");
        }
        return sb.toString();
    }

    @Override
    public final String toString() {
        return toString(env.getOptions().containsKey("printAllQualifiers"));
    }

    /**
     * A version of toString() that optionally outputs all type qualifiers,
     * including @InvisibleQualifier's.
     *
     * @param invisible Whether to always output invisible qualifiers.
     * @return A string representation of the current type containing all qualifiers.
     */
    public String toString(boolean invisible) {
        return formatAnnotationString(env, getAnnotations(), invisible)
                + this.actualType;
    }

    public String toStringDebug() {
        return toString(true) + " " + getClass().getSimpleName() + "#" + uid;
    }

    /**
     * Sets the Element associated with the value of this type, if one exists
     *
     * @param elem the element of this type value
     */
    void setElement(Element elem) {
        this.element = elem;
    }

    /**
     * Returns the element associated with the value the type represent, if any.
     * I.e. For 'Integer i;' the element would be for 'i' not 'Integer'
     *
     * @return  the {@code Element} of the value of this type, if one exists
     */
    public Element getElement() {
        return element;
    }

    /**
     * Returns the erasure type of the this type, according to JLS
     * specifications.
     *
     * @return  the erasure of this
     */
    public AnnotatedTypeMirror getErased() {
        return this;
    }

    /**
     * Copy the fields on this type onto the passed type.
     * This method needs to be overridden by any subclass of
     * {@code AnnotatedTypeMirror}.
     *
     * TODO: None of the subtypes in this compilation unit override this method, however.
     * Is this documentation inconsistent? Or should we add these implementations?
     * The separation between copyFields and getCopy is unclear.
     *
     * @param type  an empty type where fields of this are copied to
     * @param annotation whether annotations are copied or not
     */
    protected AnnotatedTypeMirror copyFields(AnnotatedTypeMirror type, boolean annotation) {
        type.setElement(getElement());
        type.setEnclosingType(getEnclosingType());
        if (annotation)
            type.addAnnotations(annotations);
        return type;
    }

    /**
     * Returns a shallow copy of this type.
     *
     * @param copyAnnotations
     *            whether copy should have annotations
     */
    public abstract AnnotatedTypeMirror getCopy(boolean copyAnnotations);

    protected static AnnotatedDeclaredType createTypeOfObject(AnnotatedTypeFactory typeFactory) {
        AnnotatedDeclaredType objectType =
        typeFactory.fromElement(
                typeFactory.elements.getTypeElement(
                        Object.class.getCanonicalName()));
        return objectType;
    }

    /**
     * Return a copy of this, with the given substitutions performed.
     *
     * @param mappings
     */
    public AnnotatedTypeMirror substitute(
            Map<? extends AnnotatedTypeMirror,
                    ? extends AnnotatedTypeMirror> mappings) {
        if (mappings.containsKey(this)) {
            return mappings.get(this).getCopy(true);
        }
        return this.getCopy(true);
    }

    public static interface AnnotatedReferenceType {
        // No members.
    }

    /**
     * Represents a declared type (whether class or interface).
     */
    public static class AnnotatedDeclaredType extends AnnotatedTypeMirror
    implements AnnotatedReferenceType {

        /** Parametrized Type Arguments **/
        protected List<AnnotatedTypeMirror> typeArgs;

        protected boolean isGeneric = false;

        protected final DeclaredType actualType;

        protected List<AnnotatedDeclaredType> supertypes;

        /**
         * Constructor for this type
         *
         * @param type  underlying kind of this type
         * @param env   the processing environment
         * @param typeFactory TODO
         */
        private AnnotatedDeclaredType(DeclaredType type,
                ProcessingEnvironment env, AnnotatedTypeFactory typeFactory) {
            super(type, env, typeFactory);
            this.actualType = type;
            DeclaredType elem = (DeclaredType)((TypeElement)type.asElement()).asType();
            isGeneric = !elem.getTypeArguments().isEmpty();
            this.supertypes = null;
        }

        @Override
        public String toString(boolean printInvisible) {
            StringBuilder sb = new StringBuilder();
            final Element typeElt = this.getUnderlyingType().asElement();
            String smpl = typeElt.getSimpleName().toString();
            if (!smpl.isEmpty()) {
                sb.append(formatAnnotationString(env, getAnnotations(), printInvisible));
                sb.append(smpl);
            } else {
                // The simple name is empty for multiple upper bounds.
                // This check is similar to TypesUtils.isAnonymousType,
                // but we need the partial result anyway.
                // The upper bounds are stored in the supertypes field; see
                // TypeFromTree.visitTypeParameter for initialization.
                // TODO: Should multiple bounds be represented more directly?
                // See MultiBoundTypeVar.java for an example.
                assert TypesUtils.isAnonymousType(this.getUnderlyingType());
                formatConjunctiveSuperTypes(sb);
            }
            if (!this.getTypeArguments().isEmpty()) {
                sb.append("<");

                boolean isFirst = true;
                for (AnnotatedTypeMirror typeArg : getTypeArguments()) {
                    if (!isFirst) sb.append(", ");
                    sb.append(typeArg);
                    isFirst = false;
                }
                sb.append(">");
            }
            return sb.toString();
        }

        private void formatConjunctiveSuperTypes(StringBuilder sb) {
            // Prevent an infinite recursion that might happen when calling toString
            // within deepCopy, caused by postAsSuper in (at least) the IGJ checker.
            // if (this.supertypes == null) { return; }

            boolean isFirst = true;
            for(AnnotatedDeclaredType adt : this.directSuperTypes()) {
                if (!isFirst) sb.append(" & ");
                sb.append(adt);
                isFirst = false;
            }
        }

        @Override
        public <R, P> R accept(AnnotatedTypeVisitor<R, P> v, P p) {
            return v.visitDeclared(this, p);
        }

        /**
         * Sets the type arguments on this type
         * @param ts the type arguments
         */
        // WMD
        public
        void setTypeArguments(List<? extends AnnotatedTypeMirror> ts) {
            typeArgs = Collections.unmodifiableList(new ArrayList<AnnotatedTypeMirror>(ts));
        }

        /**
         * @return the type argument for this type
         */
        public List<AnnotatedTypeMirror> getTypeArguments() {
            if (typeArgs == null) {
                typeArgs = new ArrayList<AnnotatedTypeMirror>();
                if (!actualType.getTypeArguments().isEmpty()) { // lazy init
                    for (TypeMirror t : actualType.getTypeArguments())
                        typeArgs.add(createType(t, env, typeFactory));
                }
                typeArgs = Collections.unmodifiableList(typeArgs);
            }
            return typeArgs;
        }

        /**
         * Returns true if the type is generic, even if the type is erased
         * or used as a RAW type.
         *
         * @return true iff the type is generic
         */
        public boolean isGeneric() {
            return isGeneric;
        }

        /**
         * Returns true if the type is a generic type and the type declaration
         * is parameterized.  Otherwise, it returns false, in cases where a
         * type is a raw type or a non-generic type.
         *
         * Note: Even if the type is a raw type, the framework actually adds
         * type arguments to the type.
         */
        public boolean isParameterized() {
            return !getTypeArguments().isEmpty()
                && !getUnderlyingType().getTypeArguments().isEmpty();
        }

        @Override
        public DeclaredType getUnderlyingType() {
            return actualType;
        }

        void setDirectSuperTypes(List<AnnotatedDeclaredType> supertypes) {
            this.supertypes = new ArrayList<AnnotatedDeclaredType>(supertypes);
        }

        @Override
        public List<AnnotatedDeclaredType> directSuperTypes() {
            if (supertypes == null) {
                supertypes = directSuperTypes(this);
            }
            // TODO: the overridden version directly returns the
            // result of directSuperTypes.
            return Collections.unmodifiableList(supertypes);
        }

        /*
         * Return the direct super types field without lazy initialization,
         * to prevent infinite recursion in IGJATF.postDirectSuperTypes.
         * TODO: find a nicer way, see the single caller in QualifierDefaults
         * for comment.
         */
        public List<AnnotatedDeclaredType> directSuperTypesField() {
            return supertypes;
        }

        @Override
        public AnnotatedDeclaredType getCopy(boolean copyAnnotations) {
            AnnotatedDeclaredType type =
                new AnnotatedDeclaredType(this.getUnderlyingType(), this.env, this.typeFactory);
            copyFields(type, copyAnnotations);

            type.setTypeArguments(getTypeArguments());

            return type;
        }

        @Override
        public AnnotatedTypeMirror substitute(
                Map<? extends AnnotatedTypeMirror,
                    ? extends AnnotatedTypeMirror> mapping) {
            if (mapping.containsKey(this))
                return mapping.get(this);

            AnnotatedDeclaredType type = getCopy(true);

            List<AnnotatedTypeMirror> typeArgs = new ArrayList<AnnotatedTypeMirror>();
            for (AnnotatedTypeMirror t : getTypeArguments())
                typeArgs.add(t.substitute(mapping));
            type.setTypeArguments(typeArgs);

            if (TypesUtils.isAnonymousType(actualType)
                && this.supertypes != null) {
                // watch need to copy upper bound as well
                List<AnnotatedDeclaredType> supertypes = new ArrayList<AnnotatedDeclaredType>();
                for (AnnotatedDeclaredType t : directSuperTypes())
                    supertypes.add((AnnotatedDeclaredType)t.substitute(mapping));
                type.setDirectSuperTypes(supertypes);
            }
            return type;
        }

        @Override
        public AnnotatedDeclaredType getErased() {
            // 1. |G<T_1, ..., T_n>| = |G|
            // 2. |T.C| = |T|.C
            if (!getTypeArguments().isEmpty()) {
                // Handle case 1.
                AnnotatedDeclaredType rType =
                    (AnnotatedDeclaredType)AnnotatedTypeMirror.createType(
                            env.getTypeUtils().erasure(actualType),
                            env, typeFactory);
                rType.addAnnotations(getAnnotations());
                rType.setElement(element);
                rType.setTypeArguments(Collections.<AnnotatedTypeMirror> emptyList());
                return rType.getErased();
            } else if ((getEnclosingType() != null) &&
                       (getEnclosingType().getKind() != TypeKind.NONE)) {
                // Handle case 2
                // TODO: Test this
                AnnotatedDeclaredType rType = getCopy(true);
                AnnotatedTypeMirror et = getEnclosingType();
                rType.setEnclosingType(et.getErased());
                return rType;
            } else {
                return this;
            }
        }

        /* Using this equals method resulted in an infinite recursion
         * with type variables. TODO: Keep track of visited type variables?
        @Override
        public boolean equals(Object o) {
            boolean res = super.equals(o);

            if (res && (o instanceof AnnotatedDeclaredType)) {
                AnnotatedDeclaredType dt = (AnnotatedDeclaredType) o;

                List<AnnotatedTypeMirror> mytas = this.getTypeArguments();
                List<AnnotatedTypeMirror> othertas = dt.getTypeArguments();
                for (int i = 0; i < mytas.size(); ++i) {
                    if (!mytas.get(i).equals(othertas.get(i))) {
                        System.out.println("in AnnotatedDeclaredType; this: " + this + " and " + o);
                        res = false;
                        break;
                    }
                }
            }
            return res;
        }
        */
    }

    /**
     * Represents a type of an executable. An executable is a method, constructor, or initializer.
     */
    public static class AnnotatedExecutableType extends AnnotatedTypeMirror {

        private final ExecutableType actualType;

        private AnnotatedExecutableType(ExecutableType type,
                ProcessingEnvironment env, AnnotatedTypeFactory factory) {
            super(type, env, factory);
            this.actualType = type;
        }

        final private List<AnnotatedTypeMirror> paramTypes =
            new LinkedList<AnnotatedTypeMirror>();
        private AnnotatedDeclaredType receiverType;
        private AnnotatedTypeMirror returnType;
        final private List<AnnotatedTypeMirror> throwsTypes =
            new LinkedList<AnnotatedTypeMirror>();
        final private List<AnnotatedTypeVariable> typeVarTypes =
            new LinkedList<AnnotatedTypeVariable>();

        /**
         * @return true if this type represents a varargs method
         */
        public boolean isVarArgs() {
            if (this.element instanceof ExecutableElement)
                return ((ExecutableElement)this.element).isVarArgs();
            return false;
        }

        @Override
        public <R, P> R accept(AnnotatedTypeVisitor<R, P> v, P p) {
            return v.visitExecutable(this, p);
        }

        @Override
        public ExecutableType getUnderlyingType() {
            return this.actualType;
        }

        /**
         * Sets the parameter types of this executable type
         * @param params the parameter types
         */
        void setParameterTypes(
                List<? extends AnnotatedTypeMirror> params) {
            paramTypes.clear();
            paramTypes.addAll(params);
        }

        /**
         * @return the parameter types of this executable type
         */
        public List<AnnotatedTypeMirror> getParameterTypes() {
            if (paramTypes.isEmpty()
                    && !actualType.getParameterTypes().isEmpty()) { // lazy init
                for (TypeMirror t : actualType.getParameterTypes())
                    paramTypes.add(createType(t, env, typeFactory));
            }
            return Collections.unmodifiableList(paramTypes);
        }

        /**
         * Sets the return type of this executable type
         * @param returnType    the return type
         */
        void setReturnType(AnnotatedTypeMirror returnType) {
            this.returnType = returnType;
        }

        /**
         * @return the return type of this executable type
         */
        public AnnotatedTypeMirror getReturnType() {
            if (returnType == null
                    && actualType.getReturnType() != null) // lazy init
                returnType = createType(
                        actualType.getReturnType(), env, typeFactory);
            return returnType;
        }

        /**
         * Sets the receiver type on this executable type
         * @param receiverType the receiver type
         */
        void setReceiverType(AnnotatedDeclaredType receiverType) {
            this.receiverType = receiverType;
        }

        /**
         * @return the receiver type of this executable type
         */
        public AnnotatedDeclaredType getReceiverType() {
            if (receiverType == null) {
                TypeElement encl = ElementUtils.enclosingClass(getElement());
                AnnotatedTypeMirror type = createType(encl.asType(), env, typeFactory);
                assert type instanceof AnnotatedDeclaredType;
                receiverType = (AnnotatedDeclaredType)type;
            }
            return receiverType;
        }

        /**
         * Sets the thrown types of this executable type
         *
         * @param thrownTypes the thrown types
         */
        void setThrownTypes(
                List<? extends AnnotatedTypeMirror> thrownTypes) {
            this.throwsTypes.clear();
            this.throwsTypes.addAll(thrownTypes);
        }

        /**
         * @return the thrown types of this executable type
         */
        public List<AnnotatedTypeMirror> getThrownTypes() {
            if (throwsTypes.isEmpty()
                    && !actualType.getThrownTypes().isEmpty()) { // lazy init
                for (TypeMirror t : actualType.getThrownTypes())
                    throwsTypes.add(createType(t, env, typeFactory));
            }
            return Collections.unmodifiableList(throwsTypes);
        }

        /**
         * Sets the type variables associated with this executable type
         *
         * @param types the type variables of this executable type
         */
        void setTypeVariables(List<AnnotatedTypeVariable> types) {
            typeVarTypes.clear();
            typeVarTypes.addAll(types);
        }

        /**
         * @return the type variables of this executable type, if any
         */
        public List<AnnotatedTypeVariable> getTypeVariables() {
            if (typeVarTypes.isEmpty()
                    && !actualType.getTypeVariables().isEmpty()) { // lazy init
                for (TypeMirror t : actualType.getTypeVariables()) {
                    typeVarTypes.add((AnnotatedTypeVariable)createType(
                            t, env, typeFactory));
                }
            }
            return Collections.unmodifiableList(typeVarTypes);
        }

        @Override
        public AnnotatedExecutableType getCopy(boolean copyAnnotations) {
            AnnotatedExecutableType type =
                new AnnotatedExecutableType(getUnderlyingType(), env, typeFactory);
            copyFields(type, copyAnnotations);
            type.setParameterTypes(getParameterTypes());
            type.setReceiverType(getReceiverType());
            type.setReturnType(getReturnType());
            type.setThrownTypes(getThrownTypes());
            type.setTypeVariables(getTypeVariables());

            return type;
        }

        @Override
        public /*@NonNull*/ ExecutableElement getElement() {
            return (ExecutableElement) super.getElement();
        }

        @Override
        public AnnotatedExecutableType getErased() {
            AnnotatedExecutableType type =
                new AnnotatedExecutableType(
                        (ExecutableType) env.getTypeUtils().erasure(getUnderlyingType()),
                        env, typeFactory);
            copyFields(type, true);
            type.setParameterTypes(erasureList(getParameterTypes()));
            type.setReceiverType(getReceiverType().getErased());
            type.setReturnType(getReturnType().getErased());
            type.setThrownTypes(erasureList(getThrownTypes()));

            return type;
        }

        private List<AnnotatedTypeMirror> erasureList(List<? extends AnnotatedTypeMirror> lst) {
            List<AnnotatedTypeMirror> erased = new ArrayList<AnnotatedTypeMirror>();
            for (AnnotatedTypeMirror t : lst)
                erased.add(t.getErased());
            return erased;
        }

        @Override
        public AnnotatedExecutableType substitute(
                Map<? extends AnnotatedTypeMirror,
                        ? extends AnnotatedTypeMirror> mappings) {
            // Shouldn't substitute for methods!
            AnnotatedExecutableType type = getCopy(true);

            // Params
            {
                List<AnnotatedTypeMirror> params = new ArrayList<AnnotatedTypeMirror>();
                for (AnnotatedTypeMirror t : getParameterTypes()) {
                    params.add(t.substitute(mappings));
                }
                type.setParameterTypes(params);
            }

            if (getReceiverType() != null)
                type.setReceiverType((AnnotatedDeclaredType)getReceiverType().substitute(mappings));
            type.setReturnType(getReturnType().substitute(mappings));

            // Throws
            {
                List<AnnotatedTypeMirror> throwns = new ArrayList<AnnotatedTypeMirror>();
                for (AnnotatedTypeMirror t : getThrownTypes()) {
                    throwns.add(t.substitute(mappings));
                }
                type.setThrownTypes(throwns);
            }

            // Method type variables
            {
                List<AnnotatedTypeVariable> mtvs = new ArrayList<AnnotatedTypeVariable>();
                for (AnnotatedTypeVariable t : getTypeVariables()) {
                    // Substitute upper and lower bound of the type variable.
                    AnnotatedTypeVariable newtv = AnnotatedTypes.deepCopy(t);
                    AnnotatedTypeMirror bnd = newtv.getUpperBoundField();
                    if (bnd!=null) {
                        bnd = bnd.substitute(mappings);
                        newtv.setUpperBound(bnd);
                    }
                    bnd = newtv.getLowerBoundField();
                    if (bnd!=null) {
                        bnd = bnd.substitute(mappings);
                        newtv.setLowerBound(bnd);
                    }
                    mtvs.add(newtv);
                }
                type.setTypeVariables(mtvs);
            }

            return type;
        }

        @Override
        public String toString(boolean printInvisible) {
            // TODO: pass printInvisible to all components
            boolean noParams = getParameterTypes().isEmpty();
            return (getTypeVariables().isEmpty() ? "" : "<" + getTypeVariables() + "> ")
                + getReturnType()
                + " (" + getReceiverType() + " this"
                + (noParams ? "" : ", " + getParameterTypes()) + ")"
                + (getThrownTypes().isEmpty() ? "" : " throws " + getThrownTypes());
        }
    }

    /**
     * Represents Array types in java. A multidimensional array type is
     * represented as an array type whose component type is also an
     * array type.
     */
    public static class AnnotatedArrayType extends AnnotatedTypeMirror
    implements AnnotatedReferenceType {

        private final ArrayType actualType;

        private AnnotatedArrayType(ArrayType type,
                ProcessingEnvironment env, AnnotatedTypeFactory factory) {
            super(type, env, factory);
            this.actualType = type;
        }

        /** The component type of this array type */
        private AnnotatedTypeMirror componentType;

        @Override
        public <R, P> R accept(AnnotatedTypeVisitor<R, P> v, P p) {
            return v.visitArray(this, p);
        }

        @Override
        public ArrayType getUnderlyingType() {
            return this.actualType;
        }

        /**
         * Sets the component type of this array
         *
         * @param type the component type
         */
        // WMD
        public
        void setComponentType(AnnotatedTypeMirror type) {
            this.componentType = type;
        }

        /**
         * @return the component type of this array
         */
        public AnnotatedTypeMirror getComponentType() {
            if (componentType == null) // lazy init
                setComponentType(createType(
                        actualType.getComponentType(), env, typeFactory));
            return componentType;
        }


        @Override
        public AnnotatedArrayType getCopy(boolean copyAnnotations) {
            AnnotatedArrayType type = new AnnotatedArrayType(actualType, env, typeFactory);
            copyFields(type, copyAnnotations);
            type.setComponentType(getComponentType());
            return type;
        }

        @Override
        public AnnotatedTypeMirror substitute(
                Map<? extends AnnotatedTypeMirror,
                        ? extends AnnotatedTypeMirror> mappings) {
            if (mappings.containsKey(this))
                return mappings.get(this);

            AnnotatedArrayType type = getCopy(true);
            type.setComponentType(getComponentType().substitute(mappings));
            return type;
        }

        @Override
        public AnnotatedArrayType getErased() {
            // | T[ ] | = |T| [ ]
            AnnotatedArrayType at = getCopy(true);
            AnnotatedTypeMirror ct = at.getComponentType().getErased();
            at.setComponentType(ct);
            return at;

        }

        public String toStringAsCanonical(boolean printInvisible) {
            StringBuilder sb = new StringBuilder();

            AnnotatedArrayType array = this;
            AnnotatedTypeMirror component;
            while (true) {
                component = array.getComponentType();
                if (array.getAnnotations().size() > 0) {
                    sb.append(' ');
                    sb.append(formatAnnotationString(env, array.getAnnotations(), printInvisible));
                }
                sb.append("[]");
                if (!(component instanceof AnnotatedArrayType)) {
                    sb.insert(0, component.toString(printInvisible));
                    break;
                }
                array = (AnnotatedArrayType) component;
            }
            return sb.toString();
        }

        @Override
        public String toString(boolean printInvisible) {
            return toStringAsCanonical(printInvisible);
        }
    }

    /**
     * Represents a type variable. A type variable may be explicitly declared by
     * a type parameter of a type, method, or constructor. A type variable may
     * also be declared implicitly, as by the capture conversion of a wildcard
     * type argument (see chapter 5 of The Java Language Specification, Third
     * Edition).
     *
     */
    public static class AnnotatedTypeVariable extends AnnotatedTypeMirror
    implements AnnotatedReferenceType {

        private final TypeVariable actualType;

        private AnnotatedTypeVariable(TypeVariable type,
                ProcessingEnvironment env, AnnotatedTypeFactory factory) {
            super(type, env, factory);
            this.actualType = type;
        }

        /** The lower bound of the type variable. **/
        private AnnotatedTypeMirror lowerBound;

        /** The upper bound of the type variable. **/
        private AnnotatedTypeMirror upperBound;

        @Override
        public <R, P> R accept(AnnotatedTypeVisitor<R, P> v, P p) {
            return v.visitTypeVariable(this, p);
        }

        @Override
        public TypeVariable getUnderlyingType() {
            return this.actualType;
        }

        /**
         * Set the lower bound of this variable type
         *
         * Returns the lower bound of this type variable. While a type
         * parameter cannot include an explicit lower bound declaration,
         * capture conversion can produce a type variable with a non-trivial
         * lower bound. Type variables otherwise have a lower bound of
         * NullType.
         *
         * @param type the lower bound type
         */
        void setLowerBound(AnnotatedTypeMirror type) {
            this.lowerBound = type;
        }

        /**
         * Get the lower bound field directly, bypassing any lazy initialization.
         * This method is necessary to prevent infinite recursions in initialization.
         * In general, prefer getLowerBound.
         *
         * @return the lower bound field.
         */
        public AnnotatedTypeMirror getLowerBoundField() {
            return lowerBound;
        }

        /**
         * @return the lower bound type of this type variable
         * @see #getEffectiveLowerBoundAnnotations
         */
        public AnnotatedTypeMirror getLowerBound() {
            if (lowerBound == null && actualType.getLowerBound() != null) { // lazy init
                setLowerBound(createType(actualType.getLowerBound(), env, typeFactory));
            }
            if (lowerBound != null) {
                fixupBoundAnnotations();
            }
            return lowerBound;
        }

        /**
         * @return the effective lower bound:  the lower bound,
         * with annotations on the type variable considered.
        */
        public AnnotatedTypeMirror getEffectiveLowerBound() {
            AnnotatedTypeMirror effbnd = AnnotatedTypes.deepCopy(getLowerBound());
            effbnd.replaceAnnotations(annotations);
            return effbnd;
        }

<<<<<<< HEAD
        /**
         * @return the effective lower bound annotations:  the annotations
         * on this, or if none, those on the lower bound
         */
        public Set<AnnotationMirror> getEffectiveLowerBoundAnnotations() {
            Set<AnnotationMirror> result = annotations;
            if (result.isEmpty()) {
                AnnotatedTypeMirror lb = getLowerBound();
                if (lb != null) {
                    result = lb.getEffectiveAnnotations();
                }
                if (result.isEmpty()) {
                    // TODO: ensure that there is one bottom per type hierarchy, in
                    // the QualifierHierarchy subclasses.
                    result = this.typeFactory.getQualifierHierarchy().getBottomAnnotations();
                }
            }
            return Collections.unmodifiableSet(result);
        }

=======
>>>>>>> bab2abe8

        // If the lower bound was not present in actualType, then its
        // annotation was defaulted from the AnnotatedTypeFactory.  If the
        // lower bound annotation is a supertype of the upper bound
        // annotation, then the type is ill-formed.  In that case, change
        // the defaulted lower bound to be consistent with the
        // explicitly-written upper bound.
        //
        // As a concrete example, if the default annotation is @Nullable,
        // then the type "X extends @NonNull Y" should not be converted
        // into "X extends @NonNull Y super @Nullable bottomtype" but be
        // converted into "X extends @NonNull Y super @NonNull bottomtype".
        //
        // In addition, ensure consistency of annotations on type variables
        // and the upper bound. Assume class C<X extends @Nullable Object>.
        // The type of "@Nullable X" has to be "@Nullable X extends @Nullable Object",
        // because otherwise the annotations are inconsistent.
        private void fixupBoundAnnotations() {
            if (!annotations.isEmpty() && upperBound!=null) {
                // TODO: there seems to be some (for me) unexpected sharing
                // between upper bounds. Without the copying in the next line, test
                // case KeyForChecked fails, because the annotation on the return type
                // type variable changes the upper bound of the parameter type variable.
                // Should such a copy be made somewhere else and for more?
                upperBound = upperBound.getCopy(true);
                // TODO: this direct replacement forbids us to check well-formedness,
                // which is done in
                // checkers.basetype.BaseTypeVisitor.TypeValidator.visitTypeVariable(AnnotatedTypeVariable, Tree)
                // and assumed in nullness test Wellformed.
                // Which behavior do we want?
                upperBound.replaceAnnotations(annotations);
            }
            if (upperBound!=null && upperBound.getAnnotations().isEmpty()) {
                // new Throwable().printStackTrace();
                // upperBound.addAnnotations(typeFactory.qualHierarchy.getRootAnnotations());
                // TODO: this should never happen.
            }
            if (actualType.getLowerBound() instanceof NullType &&
                    lowerBound!=null && upperBound!=null) {
                Set<AnnotationMirror> lAnnos = lowerBound.getEffectiveAnnotations();
                Set<AnnotationMirror> uAnnos = upperBound.getEffectiveAnnotations();
                // System.out.printf("fixup: %s; low: %s; up: %s%n", this, lAnnos, uAnnos);

                if (lAnnos.isEmpty()) {
                    if (!annotations.isEmpty()) {
                        lowerBound.replaceAnnotations(annotations);
                    } else {
                        lowerBound.addAnnotations(typeFactory.getQualifierHierarchy().getBottomAnnotations());
                        // TODO: the qualifier hierarchy is null in the NullnessATF.mapGetHeuristics
                        // How should this be handled? What is that factory doing?
                    }
                } else if (uAnnos.isEmpty()) {
                    // TODO: The subtype tests below fail with empty annotations.
                    // Is there anything better to do here?
                } else if (typeFactory.getQualifierHierarchy().isSubtype(lAnnos, uAnnos)) {
                    // Nothing to do if lAnnos is a subtype of uAnnos.
                } else if (typeFactory.getQualifierHierarchy().isSubtype(uAnnos, lAnnos)) {
                    lowerBound.replaceAnnotations(uAnnos);
                } else {
                    SourceChecker.errorAbort("AnnotatedTypeMirror.fixupBoundAnnotations: default annotation on lower bound ( " + lAnnos + ") is inconsistent with explicit upper bound: " + this);
                }
            }
        }

        /**
         * Set the upper bound of this variable type
         * @param type the upper bound type
         */
        void setUpperBound(AnnotatedTypeMirror type) {
            // TODO: create a deepCopy?
            this.upperBound = type;
        }

        /**
         * Get the upper bound field directly, bypassing any lazy initialization.
         * This method is necessary to prevent infinite recursions in initialization.
         * In general, prefer getUpperBound.
         *
         * @return the upper bound field.
         */
        public AnnotatedTypeMirror getUpperBoundField() {
            return upperBound;
        }

        /**
         * Get the upper bound of the type variable, possibly lazily initializing it.
         * Attention: If the upper bound is lazily initialized, it will not contain
         * any annotations! Callers of the method have to make sure that an
         * AnnotatedTypeFactory first processed the bound.
         *
         * @return the upper bound type of this type variable
         * @see #getEffectiveUpperBoundAnnotations
         */
        public AnnotatedTypeMirror getUpperBound() {
            if (upperBound == null && actualType.getUpperBound() != null) { // lazy init
                setUpperBound(createType(actualType.getUpperBound(), env, typeFactory));
            }
            if (upperBound != null) {
                fixupBoundAnnotations();
            }
            return upperBound;
        }

        /**
         * @return the effective upper bound:  the upper bound,
         * with annotations on the type variable considered.
        */
        public AnnotatedTypeMirror getEffectiveUpperBound() {
            AnnotatedTypeMirror effbnd = AnnotatedTypes.deepCopy(getUpperBound());
            effbnd.replaceAnnotations(annotations);
            return effbnd;
        }

        @Override
        public Set<AnnotationMirror> getEffectiveAnnotations() {
            // Do we want to re-introduce more efficient versions that don't
            // compute the whole type?
            return getEffectiveUpperBound().getAnnotations();
        }

        /**
         *  Used to terminate recursion into upper bounds.
         */
        private boolean inUpperBounds = false;

        @Override
        public AnnotatedTypeVariable getCopy(boolean copyAnnotations) {
            AnnotatedTypeVariable type =
                new AnnotatedTypeVariable(actualType, env, typeFactory);
            copyFields(type, copyAnnotations);
            if (!inUpperBounds && getUpperBound().isAnnotated()) {
                inUpperBounds = true;
                type.inUpperBounds = true;
                type.setUpperBound(getUpperBound());
                inUpperBounds = false;
                type.inUpperBounds = false;
            }
            return type;
        }

        @Override
        public AnnotatedTypeMirror getErased() {
            // |T extends A&B| = |A|
            return this.getEffectiveUpperBound().getErased();
        }

        /* TODO: If we use the stronger equals method below, we also
         * need this "canonical" version of the type variable.
         * This type variable will be used for hashmaps that keep track
         * of type arguments.
        private AnnotatedTypeVariable canonical;

        public AnnotatedTypeVariable getCanonical() {
            if (canonical==null) {
                canonical = new AnnotatedTypeVariable(this.actualType, env, typeFactory);
            }
            return canonical;
        }
         */

        private static <K extends AnnotatedTypeMirror, V extends AnnotatedTypeMirror>
        V mapGetHelper(Map<K, V> mappings, AnnotatedTypeVariable key) {
            for (Map.Entry<K, V> entry : mappings.entrySet()) {
                K possible = entry.getKey();
                V possValue = entry.getValue();
                if (possible == key) return possValue;
                if (possible instanceof AnnotatedTypeVariable) {
                    AnnotatedTypeVariable other = (AnnotatedTypeVariable)possible;
                    Element oElt = other.getUnderlyingType().asElement();
                    if (key.getUnderlyingType().asElement().equals(oElt)) {
                        // Not identical AnnotatedTypeMirrors, but they wrap the same TypeMirror.
                        if (!key.annotations.isEmpty()
                                && !AnnotationUtils.areSame(key.annotations, other.annotations)) {
                            // An annotated type variable use means to override
                            // any annotations on the actual type argument.
                            @SuppressWarnings("unchecked")
                            V found = (V)possValue.getCopy(false);
                            found.addAnnotations(key.annotations);
                            return found;
                        } else
                            return possValue;
                    }
                }
            }
            return null;
        }

        @Override
        public AnnotatedTypeMirror substitute(
                Map<? extends AnnotatedTypeMirror,
                        ? extends AnnotatedTypeMirror> mappings) {
            AnnotatedTypeMirror found = mapGetHelper(mappings, this);
            if (found != null) return found;

            AnnotatedTypeVariable type = getCopy(true);
            /* TODO: the above call of getCopy results in calls of
             * getUpperBound, which lazily initializes the field.
             * This causes a modification of the data structure, when
             * all we want to do is copy it.
             * However, if we only do the first part of getCopy,
             * test cases fail. I spent a huge amount of time debugging
             * this and added the annotateImplicitHack above.
            AnnotatedTypeVariable type =
                    new AnnotatedTypeVariable(actualType, env, typeFactory);
            copyFields(type, true);*/

            Map<AnnotatedTypeMirror, AnnotatedTypeMirror> newMappings =
                new HashMap<AnnotatedTypeMirror, AnnotatedTypeMirror>(mappings);
            newMappings.put(this, type);
            if (lowerBound!=null) {
                type.setLowerBound(lowerBound.substitute(newMappings));
            }
            if (upperBound != null) {
                type.setUpperBound(upperBound.substitute(newMappings));
            }
            return type;
        }

        // Style taken from Type
        boolean isPrintingBound = false;
        @Override
        public String toString(boolean printInvisible) {
            StringBuilder sb = new StringBuilder();
            sb.append(formatAnnotationString(env, annotations, printInvisible));
            sb.append(actualType);
            if (!isPrintingBound) {
                try {
                    isPrintingBound = true;
                    if (getLowerBoundField() != null && getLowerBoundField().getKind() != TypeKind.NULL) {
                        sb.append(" super ");
                        sb.append(getLowerBoundField());
                    }
                    // If the upper bound annotation is not the default, perhaps
                    // print the upper bound even if its kind is TypeKind.NULL.
                    if (getUpperBoundField() != null && getUpperBoundField().getKind() != TypeKind.NULL) {
                        sb.append(" extends ");
                        sb.append(getUpperBoundField());
                    }
                } finally {
                    isPrintingBound = false;
                }
            }
            return sb.toString();
        }

        @Override
        public int hashCode() {
            return this.getUnderlyingType().hashCode();
        }

        /* TODO: provide strict equality comparison.
        @Override
        public boolean equals(Object o) {
            boolean isSame = super.equals(o);
            if (!isSame || !(o instanceof AnnotatedTypeVariable))
                return false;
            AnnotatedTypeVariable other = (AnnotatedTypeVariable) o;
            isSame = this.getUpperBound().equals(other.getUpperBound()) &&
                    this.getLowerBound().equals(other.getLowerBound());
            return isSame;
        }
        */
    }

    /**
     * A pseudo-type used where no actual type is appropriate. The kinds of
     * NoType are:
     *
     * <ul>
     *   <li>VOID - corresponds to the keyword void.</li>
     *   <li> PACKAGE - the pseudo-type of a package element.</li>
     *   <li> NONE - used in other cases where no actual type is appropriate;
     *        for example, the superclass of java.lang.Object. </li>
     * </ul>
     */
    public static class AnnotatedNoType extends AnnotatedTypeMirror {

        private final NoType actualType;

        private AnnotatedNoType(NoType type, ProcessingEnvironment env, AnnotatedTypeFactory factory) {
            super(type, env, factory);
            this.actualType = type;
        }

        // No need for methods
        // Might like to override annotate(), include(), execlude()
        // AS NoType does not accept any annotations

        @Override
        public <R, P> R accept(AnnotatedTypeVisitor<R, P> v, P p) {
            return v.visitNoType(this, p);
        }

        @Override
        public NoType getUnderlyingType() {
            return this.actualType;
        }

        @Override
        public AnnotatedNoType getCopy(boolean copyAnnotations) {
            AnnotatedNoType type = new AnnotatedNoType(actualType, env, typeFactory);
            copyFields(type, copyAnnotations);
            return type;
        }

        @Override
        public AnnotatedTypeMirror substitute(
                Map<? extends AnnotatedTypeMirror,
                        ? extends AnnotatedTypeMirror> mappings) {
            // Cannot substitute
            return getCopy(true);
        }
    }

    /**
     * Represents the null type. This is the type of the expression {@code null}.
     */
    public static class AnnotatedNullType extends AnnotatedTypeMirror
    implements AnnotatedReferenceType {

        private final NullType actualType;

        private AnnotatedNullType(NullType type, ProcessingEnvironment env, AnnotatedTypeFactory factory) {
            super(type, env, factory);
            this.actualType = type;
        }

        @Override
        public <R, P> R accept(AnnotatedTypeVisitor<R, P> v, P p) {
            return v.visitNull(this, p);
        }

        @Override
        public NullType getUnderlyingType() {
            return this.actualType;
        }

        @Override
        public AnnotatedNullType getCopy(boolean copyAnnotations) {

            AnnotatedNullType type = new AnnotatedNullType(actualType, env, typeFactory);
            copyFields(type, copyAnnotations);
            return type;
        }

        @Override
        public AnnotatedTypeMirror substitute(
                Map<? extends AnnotatedTypeMirror,
                        ? extends AnnotatedTypeMirror> mappings) {
            // cannot substitute
            return getCopy(true);
        }

        @Override
        public String toString(boolean printInvisible) {
            if (printInvisible) {
                return formatAnnotationString(env, getAnnotations(), printInvisible) + "null";
            } else {
                return "null";
            }
        }
    }

    /**
     * Represents a primitive type. These include {@code boolean},
     * {@code byte}, {@code short}, {@code int}, {@code long}, {@code char},
     * {@code float}, and {@code double}.
     */
    public static class AnnotatedPrimitiveType extends AnnotatedTypeMirror
    implements AnnotatedReferenceType {

        private final PrimitiveType actualType;

        private AnnotatedPrimitiveType(PrimitiveType type,
                ProcessingEnvironment env, AnnotatedTypeFactory factory) {
            super(type, env, factory);
            this.actualType = type;
        }

        @Override
        public <R, P> R accept(AnnotatedTypeVisitor<R, P> v, P p) {
            return v.visitPrimitive(this, p);
        }

        @Override
        public PrimitiveType getUnderlyingType() {
            return this.actualType;
        }

        @Override
        public AnnotatedPrimitiveType getCopy(boolean copyAnnotations) {
            AnnotatedPrimitiveType type =
                new AnnotatedPrimitiveType(actualType, env, typeFactory);
            copyFields(type, copyAnnotations);
            return type;
        }

        @Override
        public AnnotatedTypeMirror substitute(
                Map<? extends AnnotatedTypeMirror,
                        ? extends AnnotatedTypeMirror> mappings) {
            if (mappings.containsKey(this))
                return mappings.get(this);
            return getCopy(true);
        }
    }

    /**
     * Represents a wildcard type argument. Examples include:
     *
     *    ?
     *    ? extends Number
     *    ? super T
     *
     * A wildcard may have its upper bound explicitly set by an extends
     * clause, its lower bound explicitly set by a super clause, or neither
     * (but not both).
     */
    public static class AnnotatedWildcardType extends AnnotatedTypeMirror {
        /** SuperBound **/
        private AnnotatedTypeMirror superBound;

        /** ExtendBound **/
        private AnnotatedTypeMirror extendsBound;

        private final WildcardType actualType;

        private AnnotatedWildcardType(WildcardType type, ProcessingEnvironment env, AnnotatedTypeFactory factory) {
            super(type, env, factory);
            this.actualType = type;
        }

        /**
         * Sets the super bound of this wild card
         *
         * @param type  the type of the lower bound
         */
        void setSuperBound(AnnotatedTypeMirror type) {
            this.superBound = type;
        }

        public AnnotatedTypeMirror getSuperBoundField() {
            return superBound;
        }

        /**
         * @return the lower bound of this wildcard. If no lower bound is
         * explicitly declared, {@code null} is returned.
         */
        public AnnotatedTypeMirror getSuperBound() {
            if (superBound == null
                    && actualType.getSuperBound() != null) {
                // lazy init
                setSuperBound(createType(
                        actualType.getSuperBound(), env, typeFactory));
            }
            return this.superBound;
        }

        public AnnotatedTypeMirror getEffectiveSuperBound() {
            AnnotatedTypeMirror spb = getSuperBound();
            if (spb==null) {
                return null;
            }
            AnnotatedTypeMirror effbnd = AnnotatedTypes.deepCopy(spb);
            effbnd.replaceAnnotations(annotations);
            return effbnd;
        }

        /**
         * Sets the upper bound of this wild card
         *
         * @param type  the type of the upper bound
         */
        void setExtendsBound(AnnotatedTypeMirror type) {
            this.extendsBound = type;
        }

        public AnnotatedTypeMirror getExtendsBoundField() {
            return extendsBound;
        }

        /**
         * @return the lower bound of this wildcard. If no lower bound is
         * explicitly declared, {@code null} is returned.
         */
        public AnnotatedTypeMirror getExtendsBound() {
            if (extendsBound == null) {
                // lazy init
                TypeMirror superType = actualType.getExtendsBound();
                if (superType == null) {
                    // Take the upper bound of the type variable the wildcard is bound to.
                    com.sun.tools.javac.code.Type.WildcardType wct = (com.sun.tools.javac.code.Type.WildcardType) actualType;
                    com.sun.tools.javac.util.Context ctx = ((com.sun.tools.javac.processing.JavacProcessingEnvironment) env).getContext();
                    superType = com.sun.tools.javac.code.Types.instance(ctx).upperBound(wct);
                }
                setExtendsBound(createType(superType, env, typeFactory));
            }
            return this.extendsBound;
        }

        /**
         * @return the effective extends bound: the extends bound, with
         *         annotations on the type variable considered.
         */
        public AnnotatedTypeMirror getEffectiveExtendsBound() {
            AnnotatedTypeMirror effbnd = AnnotatedTypes.deepCopy(getExtendsBound());
            effbnd.replaceAnnotations(annotations);
            return effbnd;
        }

        /**
         * @return the effective upper bound annotations: the annotations on
         *         this, or if none, those on the upper bound.
         */
        public Set<AnnotationMirror> getEffectiveExtendsBoundAnnotations() {
            Set<AnnotationMirror> result = annotations;
            if (result.isEmpty()) {
                AnnotatedTypeMirror ub = getExtendsBound();
                if (ub != null) {
                    result = ub.getEffectiveAnnotations();
                }
            }
            return Collections.unmodifiableSet(result);
        }

        @Override
        public Set<AnnotationMirror> getEffectiveAnnotations() {
            return getEffectiveExtendsBoundAnnotations();
        }

        @Override
        public <R, P> R accept(AnnotatedTypeVisitor<R, P> v, P p) {
            return v.visitWildcard(this, p);
        }

        @Override
        public WildcardType getUnderlyingType() {
            return this.actualType;
        }

        @Override
        public AnnotatedWildcardType getCopy(boolean copyAnnotations) {
            AnnotatedWildcardType type = new AnnotatedWildcardType(actualType, env, typeFactory);
            copyFields(type, copyAnnotations);

            type.setExtendsBound(getExtendsBound());
            type.setSuperBound(getSuperBound());

            type.methodTypeArgHack = methodTypeArgHack;

            return type;
        }

        @Override
        public AnnotatedTypeMirror substitute(
                Map<? extends AnnotatedTypeMirror,
                        ? extends AnnotatedTypeMirror> mappings) {
            if (mappings.containsKey(this))
                return mappings.get(this);

            AnnotatedWildcardType type = getCopy(true);
            // Prevent looping
            Map<AnnotatedTypeMirror, AnnotatedTypeMirror> newMapping =
                new HashMap<AnnotatedTypeMirror, AnnotatedTypeMirror>(mappings);
            newMapping.put(this, type);

            // The extends and super bounds can be null because the underlying
            // type's extends and super bounds can be null.
            if (extendsBound != null)
                type.setExtendsBound(extendsBound.substitute(newMapping));
            if (superBound != null)
                type.setSuperBound(superBound.substitute(newMapping));

            return type;
        }

        @Override
        public AnnotatedTypeMirror getErased() {
            // |? extends A&B| = |A|
            return getEffectiveExtendsBound().getErased();
        }

        boolean isPrintingBound = false;
        @Override
        public String toString(boolean printInvisible) {
            StringBuilder sb = new StringBuilder();
            sb.append(formatAnnotationString(env, annotations, printInvisible));
            sb.append("?");
            if (!isPrintingBound) {
                try {
                    isPrintingBound = true;
                    if (getSuperBoundField() != null && getSuperBoundField().getKind() != TypeKind.NULL) {
                        sb.append(" super ");
                        sb.append(getSuperBoundField());
                    }
                    if (getExtendsBoundField() != null && getExtendsBoundField().getKind() != TypeKind.NONE) {
                        sb.append(" extends ");
                        sb.append(getExtendsBoundField());
                    }
                } finally {
                    isPrintingBound = false;
                }
            }
            return sb.toString();
        }

        // Remove the methodTypeArgHack once method type
        // argument inference (in AnnotatedTypes) is done
        // correctly.
        private boolean methodTypeArgHack = false;
        public void setMethodTypeArgHack() {
            methodTypeArgHack = true;
        }
        public boolean isMethodTypeArgHack() {
            return methodTypeArgHack;
        }
    }

    // Version of method below for declared types
    protected final List<AnnotatedDeclaredType> directSuperTypes(
            AnnotatedDeclaredType type) {
        setSuperTypeFinder(type.typeFactory);
        List<AnnotatedDeclaredType> supertypes =
            superTypeFinder.visitDeclared(type, null);
        typeFactory.postDirectSuperTypes(type, supertypes);
        return supertypes;
    }

    // Version of method above for all types
    private final List<? extends AnnotatedTypeMirror> directSuperTypes(
            AnnotatedTypeMirror type) {
        setSuperTypeFinder(type.typeFactory);
        List<? extends AnnotatedTypeMirror> supertypes =
            superTypeFinder.visit(type, null);
        typeFactory.postDirectSuperTypes(type, supertypes);
        return supertypes;
    }

    private static void setSuperTypeFinder(AnnotatedTypeFactory factory) {
        if (superTypeFinder == null || superTypeFinder.typeFactory != factory)
            superTypeFinder = new SuperTypeFinder(factory);
    }

    private static SuperTypeFinder superTypeFinder;

    private static class SuperTypeFinder extends
    SimpleAnnotatedTypeVisitor<List<? extends AnnotatedTypeMirror>, Void> {
        private final Types types;
        private final AnnotatedTypeFactory typeFactory;

        SuperTypeFinder(AnnotatedTypeFactory typeFactory) {
            this.typeFactory = typeFactory;
            this.types = typeFactory.types;
        }

        @Override
        public List<AnnotatedTypeMirror> defaultAction(AnnotatedTypeMirror t, Void p) {
            return new ArrayList<AnnotatedTypeMirror>();
        }


        /**
         * Primitive Rules:
         *
         * double >1 float
         * float >1 long
         * long >1 int
         * int >1 char
         * int >1 short
         * short >1 byte
         *
         * For easiness:
         * boxed(primitiveType) >: primitiveType
         */
        @Override
        public List<AnnotatedTypeMirror> visitPrimitive(AnnotatedPrimitiveType type, Void p) {
            List<AnnotatedTypeMirror> superTypes =
                new ArrayList<AnnotatedTypeMirror>();
            Set<AnnotationMirror> annotations = type.getAnnotations();

            // Find Boxed type
            TypeElement boxed = types.boxedClass(type.getUnderlyingType());
            AnnotatedDeclaredType boxedType = typeFactory.getAnnotatedType(boxed);
            boxedType.replaceAnnotations(annotations);
            superTypes.add(boxedType);

            TypeKind superPrimitiveType = null;

            if (type.getKind() == TypeKind.BOOLEAN) {
                // Nothing
            } else if (type.getKind() == TypeKind.BYTE) {
                superPrimitiveType = TypeKind.SHORT;
            } else if (type.getKind() == TypeKind.CHAR) {
                superPrimitiveType = TypeKind.INT;
            } else if (type.getKind() == TypeKind.DOUBLE) {
                // Nothing
            } else if (type.getKind() == TypeKind.FLOAT) {
                superPrimitiveType = TypeKind.DOUBLE;
            } else if (type.getKind() == TypeKind.INT) {
                superPrimitiveType = TypeKind.LONG;
            } else if (type.getKind() == TypeKind.LONG) {
                superPrimitiveType = TypeKind.FLOAT;
            } else if (type.getKind() == TypeKind.SHORT) {
                superPrimitiveType = TypeKind.INT;
            } else
                assert false: "Forgot the primitive " + type;

            if (superPrimitiveType != null) {
                AnnotatedPrimitiveType superPrimitive = (AnnotatedPrimitiveType)
                    typeFactory.toAnnotatedType(types.getPrimitiveType(superPrimitiveType));
                superPrimitive.addAnnotations(annotations);
                superTypes.add(superPrimitive);
            }

            return superTypes;
        }

        @Override
        public List<AnnotatedDeclaredType> visitDeclared(AnnotatedDeclaredType type, Void p) {
            List<AnnotatedDeclaredType> supertypes =
                new ArrayList<AnnotatedDeclaredType>();
            // Set<AnnotationMirror> annotations = type.getAnnotations();

            TypeElement typeElement =
                (TypeElement) type.getUnderlyingType().asElement();
            // Mapping of type variable to actual types
            Map<TypeParameterElement, AnnotatedTypeMirror> mapping =
                new HashMap<TypeParameterElement, AnnotatedTypeMirror>();

            final boolean isRaw = !type.isParameterized() && type.isGeneric();

            for (int i = 0; i < typeElement.getTypeParameters().size() &&
                            i < type.getTypeArguments().size(); ++i) {
                mapping.put(typeElement.getTypeParameters().get(i),
                        type.getTypeArguments().get(i));
            }

            ClassTree classTree = typeFactory.trees.getTree(typeElement);
            // Testing against enum and annotation. Ideally we can simply use element!
            if (classTree != null) {
                supertypes.addAll(supertypesFromTree(type, classTree));
            } else {
                supertypes.addAll(supertypesFromElement(type, typeElement));
                // final Element elem = type.getElement() == null ? typeElement : type.getElement();
            }

            for (AnnotatedDeclaredType dt : supertypes) {
                if (isRaw) {
                    dt.setTypeArguments(Collections.<AnnotatedTypeMirror>emptyList());
                } else if (!mapping.isEmpty()) {
                    replacer.visit(dt, mapping);
                }
            }

            return supertypes;
        }

        private List<AnnotatedDeclaredType> supertypesFromElement(AnnotatedDeclaredType type, TypeElement typeElement) {
            List<AnnotatedDeclaredType> supertypes = new ArrayList<AnnotatedDeclaredType>();
            // Find the super types: Start with enums and superclass
            if (typeElement.getKind() == ElementKind.ENUM) {
                DeclaredType dt = (DeclaredType) typeElement.getSuperclass();
                AnnotatedDeclaredType adt = (AnnotatedDeclaredType) typeFactory.toAnnotatedType(dt);
                List<AnnotatedTypeMirror> tas = adt.getTypeArguments();
                List<AnnotatedTypeMirror> newtas = new ArrayList<AnnotatedTypeMirror>();
                for (AnnotatedTypeMirror t : tas) {
                    // If the type argument of super is the same as the input type
                    if (typeFactory.types.isSameType(t.getUnderlyingType(), type.getUnderlyingType())) {
                        t.addAnnotations(type.getAnnotations());
                        newtas.add(t);
                    }
                }
                adt.setTypeArguments(newtas);
                supertypes.add(adt);
            } else if (typeElement.getSuperclass().getKind() != TypeKind.NONE) {
                DeclaredType superClass = (DeclaredType) typeElement.getSuperclass();
                AnnotatedDeclaredType dt =
                    (AnnotatedDeclaredType)typeFactory.toAnnotatedType(superClass);
                supertypes.add(dt);
            } else if (!ElementUtils.isObject(typeElement)) {
                supertypes.add(createTypeOfObject(typeFactory));
            }
            for (TypeMirror st : typeElement.getInterfaces()) {
                AnnotatedDeclaredType ast =
                    (AnnotatedDeclaredType)typeFactory.toAnnotatedType(st);
                supertypes.add(ast);
            }
            TypeFromElement.annotateSupers(supertypes, typeElement);

            return supertypes;
        }

        private List<AnnotatedDeclaredType> supertypesFromTree(AnnotatedDeclaredType type, ClassTree classTree) {
            List<AnnotatedDeclaredType> supertypes = new ArrayList<AnnotatedDeclaredType>();
            if (classTree.getExtendsClause() != null) {
                AnnotatedDeclaredType adt = (AnnotatedDeclaredType)
                    typeFactory.fromTypeTree(classTree.getExtendsClause());
                supertypes.add(adt);
            } else if (!ElementUtils.isObject(TreeUtils.elementFromDeclaration(classTree))) {
                supertypes.add(createTypeOfObject(typeFactory));
            }

            for (Tree implemented : classTree.getImplementsClause()) {
                AnnotatedDeclaredType adt = (AnnotatedDeclaredType)
                    typeFactory.getAnnotatedTypeFromTypeTree(implemented);
                supertypes.add(adt);
            }

            TypeElement elem = TreeUtils.elementFromDeclaration(classTree);
            if (elem.getKind() == ElementKind.ENUM) {
                DeclaredType dt = (DeclaredType) elem.getSuperclass();
                AnnotatedDeclaredType adt = (AnnotatedDeclaredType) typeFactory.toAnnotatedType(dt);
                List<AnnotatedTypeMirror> tas = adt.getTypeArguments();
                List<AnnotatedTypeMirror> newtas = new ArrayList<AnnotatedTypeMirror>();
                for (AnnotatedTypeMirror t : tas) {
                    // If the type argument of super is the same as the input type
                    if (typeFactory.types.isSameType(t.getUnderlyingType(), type.getUnderlyingType())) {
                        t.addAnnotations(type.getAnnotations());
                        newtas.add(t);
                    }
                }
                adt.setTypeArguments(newtas);
                supertypes.add(adt);
            }
            return supertypes;
        }

        /**
         * For type = A[ ] ==>
         *  Object >: A[ ]
         *  Clonable >: A[ ]
         *  java.io.Serializable >: A[ ]
         *
         * if A is reference type, then also
         *  B[ ] >: A[ ] for any B[ ] >: A[ ]
         */
        @Override
        public List<AnnotatedTypeMirror> visitArray(AnnotatedArrayType type, Void p) {
            List<AnnotatedTypeMirror> superTypes = new ArrayList<AnnotatedTypeMirror>();
            Set<AnnotationMirror> annotations = type.getAnnotations();
            Elements elements = typeFactory.elements;
            final AnnotatedTypeMirror objectType =
                typeFactory.getAnnotatedType(elements.getTypeElement("java.lang.Object"));
            objectType.addAnnotations(annotations);
            superTypes.add(objectType);

            final AnnotatedTypeMirror cloneableType =
                typeFactory.getAnnotatedType(elements.getTypeElement("java.lang.Cloneable"));
            cloneableType.addAnnotations(annotations);
            superTypes.add(cloneableType);

            final AnnotatedTypeMirror serializableType =
                typeFactory.getAnnotatedType(elements.getTypeElement("java.io.Serializable"));
            serializableType.addAnnotations(annotations);
            superTypes.add(serializableType);

            if (type.getComponentType() instanceof AnnotatedReferenceType) {
                for (AnnotatedTypeMirror sup : type.getComponentType().directSuperTypes()) {
                    ArrayType arrType = typeFactory.types.getArrayType(sup.getUnderlyingType());
                    AnnotatedArrayType aarrType = (AnnotatedArrayType)
                        typeFactory.toAnnotatedType(arrType);
                    aarrType.setComponentType(sup);
                    aarrType.addAnnotations(annotations);
                    superTypes.add(aarrType);
                }
            }

            return superTypes;
        }

        @Override
        public List<AnnotatedTypeMirror> visitTypeVariable(AnnotatedTypeVariable type, Void p) {
            List<AnnotatedTypeMirror> superTypes = new ArrayList<AnnotatedTypeMirror>();
            if (type.getEffectiveUpperBound() != null)
                superTypes.add(AnnotatedTypes.deepCopy(type.getEffectiveUpperBound()));
            return superTypes;
        }

        @Override
        public List<AnnotatedTypeMirror> visitWildcard(AnnotatedWildcardType type, Void p) {
            List<AnnotatedTypeMirror> superTypes = new ArrayList<AnnotatedTypeMirror>();
            if (type.getEffectiveExtendsBound() != null)
                superTypes.add(AnnotatedTypes.deepCopy(type.getEffectiveExtendsBound()));
            return superTypes;
        }
    };

    private static Replacer replacer;

    private static class Replacer extends AnnotatedTypeScanner<Void, Map<TypeParameterElement, AnnotatedTypeMirror>> {
        final Types types;

        public Replacer(Types types) {
            this.types = types;
        }

        @Override
        public Void visitDeclared(AnnotatedDeclaredType type, Map<TypeParameterElement, AnnotatedTypeMirror> mapping) {
            List<AnnotatedTypeMirror> args = new ArrayList<AnnotatedTypeMirror>();
            for (AnnotatedTypeMirror arg : type.getTypeArguments()) {
                Element elem = types.asElement(arg.getUnderlyingType());
                if ((elem != null) &&
                        (elem.getKind() == ElementKind.TYPE_PARAMETER) &&
                        (mapping.containsKey(elem))) {
                    AnnotatedTypeMirror other = mapping.get(elem);
                    other.replaceAnnotations(arg.annotations);
                    args.add(other);
                } else {
                    args.add(arg);
                }
            }
            type.setTypeArguments(args);
            return super.visitDeclared(type, mapping);
        }

        @Override
        public Void visitArray(AnnotatedArrayType type, Map<TypeParameterElement, AnnotatedTypeMirror> mapping) {
            AnnotatedTypeMirror comptype = type.getComponentType();
            Element elem = types.asElement(comptype.getUnderlyingType());
            AnnotatedTypeMirror other;
            if ((elem != null) &&
                    (elem.getKind() == ElementKind.TYPE_PARAMETER) &&
                    (mapping.containsKey(elem))) {
                other = mapping.get(elem);
                other.replaceAnnotations(comptype.annotations);
                type.setComponentType(other);
            }
            return super.visitArray(type, mapping);
        }
    };

}<|MERGE_RESOLUTION|>--- conflicted
+++ resolved
@@ -258,9 +258,9 @@
             QualifierHierarchy qualHier = this.typeFactory.getQualifierHierarchy();
             AnnotationMirror anno = qualHier.findCorrespondingAnnotation(aliased, annotations);
             if (anno != null) {
-                return anno;
-            }
-        }
+                    return anno;
+                }
+            }
         return null;
     }
 
@@ -1437,29 +1437,6 @@
             return effbnd;
         }
 
-<<<<<<< HEAD
-        /**
-         * @return the effective lower bound annotations:  the annotations
-         * on this, or if none, those on the lower bound
-         */
-        public Set<AnnotationMirror> getEffectiveLowerBoundAnnotations() {
-            Set<AnnotationMirror> result = annotations;
-            if (result.isEmpty()) {
-                AnnotatedTypeMirror lb = getLowerBound();
-                if (lb != null) {
-                    result = lb.getEffectiveAnnotations();
-                }
-                if (result.isEmpty()) {
-                    // TODO: ensure that there is one bottom per type hierarchy, in
-                    // the QualifierHierarchy subclasses.
-                    result = this.typeFactory.getQualifierHierarchy().getBottomAnnotations();
-                }
-            }
-            return Collections.unmodifiableSet(result);
-        }
-
-=======
->>>>>>> bab2abe8
 
         // If the lower bound was not present in actualType, then its
         // annotation was defaulted from the AnnotatedTypeFactory.  If the
@@ -1493,8 +1470,8 @@
                 upperBound.replaceAnnotations(annotations);
             }
             if (upperBound!=null && upperBound.getAnnotations().isEmpty()) {
-                // new Throwable().printStackTrace();
-                // upperBound.addAnnotations(typeFactory.qualHierarchy.getRootAnnotations());
+           // 	new Throwable().printStackTrace();
+             //   upperBound.addAnnotations(typeFactory.qualHierarchy.getRootAnnotations());
                 // TODO: this should never happen.
             }
             if (actualType.getLowerBound() instanceof NullType &&
