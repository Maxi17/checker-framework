--- conflicted
+++ resolved
@@ -459,21 +459,11 @@
             addAnnotationsToElt(result.getReturnType(), elt.getAnnotationMirrors());
 
             // Annotate the receiver.
-<<<<<<< HEAD
-            List<AnnotationMirror> receiverAnnos =
-                InternalUtils.annotationsFromTypeAnnotationTrees(node.getReceiverAnnotations());
-
-            if (ElementUtils.isStatic(elt)) {
-                // TODO maybe it should be TypeKind.NONE
-                result.setReceiverType(null);
-            } else {
-=======
             if (ElementUtils.isStatic(elt)) {
                 // TODO maybe it should be TypeKind.NONE
                 result.setReceiverType(null);
             } else if (node.getReceiverParameter() == null) {
                 // Determine default from enclosing class.
->>>>>>> c0858319
                 AnnotatedDeclaredType enclosing;
                 {
                     Element enclElt = ElementUtils.enclosingClass(elt);
@@ -481,6 +471,7 @@
                     assert t instanceof AnnotatedDeclaredType : t;
                     enclosing = (AnnotatedDeclaredType) t;
                 }
+                // TODO: why clear them?
                 enclosing.clearAnnotations();
                 if (TreeUtils.isConstructor(node)) {
                     enclosing.addAnnotations(elt.getAnnotationMirrors());
