package checkers.types;

/*>>>
import checkers.interning.quals.*;
*/

import java.io.File;
import java.io.IOException;
import java.io.InputStream;
import java.lang.annotation.Annotation;
import java.util.ArrayList;
import java.util.HashMap;
import java.util.HashSet;
import java.util.LinkedHashMap;
import java.util.LinkedList;
import java.util.List;
import java.util.Map;
import java.util.Set;

import javax.annotation.processing.ProcessingEnvironment;
import javax.lang.model.element.AnnotationMirror;
import javax.lang.model.element.Element;
import javax.lang.model.element.ElementKind;
import javax.lang.model.element.ExecutableElement;
import javax.lang.model.element.Name;
import javax.lang.model.element.TypeElement;
import javax.lang.model.element.TypeParameterElement;
import javax.lang.model.element.VariableElement;
import javax.lang.model.type.PrimitiveType;
import javax.lang.model.type.TypeKind;
import javax.lang.model.type.TypeMirror;
import javax.lang.model.type.WildcardType;
import javax.lang.model.util.Elements;
import javax.lang.model.util.Types;

import javacutils.AnnotationProvider;
import javacutils.AnnotationUtils;
import javacutils.ElementUtils;
import javacutils.ErrorReporter;
import javacutils.InternalUtils;
import javacutils.Pair;
import javacutils.TreeUtils;
import javacutils.trees.DetachedVarSymbol;

import checkers.basetype.BaseTypeChecker;
<<<<<<< HEAD
import checkers.quals.FromByteCode;
import checkers.quals.FromStubFile;
=======
/*>>>
import checkers.javari.quals.Mutable;
import checkers.nullness.quals.Nullable;
*/
>>>>>>> 52537911
import checkers.quals.StubFiles;
import checkers.quals.Unqualified;
import checkers.source.SourceChecker;
import checkers.types.AnnotatedTypeMirror.AnnotatedArrayType;
import checkers.types.AnnotatedTypeMirror.AnnotatedDeclaredType;
import checkers.types.AnnotatedTypeMirror.AnnotatedExecutableType;
import checkers.types.AnnotatedTypeMirror.AnnotatedPrimitiveType;
import checkers.types.AnnotatedTypeMirror.AnnotatedTypeVariable;
import checkers.types.AnnotatedTypeMirror.AnnotatedWildcardType;
import checkers.types.visitors.AnnotatedTypeScanner;
import checkers.util.AnnotatedTypes;
import checkers.util.stub.StubParser;
import checkers.util.stub.StubResource;
import checkers.util.stub.StubUtil;

import com.sun.source.tree.AnnotatedTypeTree;
import com.sun.source.tree.AnnotationTree;
import com.sun.source.tree.ClassTree;
import com.sun.source.tree.CompilationUnitTree;
import com.sun.source.tree.ExpressionTree;
import com.sun.source.tree.IdentifierTree;
import com.sun.source.tree.MemberSelectTree;
import com.sun.source.tree.MethodInvocationTree;
import com.sun.source.tree.MethodTree;
import com.sun.source.tree.NewArrayTree;
import com.sun.source.tree.NewClassTree;
import com.sun.source.tree.Tree;
import com.sun.source.tree.VariableTree;
import com.sun.source.util.TreePath;
import com.sun.source.util.Trees;
import com.sun.tools.javac.code.Symbol;
import com.sun.tools.javac.tree.JCTree;
import com.sun.tools.javac.tree.TreeInfo;
/*>>>
import checkers.javari.quals.Mutable;
import checkers.nullness.quals.Nullable;
*/

/**
 * The methods of this class take an element or AST node, and return the
 * annotated type as an {@link AnnotatedTypeMirror}.  The methods are:
 *
 * <ul>
 * <li>{@link #getAnnotatedType(ClassTree)}</li>
 * <li>{@link #getAnnotatedType(MethodTree)}</li>
 * <li>{@link #getAnnotatedType(Tree)}</li>
 * <li>{@link #getAnnotatedTypeFromTypeTree(Tree)}</li>
 * <li>{@link #getAnnotatedType(TypeElement)}</li>
 * <li>{@link #getAnnotatedType(ExecutableElement)}</li>
 * <li>{@link #getAnnotatedType(Element)}</li>
 * </ul>
 *
 * This implementation only adds qualifiers explicitly specified by the
 * programmer.
 *
 * Type system checker writers may need to subclass this class, to add implicit
 * and default qualifiers according to the type system semantics. Subclasses
 * should especially override
 * {@link AnnotatedTypeFactory#annotateImplicit(Element, AnnotatedTypeMirror)}
 * and {@link #annotateImplicit(Tree, AnnotatedTypeMirror)}.
 *
 * @checker.framework.manual #writing-a-checker How to write a checker plug-in
 */
public class AnnotatedTypeFactory implements AnnotationProvider {

    /** The {@link Trees} instance to use for tree node path finding. */
    protected final Trees trees;

    /** Optional! The AST of the source file being operated on. */
    // TODO: when should root be null? What are the use cases?
    // None of the existing test checkers have a null root.
    protected final /*@Nullable*/ CompilationUnitTree root;

    /** The processing environment to use for accessing compiler internals. */
    protected final ProcessingEnvironment processingEnv;

    /** Utility class for working with {@link Element}s. */
    protected final Elements elements;

    /** Utility class for working with {@link TypeMirror}s. */
    protected final Types types;

    /** The state of the visitor. **/
    final protected VisitorState visitorState;

    /** Represent the annotation relations. **/
    protected final QualifierHierarchy qualHierarchy;

    /** Represent the type relations.
     * Can be null if the checker doesn't support type hierarchies.
     */
    protected final /*@Nullable*/ TypeHierarchy typeHierarchy;

    /** Types read from stub files (but not those from the annotated JDK jar file). */
    // Initially null, then assigned in postInit().  Caching is enabled as
    // soon as this is non-null, so it should be first set to its final
    // value, not initialized to an empty map that is incrementally filled.
    private Map<Element, AnnotatedTypeMirror> indexTypes;

    /**
     * Declaration annotations read from stub files (but not those from the annotated JDK jar file).
     * Map keys cannot be Element, because a different Element appears
     * in the stub files than in the real files.  So, map keys are the
     * verbose element name, as returned by ElementUtils.getVerboseName.
     */
    // Not final, because it is assigned in postInit().
    private Map<String, Set<AnnotationMirror>> indexDeclAnnos;

    /**
     * The Class that is used to look up annotation stub files.
     * Stub files are located with the corresponding checker. This field has to be set
     * to any of the classes in the directory of the checker.
     * For example, for the Fenum Checker, to find the jdk.astub, provide the FenumChecker.class
     * or any other class in that package.
     * The field can be null; in that case, no annotation stub file will be loaded.
     */
    private final /*@Nullable*/ Class<?> resourceClass;

    /** @see #canHaveAnnotatedTypeParameters() */
    private final boolean annotatedTypeParams;

    /**
     * Map from class name (canonical name) of an annotation, to the
     * annotation in the Checker Framework that will be used in its place.
     */
    private final Map<String, AnnotationMirror> aliases = new HashMap<String, AnnotationMirror>();

    /**
     * A map from the class name (canonical name) of an annotation to the set of
     * class names (canonical names) for annotations with the same meaning
     * (i.e., aliases), as well as the annotation mirror that should be used.
     */
<<<<<<< HEAD
    private final Map<String, Pair<AnnotationMirror, Set</*@Interned*/String>>> declAliases = new HashMap<>();
=======
    private final Map<String, Pair<AnnotationMirror, Set</*@Interned*/ String>>> declAliases = new HashMap<>();
>>>>>>> 52537911

	/** Unique ID counter; for debugging purposes. */
    private static int uidCounter = 0;

    /** Unique ID of the current object; for debugging purposes. */
    public final int uid;
    
    /**Annotation added to every method defined in a class file 
     * that is not in a stub file
     */
    private final AnnotationMirror fromByteCode;
    

    /**
     * Constructs a factory from the given {@link ProcessingEnvironment}
     * instance and syntax tree root. (These parameters are required so that
     * the factory may conduct the appropriate annotation-gathering analyses on
     * certain tree types.)
     *
     * Root can be {@code null} if the factory does not operate on trees.
     *
     * A subclass must call postInit at the end of its constructor.
     *
     * @param checker the {@link SourceChecker} to which this factory belongs
     * @param root the root of the syntax tree that this factory produces
     *            annotated types for
     * @throws IllegalArgumentException if either argument is {@code null}
     */
    public AnnotatedTypeFactory(SourceChecker<?> checker,
            QualifierHierarchy qualHierarchy,
            /*@Nullable*/ TypeHierarchy typeHierarchy,
            /*@Nullable*/ CompilationUnitTree root) {
        uid = ++uidCounter;
        this.processingEnv = checker.getProcessingEnvironment();
        this.root = root;
        this.resourceClass = checker.getClass();
        this.trees = Trees.instance(processingEnv);
        this.elements = processingEnv.getElementUtils();
        this.types = processingEnv.getTypeUtils();
        this.visitorState = new VisitorState();
        this.qualHierarchy = qualHierarchy;
        this.typeHierarchy = typeHierarchy;
        if (qualHierarchy == null) {
            ErrorReporter.errorAbort("AnnotatedTypeFactory with null qualifier hierarchy not supported.");
        }
        this.indexTypes = null; // will be set by postInit()
        this.indexDeclAnnos = null; // will be set by postInit()
        // TODO: why is the option not used?
        this.annotatedTypeParams = true; // env.getOptions().containsKey("annotatedTypeParams");
        this.fromByteCode = AnnotationUtils.fromClass(elements, FromByteCode.class);
    }

    /**
     * Actions that logically belong in the constructor, but need to run
     * after the subclass constructor has completed.  In particular,
     * buildIndexTypes may try to do type resolution with this
     * AnnotatedTypeFactory.
     */
    protected void postInit() {
        buildIndexTypes();
    }

    @Override
    public String toString() {
        return getClass().getSimpleName() + "#" + uid;
    }

    /**
     * For an annotated type parameter or wildcard (e.g.
     * {@code <@Nullable T>}, it returns
     * {@code true} if the annotation should target the type parameter itself,
     * otherwise the annotation should target the extends clause, i.e.
     * the declaration should be treated as {@code <T extends @Nullable Object>}
     */
    public boolean canHaveAnnotatedTypeParameters() {
        return this.annotatedTypeParams;
    }

    // **********************************************************************
    // Factories for annotated types that account for implicit qualifiers
    // **********************************************************************

    /** Should results be cached? Disable for better debugging. */
    protected static boolean SHOULD_CACHE = true;
    protected boolean shouldCache = SHOULD_CACHE;

    /** Should the cached result be used, or should it be freshly computed? */
    protected static boolean SHOULD_READ_CACHE = true;
    public boolean shouldReadCache = SHOULD_READ_CACHE;

    /** Size of LRU cache. */
    private final static int CACHE_SIZE = 300;

    /** Mapping from a Tree to its annotated type; implicits have been applied. */
    private final Map<Tree, AnnotatedTypeMirror> treeCache = createLRUCache(CACHE_SIZE);

    /** Mapping from a Tree to its annotated type; before implicits are applied,
     * just what the programmer wrote. */
    protected final Map<Tree, AnnotatedTypeMirror> fromTreeCache = createLRUCache(CACHE_SIZE);

    /** Mapping from an Element to its annotated type; before implicits are applied,
     * just what the programmer wrote. */
    private final Map<Element, AnnotatedTypeMirror> elementCache = createLRUCache(CACHE_SIZE);

    /** Mapping from an Element to the source Tree of the declaration. */
    private final Map<Element, Tree> elementToTreeCache  = createLRUCache(CACHE_SIZE);

    /**
     * Determines the annotated type of an element using
     * {@link #fromElement(Element)}.
     *
     * @param elt the element
     * @return the annotated type of {@code elt}
     * @throws IllegalArgumentException if {@code elt} is null
     *
     * @see #fromElement(Element)
     */
    public AnnotatedTypeMirror getAnnotatedType(Element elt) {
        if (elt == null) {
            ErrorReporter.errorAbort("AnnotatedTypeFactory.getAnnotatedType: null element");
            return null; // dead code
        }
        AnnotatedTypeMirror type = fromElement(elt);
        annotateInheritedFromClass(type);
        annotateImplicit(elt, type);
        // System.out.println("AnnotatedTypeFactory::getAnnotatedType(Element) result: " + type);
        return type;
    }

    /**
     * Determines the annotated type of an AST node.
     *
     * <p>
     *
     * The type is determined as follows:
     * <ul>
     *  <li>if {@code tree} is a class declaration, determine its type via
     *    {@link #fromClass}</li>
     *  <li>if {@code tree} is a method or variable declaration, determine its
     *    type via {@link #fromMember(Tree)}</li>
     *  <li>if {@code tree} is an {@link ExpressionTree}, determine its type
     *    via {@link #fromExpression(ExpressionTree)}</li>
     *  <li>otherwise, throw an {@link UnsupportedOperationException}</li>
     * </ul>
     *
     * @param tree the AST node
     * @return the annotated type of {@code tree}
     *
     * @see #fromClass(ClassTree)
     * @see #fromMember(Tree)
     * @see #fromExpression(ExpressionTree)
     */
    // I wish I could make this method protected
    public AnnotatedTypeMirror getAnnotatedType(Tree tree) {
        if (tree == null) {
            ErrorReporter.errorAbort("AnnotatedTypeFactory.getAnnotatedType: null tree");
            return null; // dead code
        }
        if (treeCache.containsKey(tree) && shouldReadCache)
            return AnnotatedTypes.deepCopy(treeCache.get(tree));

        AnnotatedTypeMirror type;
        switch (tree.getKind()) {
            case CLASS:
            case ENUM:
            case INTERFACE:
            case ANNOTATION_TYPE:
                type = fromClass((ClassTree)tree);
                break;
            case METHOD:
            case VARIABLE:
                type = fromMember(tree);
                break;
            default:
                if (TreeUtils.isExpressionTree(tree)) {
                    type = fromExpression((ExpressionTree)tree);
                } else {
                    ErrorReporter.errorAbort(
                        "AnnotatedTypeFactory.getAnnotatedType: query of annotated type for tree " + tree.getKind());
                    type = null; // dead code
                }
        }

        if (TreeUtils.isExpressionTree(tree)) {
            tree = TreeUtils.skipParens((ExpressionTree)tree);
        }

        annotateImplicit(tree, type);

        switch (tree.getKind()) {
        case CLASS:
        case ENUM:
        case INTERFACE:
        case ANNOTATION_TYPE:
        case METHOD:
        // case VARIABLE:
            if (shouldCache)
                treeCache.put(tree, AnnotatedTypes.deepCopy(type));
<<<<<<< HEAD
            break;
        default:
            // Don't cache rest.
=======
        default:
            // no caching otherwise
>>>>>>> 52537911
        }
        // System.out.println("AnnotatedTypeFactory::getAnnotatedType(Tree) result: " + type);
        return type;
    }

    /**
     * Get the defaulted type of a variable, without considering
     * flow inference from the initializer expression.
     * This is needed to determine the type of the assignment context,
     * which should have the "default" meaning, without flow inference.
     * TODO: describe and generalize
     */
    public AnnotatedTypeMirror getDefaultedAnnotatedType(Tree tree) {
        return null;
    }

    /**
     * Determines the annotated type from a type in tree form.
     *
     * @param tree the type tree
     * @return the annotated type of the type in the AST
     */
    public AnnotatedTypeMirror getAnnotatedTypeFromTypeTree(Tree tree) {
        if (tree == null) {
            ErrorReporter.errorAbort("AnnotatedTypeFactory.getAnnotatedTypeFromTypeTree: null tree");
            return null; // dead code
        }
        AnnotatedTypeMirror type = fromTypeTree(tree);
        annotateImplicit(tree, type);
        return type;
    }


    // **********************************************************************
    // Factories for annotated types that do not account for implicit qualifiers.
    // They only include qualifiers explicitly inserted by the user.
    // **********************************************************************

    /**
     * Determines the annotated type of an element.
     *
     * @param elt the element
     * @return the annotated type of the element
     */
    public AnnotatedTypeMirror fromElement(Element elt) {
        if (elementCache.containsKey(elt) && shouldReadCache) {
            return AnnotatedTypes.deepCopy(elementCache.get(elt));
        }
        if (elt.getKind() == ElementKind.PACKAGE)
            return toAnnotatedType(elt.asType());
        AnnotatedTypeMirror type;
        Tree decl = declarationFromElement(elt);
        
        addFromByteCode(elt);

        if (decl == null && indexTypes != null && indexTypes.containsKey(elt)) {
            type = indexTypes.get(elt);
        } else if (decl == null && (indexTypes == null || !indexTypes.containsKey(elt))) {
            type = toAnnotatedType(elt.asType());
            type.setElement(elt);
            TypeFromElement.annotate(type, elt);

            if (elt instanceof ExecutableElement
                    || elt instanceof VariableElement) {
                annotateInheritedFromClass(type);
            }
        } else if (decl instanceof ClassTree) {
            type = fromClass((ClassTree)decl);
        } else if (decl instanceof VariableTree) {
            type = fromMember(decl);
        } else if (decl instanceof MethodTree) {
            type = fromMember(decl);
        } else if (decl.getKind() == Tree.Kind.TYPE_PARAMETER) {
            type = fromTypeTree(decl);
        } else {
            ErrorReporter.errorAbort("AnnotatedTypeFactory.fromElement: cannot be here! decl: " + decl.getKind() +
                    " elt: " + elt, null);
            type = null; // dead code
        }

        // Caching is disabled if indexTypes == null, because calls to this
        // method before the stub files are fully read can return incorrect
        // results.
        if (shouldCache && indexTypes != null)
            elementCache.put(elt, AnnotatedTypes.deepCopy(type));
        return type;
    }

    /**
     * Adds @FromByteCode to methods and constructors declared in class files
     * that are not already annotated with @FromStubFile
     * 
     * @param elt
     */
    private void addFromByteCode(Element elt) {
        if (indexDeclAnnos == null){// || trees.getTree(elt) != null) {
            // Parsing stub files, don't add @FromByteCode
            return;
        }

        if (elt instanceof Symbol.MethodSymbol) {
            // Only add @FromByteCode to Methods and Constructors
            if (ElementUtils.isElementFromByteCode(elt)) {
                Set<AnnotationMirror> annos = indexDeclAnnos.get(ElementUtils
                        .getVerboseName(elt));
                if (annos == null) {
                    annos = AnnotationUtils.createAnnotationSet();
                    indexDeclAnnos.put(ElementUtils.getVerboseName(elt), annos);
                }
                if (!annos.contains(AnnotationUtils.fromClass(elements,
                        FromStubFile.class))) {
                    annos.add(fromByteCode);

                }

            }
        }
    }



    /**
     * Determines the annotated type of a class from its declaration.
     *
     * @param tree the class declaration
     * @return the annotated type of the class being declared
     */
    public AnnotatedDeclaredType fromClass(ClassTree tree) {
        AnnotatedDeclaredType result = (AnnotatedDeclaredType)
            fromTreeWithVisitor(TypeFromTree.TypeFromClassINSTANCE, tree);
        return result;
    }

    /**
     * Determines the annotated type of a variable or method declaration.
     *
     * @param tree the variable or method declaration
     * @return the annotated type of the variable or method being declared
     * @throws IllegalArgumentException if {@code tree} is not a method or
     * variable declaration
     */
    public AnnotatedTypeMirror fromMember(Tree tree) {
        if (!(tree instanceof MethodTree || tree instanceof VariableTree)) {
            ErrorReporter.errorAbort("AnnotatedTypeFactory.fromMember: not a method or variable declaration: " + tree);
            return null; // dead code
        }
        if (fromTreeCache.containsKey(tree) && shouldReadCache) {
            return AnnotatedTypes.deepCopy(fromTreeCache.get(tree));
        }
        AnnotatedTypeMirror result = fromTreeWithVisitor(
                TypeFromTree.TypeFromMemberINSTANCE, tree);
        annotateInheritedFromClass(result);
        if (shouldCache)
            fromTreeCache.put(tree, AnnotatedTypes.deepCopy(result));
        return result;
    }

    /**
     * Determines the annotated type of an expression.
     *
     * @param tree an expression
     * @return the annotated type of the expression
     */
    public AnnotatedTypeMirror fromExpression(ExpressionTree tree) {
        if (fromTreeCache.containsKey(tree) && shouldReadCache)
            return AnnotatedTypes.deepCopy(fromTreeCache.get(tree));
        AnnotatedTypeMirror result = fromTreeWithVisitor(
                TypeFromTree.TypeFromExpressionINSTANCE, tree);
        annotateInheritedFromClass(result);
        if (shouldCache)
            fromTreeCache.put(tree, AnnotatedTypes.deepCopy(result));
        return result;
    }

    /**
     * Determines the annotated type from a type in tree form.  This method
     * does not add implicit annotations.
     *
     * @param tree the type tree
     * @return the annotated type of the type in the AST
     */
    public AnnotatedTypeMirror fromTypeTree(Tree tree) {
        if (fromTreeCache.containsKey(tree) && shouldReadCache)
            return AnnotatedTypes.deepCopy(fromTreeCache.get(tree));

        AnnotatedTypeMirror result = fromTreeWithVisitor(
                TypeFromTree.TypeFromTypeTreeINSTANCE, tree);

        // treat Raw as generic!
        // TODO: This doesn't handle recursive type parameter
        // e.g. class Pair<Y extends List<Y>> { ... }
        if (result.getKind() == TypeKind.DECLARED) {
            AnnotatedDeclaredType dt = (AnnotatedDeclaredType)result;
            if (dt.getTypeArguments().isEmpty()
                    && !((TypeElement)dt.getUnderlyingType().asElement()).getTypeParameters().isEmpty()) {
                List<AnnotatedTypeMirror> typeArgs = new ArrayList<AnnotatedTypeMirror>();
                AnnotatedDeclaredType declaration = fromElement((TypeElement)dt.getUnderlyingType().asElement());
                for (AnnotatedTypeMirror typeParam : declaration.getTypeArguments()) {
                    AnnotatedTypeVariable typeParamVar = (AnnotatedTypeVariable)typeParam;
                    AnnotatedTypeMirror upperBound = typeParamVar.getEffectiveUpperBound();
                    while (upperBound.getKind() == TypeKind.TYPEVAR)
                        upperBound = ((AnnotatedTypeVariable)upperBound).getEffectiveUpperBound();

                    WildcardType wc = processingEnv.getTypeUtils().getWildcardType(upperBound.getUnderlyingType(), null);
                    AnnotatedWildcardType wctype = (AnnotatedWildcardType) AnnotatedTypeMirror.createType(wc, this);
                    wctype.setElement(typeParam.getElement());
                    wctype.setExtendsBound(upperBound);
                    wctype.addAnnotations(typeParam.getAnnotations());
                    // This hack allows top-level wildcards to be supertypes of non-wildcards
                    // wctype.setMethodTypeArgHack();

                    typeArgs.add(wctype);
                }
                dt.setTypeArguments(typeArgs);
            }
        }
        annotateInheritedFromClass(result);
        if (shouldCache)
            fromTreeCache.put(tree, AnnotatedTypes.deepCopy(result));
        return result;
    }

    /**
     * A convenience method that takes any visitor for converting trees to
     * annotated types, and applies the visitor to the tree, add implicit
     * annotations, etc.
     *
     * @param converter the tree-to-type-converting visitor
     * @param tree the tree to convert
     * @param type the converted annotated type
     */
    private AnnotatedTypeMirror fromTreeWithVisitor(TypeFromTree converter, Tree tree) {
        if (tree == null)
            ErrorReporter.errorAbort("AnnotatedTypeFactory.fromTreeWithVisitor: null tree");
        if (converter == null)
            ErrorReporter.errorAbort("AnnotatedTypeFactory.fromTreeWithVisitor: null visitor");
        AnnotatedTypeMirror result = converter.visit(tree, this);
        checkRep(result);
        return result;
    }

    // **********************************************************************
    // Customization methods meant to be overridden by subclasses to include
    // implicit annotations
    // **********************************************************************

    /**
     * Adds implicit annotations to a type obtained from a {@link Tree}. By
     * default, this method does nothing. Subclasses should use this method to
     * implement implicit annotations specific to their type systems.
     *
     * @param tree an AST node
     * @param type the type obtained from {@code tree}
     */
    public void annotateImplicit(Tree tree, /*@Mutable*/ AnnotatedTypeMirror type) {
        // Pass.
    }

    /**
     * Adds implicit annotations to a type obtained from a {@link Element}. By
     * default, this method does nothing. Subclasses should use this method to
     * implement implicit annotations specific to their type systems.
     *
     * @param elt an element
     * @param type the type obtained from {@code elt}
     */
    public void annotateImplicit(Element elt, /*@Mutable*/ AnnotatedTypeMirror type) {
        // Pass.
    }

    /**
     * A callback method for the AnnotatedTypeFactory subtypes to customize
     * directSuperTypes().  Overriding methods should merely change the
     * annotations on the supertypes, without adding or removing new types.
     *
     * The default provided implementation adds {@code type} annotations to
     * {@code supertypes}.  This allows the {@code type} and its supertypes
     * to have the qualifiers, e.g. the supertypes of an {@code Immutable}
     * type are also {@code Immutable}.
     *
     * @param type  the type whose supertypes are desired
     * @param supertypes
     *      the supertypes as specified by the base AnnotatedTypeFactory
     *
     */
    protected void postDirectSuperTypes(AnnotatedTypeMirror type,
            List<? extends AnnotatedTypeMirror> supertypes) {
        // Use the effective annotations here to get the correct annotations
        // for type variables and wildcards.
        Set<AnnotationMirror> annotations = type.getEffectiveAnnotations();
        for (AnnotatedTypeMirror supertype : supertypes) {
            if (!annotations.equals(supertype.getEffectiveAnnotations())) {
                supertype.clearAnnotations();
                // TODO: is this correct for type variables and wildcards?
                supertype.addAnnotations(annotations);
            }
        }
    }

    /**
     * A callback method for the AnnotatedTypeFactory subtypes to customize
     * AnnotatedTypes.asMemberOf().  Overriding methods should merely change
     * the annotations on the subtypes, without changing the types.
     *
     * @param type  the annotated type of the element
     * @param owner the annotated type of the receiver of the accessing tree
     * @param element   the element of the field or method
     */
    public void postAsMemberOf(AnnotatedTypeMirror type,
            AnnotatedTypeMirror owner, Element element) {
        annotateImplicit(element, type);
    }


    /**
     * Adapt the upper bounds of the type variables of a class relative
     * to the type instantiation.
     * In some type systems, the upper bounds depend on the instantiation
     * of the class. For example, in the Generic Universe Type system,
     * consider a class declaration
     * <pre>   class C&lt;X extends @Peer Object&gt; </pre>
     * then the instantiation
     * <pre>   @Rep C&lt;@Rep Object&gt; </pre>
     * is legal. The upper bounds of class C have to be adapted
     * by the main modifier.
     *
     * <p>
     * TODO: ensure that this method is consistently used instead
     * of directly querying the type variables.
     *
     * @param type The use of the type
     * @param element The corresponding element
     * @return The adapted type variables
     */
    public List<AnnotatedTypeVariable> typeVariablesFromUse(
            AnnotatedDeclaredType type, TypeElement element) {

        AnnotatedDeclaredType generic = getAnnotatedType(element);
        List<AnnotatedTypeMirror> targs = type.getTypeArguments();
        List<AnnotatedTypeMirror> tvars = generic.getTypeArguments();
        Map<AnnotatedTypeVariable, AnnotatedTypeMirror> mapping =
                new HashMap<AnnotatedTypeVariable, AnnotatedTypeMirror>();

        List<AnnotatedTypeVariable> res = new LinkedList<AnnotatedTypeVariable>();

        assert targs.size() == tvars.size() : "Mismatch in type argument size between " + type + " and " + generic;
        for(int i=0; i<targs.size(); ++i) {
            mapping.put((AnnotatedTypeVariable)tvars.get(i), targs.get(i));
        }

        for (AnnotatedTypeMirror atm : tvars) {
            AnnotatedTypeVariable atv = (AnnotatedTypeVariable)atm;
            atv.setUpperBound(atv.getUpperBound().substitute(mapping));
            atv.setLowerBound(atv.getLowerBound().substitute(mapping));
            res.add(atv);
        }
        return res;
    }

    /**
     * Adds annotations to the type based on the annotations from its class
     * type if and only if no annotations are already present on the type.
     *
     * @param type the type for which class annotations will be inherited if
     * there are no annotations already present
     */
    protected void annotateInheritedFromClass(/*@Mutable*/ AnnotatedTypeMirror type) {
        InheritedFromClassAnnotator.INSTANCE.visit(type, this);
    }

    /**
     * A singleton utility class for pulling annotations down from a class
     * type.
     *
     * @see #annotateInheritedFromClass
     */
    protected static class InheritedFromClassAnnotator
            extends AnnotatedTypeScanner<Void, AnnotatedTypeFactory> {

        /** The singleton instance. */
        public static final InheritedFromClassAnnotator INSTANCE
            = new InheritedFromClassAnnotator();

        private InheritedFromClassAnnotator() {}

        @Override
        public Void visitExecutable(AnnotatedExecutableType type, AnnotatedTypeFactory p) {

            // When visiting an executable type, skip the receiver so we
            // never inherit class annotations there.

            scan(type.getReturnType(), p);
            scanAndReduce(type.getParameterTypes(), p, null);
            scanAndReduce(type.getThrownTypes(), p, null);
            scanAndReduce(type.getTypeVariables(), p, null);
            return null;
        }

        @Override
        public Void visitDeclared(AnnotatedDeclaredType type, AnnotatedTypeFactory p) {
            Element classElt = type.getUnderlyingType().asElement();

            // Only add annotations from the class declaration if there
            // are no annotations already on the type.

            if (classElt != null && !type.isAnnotated()) {
                AnnotatedTypeMirror classType = p.fromElement(classElt);
                assert classType != null : "Unexpected null type for class element: " + classElt;
                for (AnnotationMirror anno : classType.getAnnotations()) {
                    if (AnnotationUtils.hasInheritedMeta(anno)) {
                        type.addAnnotation(anno);
                    }
                }
            }

            return super.visitDeclared(type, p);
        }

        private final Map<TypeParameterElement, AnnotatedTypeVariable> visited =
                new HashMap<TypeParameterElement, AnnotatedTypeVariable>();

        @Override
        public Void visitTypeVariable(AnnotatedTypeVariable type, AnnotatedTypeFactory p) {
            TypeParameterElement tpelt = (TypeParameterElement) type.getUnderlyingType().asElement();
            if (!visited.containsKey(tpelt)) {
                visited.put(tpelt, type);
                if (!type.isAnnotated() &&
                        !type.getUpperBound().isAnnotated() &&
                        tpelt.getEnclosingElement().getKind()!=ElementKind.TYPE_PARAMETER) {
                        TypeFromElement.annotate(type, tpelt);
                }
                super.visitTypeVariable(type, p);
                visited.remove(tpelt);
            }
            return null;
        }
    }

    // **********************************************************************
    // Utilities method for getting specific types from trees or elements
    // **********************************************************************

    /**
     * Return the implicit receiver type of an expression tree.
     *
     * The result is null for expressions that don't have a receiver,
     * e.g. for a local variable or method parameter access.
     *
     * TODO: receiver annotations on outer this.
     * TODO: Better document the difference between getImplicitReceiverType and getSelfType?
     *
     * @param tree The expression that might have an implicit receiver.
     * @return The type of the receiver.
     */
    /* TODO: this method assumes that the tree is within the current
     * Compilation Unit. This assumption fails in testcase Bug109_A/B, where
     * a chain of dependencies leads into a different compilation unit.
     * I didn't find a way how to handle this better and conservatively
     * return null. See TODO comment below.
     *
     */
    protected AnnotatedDeclaredType getImplicitReceiverType(ExpressionTree tree) {
        assert (tree.getKind() == Tree.Kind.IDENTIFIER
                || tree.getKind() == Tree.Kind.MEMBER_SELECT
                || tree.getKind() == Tree.Kind.METHOD_INVOCATION
                || tree.getKind() == Tree.Kind.NEW_CLASS) : "Unexpected tree kind: " + tree.getKind();

        Element element = InternalUtils.symbol(tree);
        assert element != null : "Unexpected null element for tree: " + tree;
        // Return null if the element kind has no receiver.
        if (!ElementUtils.hasReceiver(element)) {
            return null;
        }

        ExpressionTree receiver = TreeUtils.getReceiverTree(tree);
        if (receiver==null) {
            if (isMostEnclosingThisDeref(tree)) {
                // TODO: problem with ambiguity with implicit receivers.
                // We need a way to find the correct class. We cannot use the
                // element, as generics might have to be substituted in a subclass.
                // See GenericsEnclosing test case.
                // TODO: is this fixed?
                return getSelfType(tree);
            } else {
                TreePath path = getPath(tree);
                if (path == null) {
                    // The path is null if the field is in a compilation unit we haven't
                    // processed yet. TODO: is there a better way?
                    // This only arises in the Nullness Checker when substituting rawness.
                    return null;
                }
                TypeElement typeElt = ElementUtils.enclosingClass(element);
                if (typeElt == null) {
                    ErrorReporter.errorAbort("AnnotatedTypeFactory.getImplicitReceiver: enclosingClass()==null for element: " + element);
                }
                // TODO: method receiver annotations on outer this
                return getEnclosingType(typeElt, tree);
            }
        }

        Element rcvelem = InternalUtils.symbol(receiver);
        assert rcvelem != null : "Unexpected null element for receiver: " + receiver;

        if (!ElementUtils.hasReceiver(rcvelem)) {
            return null;
        }

        if (receiver.getKind() == Tree.Kind.IDENTIFIER
                && ((IdentifierTree)receiver).getName().contentEquals("this")) {
            // TODO: also "super"?
            return this.getSelfType(tree);
        }

        TypeElement typeElt = ElementUtils.enclosingClass(rcvelem);
        if (typeElt == null) {
            ErrorReporter.errorAbort("AnnotatedTypeFactory.getImplicitReceiver: enclosingClass()==null for element: " + rcvelem);
        }

        AnnotatedDeclaredType type = getAnnotatedType(typeElt);

        // TODO: go through _all_ enclosing methods to see whether any of them has a
        // receiver annotation of the correct type.
        // TODO: Can we reuse getSelfType for outer this accesses?

        AnnotatedDeclaredType methodReceiver = getCurrentMethodReceiver(tree);
        if (methodReceiver != null &&
                !(methodReceiver.getAnnotations().size() == 1 &&
                  methodReceiver.getAnnotation(Unqualified.class) != null)) {
            // TODO: this only takes the main annotations. What about other annotations?
            type.clearAnnotations();
            type.addAnnotations(methodReceiver.getAnnotations());
        }

        return type;
    }

    /**
     * Determine whether the tree dereferences the most enclosing "this" object.
     * That is, we have an expression like "f.g" and want to know whether it is
     * an access "this.f.g" or whether e.g. f is a field of an outer class or
     * e.g. f is a local variable.
     *
     * @param tree The tree to check.
     * @return True, iff the tree is an explicit or implicit reference to the
     *         most enclosing "this".
     */
    public final boolean isMostEnclosingThisDeref(ExpressionTree tree) {
        if (!isAnyEnclosingThisDeref(tree)) {
            return false;
        }

        Element element = TreeUtils.elementFromUse(tree);
        TypeElement typeElt = ElementUtils.enclosingClass(element);

        ClassTree enclosingClass = getCurrentClassTree(tree);
        if (enclosingClass != null && isSubtype(TreeUtils.elementFromDeclaration(enclosingClass), typeElt)) {
            return true;
        }

        // ran out of options
        return false;
    }

    /**
     * Determine whether the given expression is either "this" or an outer
     * "C.this".
     *
     * TODO: Should this also handle "super"?
     *
     * @param tree
     * @return
     */
    private final boolean isExplicitThisDereference(ExpressionTree tree) {
        if (tree.getKind() == Tree.Kind.IDENTIFIER
                && ((IdentifierTree)tree).getName().contentEquals("this")) {
            // Explicit this reference "this"
            return true;
        }

        if (tree.getKind() != Tree.Kind.MEMBER_SELECT) {
            return false;
        }

        MemberSelectTree memSelTree = (MemberSelectTree) tree;
        if (memSelTree.getIdentifier().contentEquals("this")) {
            // Outer this reference "C.this"
            return true;
        }
        return false;
    }

    /**
     * Does this expression have (the innermost or an outer) "this" as receiver?
     * Note that the receiver can be either explicit or implicit.
     *
     * @param tree The tree to test.
     * @return True, iff the expression uses (the innermost or an outer) "this" as receiver.
     */
    public final boolean isAnyEnclosingThisDeref(ExpressionTree tree) {
        if (!TreeUtils.isUseOfElement(tree)) {
            return false;
        }
        ExpressionTree recv = TreeUtils.getReceiverTree(tree);

        if (recv == null) {
            Element element = TreeUtils.elementFromUse(tree);

            if (!ElementUtils.hasReceiver(element)) {
                return false;
            }

            tree = TreeUtils.skipParens(tree);

            if (tree.getKind() == Tree.Kind.IDENTIFIER) {
                Name n = ((IdentifierTree)tree).getName();
                if ("this".contentEquals(n) ||
                        "super".contentEquals(n)) {
                    // An explicit reference to "this"/"super" has no receiver.
                    return false;
                }
            }
            // Must be some access through this.
            return true;
        } else if (!TreeUtils.isUseOfElement(recv)) {
            // The receiver is e.g. a String literal.
            return false;
            // TODO: I think this:
            //  (i==9 ? this : this).toString();
            // is not a use of an element, as the receiver is an
            // expression. How should this be handled?
        }

        Element element = TreeUtils.elementFromUse(recv);

        if (!ElementUtils.hasReceiver(element)) {
            return false;
        }

        return isExplicitThisDereference(recv);
    }

    /**
     * Returns the type of {@code this} in the current location, which can
     * be used if {@code this} has a special semantics (e.g. {@code this}
     * is non-null).
     *
     * The parameter is an arbitrary tree and does not have to mention "this",
     * neither explicitly nor implicitly.
     * This method should be overridden for type-system specific behavior.
     *
     * TODO: in 1.3, handle all receiver type annotations.
     * TODO: handle enclosing classes correctly.
     */
    public AnnotatedDeclaredType getSelfType(Tree tree) {
        AnnotatedDeclaredType type = getCurrentClassType(tree);
        AnnotatedDeclaredType methodReceiver = getCurrentMethodReceiver(tree);
        if (methodReceiver != null &&
                !(methodReceiver.getAnnotations().size() == 1 &&
                  methodReceiver.hasAnnotation(Unqualified.class))) {
            type.clearAnnotations();
            type.addAnnotations(methodReceiver.getAnnotations());
        }
        return type;
    }

    /**
     * Determine the type of the most enclosing class of the given tree that
     * is a subtype of the given element. Receiver type annotations of an
     * enclosing method are considered.
     */
    public AnnotatedDeclaredType getEnclosingType(TypeElement element, Tree tree) {
        Element enclosingElt = getMostInnerClassOrMethod(tree);

        while (enclosingElt != null) {
            if (enclosingElt instanceof ExecutableElement) {
                ExecutableElement method = (ExecutableElement)enclosingElt;
                if (method.asType() != null // XXX: hack due to a compiler bug
                        && isSubtype((TypeElement)method.getEnclosingElement(), element)) {
                    if (ElementUtils.isStatic(method)) {
                        // TODO: why not the type of the class?
                        return null;
                    } else {
                        return getAnnotatedType(method).getReceiverType();
                    }
                }
            } else if (enclosingElt instanceof TypeElement) {
                if (isSubtype((TypeElement)enclosingElt, element)) {
                    return (AnnotatedDeclaredType) getAnnotatedType(enclosingElt);
                }
            }
            enclosingElt = enclosingElt.getEnclosingElement();
        }
        return null;
    }

    private boolean isSubtype(TypeElement a1, TypeElement a2) {
        return (a1.equals(a2)
                || types.isSubtype(types.erasure(a1.asType()),
                        types.erasure(a2.asType())));
    }

    /**
     * Returns the receiver type of the expression tree, or null if it does not exist.
     *
     * The only trees that could potentially have a receiver are:
     * <ul>
     *  <li> Array Access
     *  <li> Identifiers (whose receivers are usually self type)
     *  <li> Method Invocation Trees
     *  <li> Member Select Trees
     * </ul>
     *
     * @param expression The expression for which to determine the receiver type
     * @return  the type of the receiver of this expression
     */
    public final AnnotatedTypeMirror getReceiverType(ExpressionTree expression) {
        if (this.isAnyEnclosingThisDeref(expression)) {
            return getImplicitReceiverType(expression);
        }

        ExpressionTree receiver = TreeUtils.getReceiverTree(expression);
        if (receiver != null) {
            return getAnnotatedType(receiver);
        } else {
            // E.g. local variables
            return null;
        }
    }

    /**
     * Determines the type of the invoked method based on the passed method
     * invocation tree.
     *
     * The returned method type has all type variables resolved, whether based
     * on receiver type, passed type parameters if any, and method invocation
     * parameter.
     *
     * Subclasses may override this method to customize inference of types
     * or qualifiers based on method invocation parameters.
     *
     * As an implementation detail, this method depends on
     * {@link AnnotatedTypes#asMemberOf(Types, AnnotatedTypeFactory, AnnotatedTypeMirror, Element)},
     * and customization based on receiver type should be in accordance to its
     * specification.
     *
     * The return type is a pair of the type of the invoked method and
     * the (inferred) type arguments.
     * Note that neither the explicitly passed nor the inferred type arguments
     * are guaranteed to be subtypes of the corresponding upper bounds.
     * See method
     * {@link checkers.basetype.BaseTypeVisitor#checkTypeArguments(Tree, List, List, List)}
     * for the checks of type argument well-formedness.
     *
     * Note that "this" and "super" constructor invocations are also handled by this
     * method. Method {@link #constructorFromUse(NewClassTree)} is only used for a constructor
     * invocation in a "new" expression.
     *
     * @param tree the method invocation tree
     * @return the method type being invoked with tree and the (inferred) type arguments
     */
    public Pair<AnnotatedExecutableType, List<AnnotatedTypeMirror>> methodFromUse(MethodInvocationTree tree) {
        ExecutableElement methodElt = TreeUtils.elementFromUse(tree);
        AnnotatedTypeMirror receiverType = getReceiverType(tree);
        AnnotatedExecutableType methodType = AnnotatedTypes.asMemberOf(types, this, receiverType, methodElt);
        List<AnnotatedTypeMirror> typeargs = new LinkedList<AnnotatedTypeMirror>();

        Map<AnnotatedTypeVariable, AnnotatedTypeMirror> typeVarMapping =
            AnnotatedTypes.findTypeArguments(processingEnv, this, tree);

        if (!typeVarMapping.isEmpty()) {
            for ( AnnotatedTypeVariable tv : methodType.getTypeVariables()) {
                if (typeVarMapping.get(tv) == null) {
                    System.err.println("Detected a mismatch between the declared method" +
                            " type variables and the inferred method type arguments. Something is going wrong!");
                    System.err.println("Method type variables: " + methodType.getTypeVariables());
                    System.err.println("Inferred method type arguments: " + typeVarMapping);
                    ErrorReporter.errorAbort("AnnotatedTypeFactory.methodFromUse: mismatch between declared method type variables and the inferred method type arguments!");
                }
                typeargs.add(typeVarMapping.get(tv));
            }
            methodType = methodType.substitute(typeVarMapping);
        }

        return Pair.of(methodType, typeargs);
    }

    /**
     * Determines the {@link AnnotatedExecutableType} of a constructor
     * invocation. Note that this is different than calling
     * {@link #getAnnotatedType(Tree)} or
     * {@link #fromExpression(ExpressionTree)} on the constructor invocation;
     * those determine the type of the <i>result</i> of invoking the
     * constructor, which is probably an {@link AnnotatedDeclaredType}.
     * TODO: Should the result of getAnnotatedType be the return type
     *   from the AnnotatedExecutableType computed here?
     *
     * Note that "this" and "super" constructor invocations are handled by
     * method {@link #methodFromUse}. This method only handles constructor invocations
     * in a "new" expression.
     *
     * @param tree the constructor invocation tree
     * @return the annotated type of the invoked constructor (as an executable
     *         type) and the (inferred) type arguments
     */
    public Pair<AnnotatedExecutableType, List<AnnotatedTypeMirror>> constructorFromUse(NewClassTree tree) {
        ExecutableElement ctor = InternalUtils.constructor(tree);
        AnnotatedTypeMirror type = fromNewClass(tree);
        annotateImplicit(tree.getIdentifier(), type);
        AnnotatedExecutableType con = AnnotatedTypes.asMemberOf(types, this, type, ctor);

        if (tree.getArguments().size() == con.getParameterTypes().size() + 1
            && isSyntheticArgument(tree.getArguments().get(0))) {
            // happens for anonymous constructors of inner classes
            List<AnnotatedTypeMirror> actualParams = new ArrayList<AnnotatedTypeMirror>();
            actualParams.add(getAnnotatedType(tree.getArguments().get(0)));
            actualParams.addAll(con.getParameterTypes());
            con.setParameterTypes(actualParams);
        }

        List<AnnotatedTypeMirror> typeargs = new LinkedList<AnnotatedTypeMirror>();

        Map<AnnotatedTypeVariable, AnnotatedTypeMirror> typeVarMapping =
            AnnotatedTypes.findTypeArguments(processingEnv, this, tree);

        if (!typeVarMapping.isEmpty()) {
            for ( AnnotatedTypeVariable tv : con.getTypeVariables()) {
                typeargs.add(typeVarMapping.get(tv));
            }
            con = con.substitute(typeVarMapping);
        }

        return Pair.of(con, typeargs);
    }

    private boolean isSyntheticArgument(Tree tree) {
        return tree.toString().contains("<*nullchk*>");
    }

    public AnnotatedDeclaredType fromNewClass(NewClassTree tree) {
        if (!TreeUtils.isDiamondTree(tree))
            return (AnnotatedDeclaredType)fromTypeTree(tree.getIdentifier());

        AnnotatedDeclaredType type = (AnnotatedDeclaredType)toAnnotatedType(((JCTree)tree).type);
        if (tree.getIdentifier().getKind() == Tree.Kind.ANNOTATED_TYPE)
            type.addAnnotations(InternalUtils.annotationsFromTree((AnnotatedTypeTree)tree));
        return type;
    }

    /**
     * returns the annotated boxed type of the given primitive type.
     * The returned type would only have the annotations on the given type.
     *
     * Subclasses may override this method safely to override this behavior.
     *
     * @param type  the primitive type
     * @return the boxed declared type of the passed primitive type
     */
    public AnnotatedDeclaredType getBoxedType(AnnotatedPrimitiveType type) {
        TypeElement typeElt = types.boxedClass(type.getUnderlyingType());
        AnnotatedDeclaredType dt = fromElement(typeElt);
        dt.addAnnotations(type.getAnnotations());
        return dt;
    }

    /**
     * returns the annotated primitive type of the given declared type
     * if it is a boxed declared type.  Otherwise, it throws
     * <i>IllegalArgumentException</i> exception.
     *
     * The returned type would have the annotations on the given type and
     * nothing else.
     *
     * @param type  the declared type
     * @return the unboxed primitive type
     * @throws IllegalArgumentException if the type given has no unbox conversion
     */
    public AnnotatedPrimitiveType getUnboxedType(AnnotatedDeclaredType type)
    throws IllegalArgumentException {
        PrimitiveType primitiveType =
            types.unboxedType(type.getUnderlyingType());
        AnnotatedPrimitiveType pt = (AnnotatedPrimitiveType)
            AnnotatedTypeMirror.createType(primitiveType, this);
        pt.addAnnotations(type.getAnnotations());
        return pt;
    }

    /**
     * Returns the VisitorState instance used by the factory to infer types
     */
    public VisitorState getVisitorState() {
        return this.visitorState;
    }

    // **********************************************************************
    // random methods wrapping #getAnnotatedType(Tree) and #fromElement(Tree)
    // with appropriate casts to reduce casts on the client side
    // **********************************************************************

    /**
     * @see #getAnnotatedType(Tree)
     */
    public final AnnotatedDeclaredType getAnnotatedType(ClassTree tree) {
        return (AnnotatedDeclaredType)getAnnotatedType((Tree)tree);
    }

    /**
     * @see #getAnnotatedType(Tree)
     */
    public final AnnotatedDeclaredType getAnnotatedType(NewClassTree tree) {
        return (AnnotatedDeclaredType)getAnnotatedType((Tree)tree);
    }

    /**
     * @see #getAnnotatedType(Tree)
     */
    public final AnnotatedArrayType getAnnotatedType(NewArrayTree tree) {
        return (AnnotatedArrayType)getAnnotatedType((Tree)tree);
    }

    /**
     * @see #getAnnotatedType(Tree)
     */
    public final AnnotatedExecutableType getAnnotatedType(MethodTree tree) {
        return (AnnotatedExecutableType)getAnnotatedType((Tree)tree);
    }


    /**
     * @see #getAnnotatedType(Element)
     */
    public final AnnotatedDeclaredType getAnnotatedType(TypeElement elt) {
        return (AnnotatedDeclaredType)getAnnotatedType((Element)elt);
    }

    /**
     * @see #getAnnotatedType(Element)
     */
    public final AnnotatedExecutableType getAnnotatedType(ExecutableElement elt) {
        return (AnnotatedExecutableType)getAnnotatedType((Element)elt);
    }

    /**
     * @see #getAnnotatedType(Element)
     */
    public final AnnotatedDeclaredType fromElement(TypeElement elt) {
        return (AnnotatedDeclaredType)fromElement((Element)elt);
    }

    /**
     * @see #getAnnotatedType(Element)
     */
    public final AnnotatedExecutableType fromElement(ExecutableElement elt) {
        return (AnnotatedExecutableType)fromElement((Element)elt);
    }

    // **********************************************************************
    // Helper methods for this classes
    // **********************************************************************

    /**
     * Determines whether the given annotation is a part of the type system
     * under which this type factory operates.
     * Null is never a supported qualifier; the parameter is nullable to
     * allow the result of aliasedAnnotation to be passed in directly.
     *
     * @param a any annotation
     * @return true if that annotation is part of the type system under which
     *         this type factory operates, false otherwise
     */
    public boolean isSupportedQualifier(/*@Nullable*/ AnnotationMirror a) {
        if (a == null) return false;
<<<<<<< HEAD
        /*@Interned*/String name = AnnotationUtils.annotationName(a);
=======
        /*@Interned*/ String name = AnnotationUtils.annotationName(a);
>>>>>>> 52537911
        return this.qualHierarchy.getTypeQualifiers().contains(name);
    }

    /** Add the annotation clazz as an alias for the annotation type. */
    protected void addAliasedAnnotation(Class<?> alias, AnnotationMirror type) {
        aliases.put(alias.getCanonicalName(), type);
    }

    /**
     * Returns the canonical annotation for the passed annotation if it is
     * an alias of a canonical one in the framework.  If it is not an alias,
     * the method returns null.
     *
     * Returns an aliased type of the current one
     *
     * @param a the qualifier to check for an alias
     * @return the alias or null if none exists
     */
    public /*@Nullable*/ AnnotationMirror aliasedAnnotation(AnnotationMirror a) {
        TypeElement elem = (TypeElement) a.getAnnotationType().asElement();
        String qualName = elem.getQualifiedName().toString();
        return aliases.get(qualName);
    }

    /**
     * Add the annotation {@code alias} as an alias for the declaration
     * annotation {@code annotation}, where the annotation mirror
     * {@code annoationToUse} will be used instead. If multiple calls are made
     * with the same {@code annotation}, then the {@code anontationToUse} must
     * be the same.
     */
    protected void addAliasedDeclAnnotation(Class<? extends Annotation> alias,
            Class<? extends Annotation> annotation,
            AnnotationMirror annotationToUse) {
        String aliasName = alias.getCanonicalName();
<<<<<<< HEAD
        /*@Interned*/String annotationName = annotation.getCanonicalName();
        Set</*@Interned*/String> set = new HashSet<>();
=======
        /*@Interned*/ String annotationName = annotation.getCanonicalName();
        Set</*@Interned*/ String> set = new HashSet<>();
>>>>>>> 52537911
        if (declAliases.containsKey(annotationName)) {
            set.addAll(declAliases.get(annotationName).second);
        }
        set.add(aliasName.intern());
        declAliases.put(annotationName, Pair.of(annotationToUse, set));
    }

    /**
     * A convenience method that converts a {@link TypeMirror} to an {@link
     * AnnotatedTypeMirror} using {@link AnnotatedTypeMirror#createType}.
     *
     * @param t the {@link TypeMirror}
     * @return an {@link AnnotatedTypeMirror} that has {@code t} as its
     * underlying type
     */
    public final AnnotatedTypeMirror toAnnotatedType(TypeMirror t) {
        return AnnotatedTypeMirror.createType(t, this);
    }

    /**
     * Determines an empty annotated type of the given tree. In other words,
     * finds the {@link TypeMirror} for the tree and converts that into an
     * {@link AnnotatedTypeMirror}, but does not add any annotations to the
     * result.
     *
     * Most users will want to use getAnnotatedType instead; this method
     * is mostly for internal use.
     *
     * @param node the tree to analyze
     * @return the type of {@code node}, without any annotations
     */
    public AnnotatedTypeMirror type(Tree node) {

        // Attempt to obtain the type via JCTree.
        if (((JCTree)node).type != null) {
            AnnotatedTypeMirror result = toAnnotatedType(((JCTree)node).type);
            return result;
        }

        // Attempt to obtain the type via TreePath (slower).
        TreePath path = this.getPath(node);
        assert path != null : "No path or type in tree: " + node;

        TypeMirror t = trees.getTypeMirror(path);
        assert validType(t) : "Invalid type " + t + " for node " + t;

        return toAnnotatedType(t);
    }

    public QualifierHierarchy getQualifierHierarchy() {
        return this.qualHierarchy;
    }

    public /*@Nullable*/ TypeHierarchy getTypeHierarchy() {
        return this.typeHierarchy;
    }

    /**
     * Gets the declaration tree for the element, if the source is available.
     *
     * @param elt   an element
     * @return the tree declaration of the element if found
     */
    protected final Tree declarationFromElement(Element elt) {
        // if root is null, we cannot find any declaration
        if (root == null)
            return null;
        if (elementToTreeCache.containsKey(elt) && shouldReadCache) {
            return elementToTreeCache.get(elt);
        }

        // Check for new declarations, outside of the AST.
        if (elt instanceof DetachedVarSymbol) {
            return ((DetachedVarSymbol) elt).getDeclaration();
        }

        // TODO: handle type parameter declarations?
        Tree fromElt;
        // Prevent calling declarationFor on elements we know we don't have
        // the tree for

        switch (elt.getKind()) {
        case CLASS:
        case ENUM:
        case INTERFACE:
        case ANNOTATION_TYPE:
        case FIELD:
        case ENUM_CONSTANT:
        case METHOD:
        case CONSTRUCTOR:
            fromElt = trees.getTree(elt);
            break;
        default:
            fromElt = TreeInfo.declarationFor((Symbol)elt, (JCTree)root);
            break;
        }
        if (shouldCache)
            elementToTreeCache.put(elt, fromElt);
        return fromElt;
    }

    /**
     * Returns the current class type being visited by the visitor.  The method
     * uses the parameter only if the most enclosing class cannot be found
     * directly.
     *
     * @return type of the most enclosing class being visited
     */
    // This method is used to wrap access to visitorState
    protected final ClassTree getCurrentClassTree(Tree tree) {
        if (visitorState.getClassTree() != null) {
            return visitorState.getClassTree();
        }
        return TreeUtils.enclosingClass(getPath(tree));
    }

    protected final AnnotatedDeclaredType getCurrentClassType(Tree tree) {
        return getAnnotatedType(getCurrentClassTree(tree));
    }

    /**
     * Returns the receiver type of the current method being visited, and
     * returns null if the visited tree is not within a method.
     *
     * The method uses the parameter only if the most enclosing method cannot
     * be found directly.
     *
     * @return receiver type of the most enclosing method being visited.
     */
    protected final AnnotatedDeclaredType getCurrentMethodReceiver(Tree tree) {
        AnnotatedDeclaredType res = visitorState.getMethodReceiver();
        if (res == null) {
            MethodTree enclosingMethod = TreeUtils.enclosingMethod(getPath(tree));
            if (enclosingMethod != null) {
                AnnotatedExecutableType method = getAnnotatedType(enclosingMethod);
                res = method.getReceiverType();
                // TODO: three tests fail if one adds the following, which would make
                // sense, or not?
                // visitorState.setMethodReceiver(res);
            }
        }
        return res;
    }

    protected final boolean isWithinConstructor(Tree tree) {
        if (visitorState.getClassType() != null)
            return visitorState.getMethodTree() != null
                && TreeUtils.isConstructor(visitorState.getMethodTree());

        MethodTree enclosingMethod = TreeUtils.enclosingMethod(getPath(tree));
        return enclosingMethod != null && TreeUtils.isConstructor(enclosingMethod);
    }

    private final Element getMostInnerClassOrMethod(Tree tree) {
        if (visitorState.getMethodTree() != null)
            return TreeUtils.elementFromDeclaration(visitorState.getMethodTree());
        if (visitorState.getClassTree() != null)
            return TreeUtils.elementFromDeclaration(visitorState.getClassTree());

        TreePath path = getPath(tree);
        if (path == null) {
            ErrorReporter.errorAbort(String.format("AnnotatedTypeFactory.getMostInnerClassOrMethod: getPath(tree)=>null%n  TreePath.getPath(root, tree)=>%s\n  for tree (%s) = %s%n  root=%s",
                                                   TreePath.getPath(root, tree), tree.getClass(), tree, root));
        }
        for (Tree pathTree : path) {
            if (pathTree instanceof MethodTree)
                return TreeUtils.elementFromDeclaration((MethodTree)pathTree);
            else if (pathTree instanceof ClassTree)
                return TreeUtils.elementFromDeclaration((ClassTree)pathTree);
        }

        ErrorReporter.errorAbort("AnnotatedTypeFactory.getMostInnerClassOrMethod: cannot be here!");
        return null; // dead code
    }

    private final Map<Tree, Element> pathHack = new HashMap<>();
    public final void setPathHack(Tree node, Element enclosing) {
        pathHack.put(node, enclosing);
    }

    /**
     * Gets the path for the given {@link Tree} under the current root by
     * checking from the visitor's current path, and only using
     * {@link Trees#getPath(CompilationUnitTree, Tree)} (which is much slower)
     * only if {@code node} is not found on the current path.
     *
     * Note that the given Tree has to be within the current compilation unit,
     * otherwise null will be returned.
     *
     * @param node the {@link Tree} to get the path for
     * @return the path for {@code node} under the current root
     */
    public final TreePath getPath(Tree node) {
        assert root != null : "root needs to be set when used on trees";

        if (node == null) return null;

        TreePath currentPath = visitorState.getPath();
        if (currentPath == null)
            return TreePath.getPath(root, node);

        // This method uses multiple heuristics to avoid calling
        // TreePath.getPath()

        // If the current path you are visiting is for this node we are done
        if (currentPath.getLeaf() == node) {
            return currentPath;
        }

        // When running on Daikon, we noticed that a lot of calls happened
        // within a small subtree containing the node we are currently visiting

        // When testing on Daikon, two steps resulted in the best performance
        if (currentPath.getParentPath() != null)
            currentPath = currentPath.getParentPath();
        if (currentPath.getLeaf() == node) {
            return currentPath;
        }
        if (currentPath.getParentPath() != null)
            currentPath = currentPath.getParentPath();
        if (currentPath.getLeaf() == node) {
            return currentPath;
        }

        final TreePath pathWithinSubtree = TreePath.getPath(currentPath, node);
        if (pathWithinSubtree != null) {
            return pathWithinSubtree;
        }

        // climb the current path till we see that
        // Works when getPath called on the enclosing method, enclosing
        // class
        TreePath current = currentPath;
        while (current != null) {
            if (current.getLeaf() == node)
                return current;
            current = current.getParentPath();
        }

        // OK, we give up. Do a full scan.
        return TreePath.getPath(root, node);
    }

    /**
     * Gets the {@link Element} representing the declaration of the
     * method enclosing a tree node. This feature is used to record
     * the enclosing methods of {@link Tree}s that are created
     * internally by the checker.
     *
     * TODO: Find a better way to store information about enclosing
     * Trees.
     *
     * @param node the {@link Tree} to get the enclosing method for
     * @return the method {@link Element} enclosing the argument, or
     * null if none has been recorded
     */
    public final Element getEnclosingMethod(Tree node) {
        return pathHack.get(node);
    }

    /**
     * Ensures that a type has been constructed properly.
     *
     * @param type the type to check
     */
    private void checkRep(AnnotatedTypeMirror type) {
        new AnnotatedTypeScanner<Void, Void>() {
            @Override
            public Void visitDeclared(AnnotatedDeclaredType type, Void p) {
                //assert type.getElement() != null;
                return super.visitDeclared(type, p);
            }

            @Override
            public Void visitExecutable(AnnotatedExecutableType type, Void p) {
                assert type.getElement() != null : "Unexpected null executable type.";
                return super.visitExecutable(type, p);
            }

        }.visit(type);
    }

    /**
     * Assert that the type is a type of valid type mirror, i.e. not an ERROR
     * or OTHER type.
     *
     * @param type an annotated type
     * @return true if the type is a valid annotated type, false otherwise
     */
    static final boolean validAnnotatedType(AnnotatedTypeMirror type) {
        if (type == null)
            return false;
        if (type.getUnderlyingType() == null)
            return true; // e.g., for receiver types
        return validType(type.getUnderlyingType());
    }

    /**
     * Used for asserting that a type is valid for converting to an annotated
     * type.
     *
     * @param type
     * @return true if {@code type} can be converted to an annotated type, false
     *         otherwise
     */
    private static final boolean validType(TypeMirror type) {
        if (type == null)
            return false;
        switch (type.getKind()) {
            case ERROR:
            case OTHER:
            case PACKAGE:
                return false;
            default:
                return true;
        }
    }

    /**
     * A Utility method for creating LRU cache
     * @param size  size of the cache
     * @return  a new cache with the provided size
     */
    protected static <K, V> Map<K, V> createLRUCache(final int size) {
        return new LinkedHashMap<K, V>() {

            private static final long serialVersionUID = 5261489276168775084L;
            @Override
            protected boolean removeEldestEntry(Map.Entry<K, V> entry) {
                return size() > size;
            }
        };
    }

    /** Sets indexTypes and indexDeclAnnos by side effect, just before returning. */
    private void buildIndexTypes() {
        if (this.indexTypes != null || this.indexDeclAnnos != null) {
            ErrorReporter.errorAbort("AnnotatedTypeFactory.buildIndexTypes called more than once");
        }

        Map<Element, AnnotatedTypeMirror> indexTypes
            = new HashMap<Element, AnnotatedTypeMirror>();
        Map<String, Set<AnnotationMirror>> indexDeclAnnos
            = new HashMap<String, Set<AnnotationMirror>>();

        if (!processingEnv.getOptions().containsKey("ignorejdkastub")) {
            InputStream in = null;
            if (resourceClass != null)
                in = resourceClass.getResourceAsStream("jdk.astub");
            if (in != null) {
                StubParser stubParser = new StubParser("jdk.astub", in, this, processingEnv);
                stubParser.parse(indexTypes, indexDeclAnnos);
            }
        }

        // stub file for type-system independent annotations
        InputStream input = BaseTypeChecker.class.getResourceAsStream("flow.astub");
        if (input != null) {
            StubParser stubParser = new StubParser("flow.astub", input, this, processingEnv);
            stubParser.parse(indexTypes, indexDeclAnnos);
        }

        String allstubFiles = "";
        String stubFiles;

        stubFiles = processingEnv.getOptions().get("stubs");
        if (stubFiles != null)
            allstubFiles += File.pathSeparator + stubFiles;

        stubFiles = System.getProperty("stubs");
        if (stubFiles != null)
            allstubFiles += File.pathSeparator + stubFiles;

        stubFiles = System.getenv("stubs");
        if (stubFiles != null)
            allstubFiles += File.pathSeparator + stubFiles;

        {
            StubFiles sfanno = resourceClass.getAnnotation(StubFiles.class);
            if (sfanno != null) {
                String[] sfarr = sfanno.value();
                stubFiles = "";
                for (String sf : sfarr) {
                    stubFiles += File.pathSeparator + sf;
                }
                allstubFiles += stubFiles;
            }
        }

        if (allstubFiles.isEmpty()) {
            this.indexTypes = indexTypes;
            this.indexDeclAnnos = indexDeclAnnos;
            return;
        }

        String[] stubArray = allstubFiles.split(File.pathSeparator);
        for (String stubPath : stubArray) {
            if (stubPath == null || stubPath.isEmpty()) continue;
            // Handle case when running in jtreg
            String base = System.getProperty("test.src");
            if (base != null)
                stubPath = base + "/" + stubPath;
            List<StubResource> stubs = StubUtil.allStubFiles(stubPath);
            if (stubs.size() == 0) {
                InputStream in = null;
                if (resourceClass != null)
                    in = resourceClass.getResourceAsStream(stubPath);
                if (in != null) {
                    StubParser stubParser = new StubParser(stubPath, in, this, processingEnv);
                    stubParser.parse(indexTypes, indexDeclAnnos);
                    // We could handle the stubPath -> continue.
                    continue;
                }
                // We couldn't handle the stubPath -> error message.
                System.err.println("Did not find stub file or files within directory: " + stubPath);
            }
            for (StubResource resource : stubs) {
                InputStream stubStream;
                try {
                    stubStream = resource.getInputStream();
                } catch (IOException e) {
                    System.err.println("Could not read stub resource: " + resource.getDescription());
                    continue;
                }
                StubParser stubParser = new StubParser(resource.getDescription(), stubStream, this, processingEnv);
                stubParser.parse(indexTypes, indexDeclAnnos);
            }
        }

        this.indexTypes = indexTypes;
        this.indexDeclAnnos = indexDeclAnnos;
        return;
    }

    /**
     * Find the declaration annotation in method meth that
     * has type anno and return the annotation tree.
     *
     * @param meth the method tree to query
     * @param anno the annotation class to look for
     * @return the AnnotationTree for anno in meth
     */
    public AnnotationTree getDeclAnnotationTree(MethodTree meth,
            Class<? extends Annotation> anno) {
        List<? extends AnnotationTree> atrees = meth.getModifiers().getAnnotations();
        for (AnnotationTree atree : atrees) {
            TypeMirror atype = InternalUtils.typeOf(atree);
            if (anno.getCanonicalName().equals(atype.toString())) {
                return atree;
            }
        }
        return null;
    }

    /**
     * Returns the actual annotation mirror used to annotate this element,
     * whose name equals the passed annotation class, if one exists, or null otherwise.
     *
     * @param anno annotation class
     * @return the annotation mirror for anno
     */
    @Override
    public AnnotationMirror getDeclAnnotation(Element elt,
            Class<? extends Annotation> anno) {
        String annoName = anno.getCanonicalName().intern();
        String eltName = ElementUtils.getVerboseName(elt);
        List<? extends AnnotationMirror> annotationMirrors = elt.getAnnotationMirrors();
        return getDeclAnnotation(eltName, annoName, annotationMirrors, true);
    }
    /**
     * Returns true if the element appears in a stub file
     * (Currently only works for methods and constructors )
     */
    public boolean isFromStubFile(Element element){
        return this.getDeclAnnotation(element, FromStubFile.class) != null;
    }
    
    /**
     * Returns true if the element is from byte code 
     * and the if the element did not appear in a stub file
     * (Currently only works for methods and constructors )
     */
    public boolean isFromByteCode(Element element){
        if(isFromStubFile(element)) return false;
        return this.getDeclAnnotation(element, FromByteCode.class) != null;
    }
    /**
     * Returns the actual annotation mirror used to annotate this type, whose
     * name equals the passed annotationName if one exists, null otherwise. This
     * is the private implementation of the same-named, public method.
     */
    private AnnotationMirror getDeclAnnotation(String eltName,
<<<<<<< HEAD
            /*@Interned*/String annoName,
            List<? extends AnnotationMirror> annotationMirrors,
            boolean checkAliases) {

        Pair<AnnotationMirror, Set</*@Interned*/String>> aliases = checkAliases ? declAliases.get(annoName) : null;
=======
            /*@Interned*/ String annoName,
            List<? extends AnnotationMirror> annotationMirrors,
            boolean checkAliases) {

        Pair<AnnotationMirror, Set</*@Interned*/ String>> aliases = checkAliases ? declAliases.get(annoName) : null;
>>>>>>> 52537911

        // 1. Look in the stub files.
        if (indexDeclAnnos != null) {
            // The field might still null if this method gets called from the
            // StubParser. TODO: better solution?
            Set<AnnotationMirror> stubAnnos = indexDeclAnnos.get(eltName);

            if (stubAnnos != null) {
                for (AnnotationMirror am : stubAnnos) {
                    if (AnnotationUtils.areSameByName(am, annoName)) {
                        return am;
                    }
                }
            }
        }

        // 2. Look at the real annotations.
        for (AnnotationMirror am : annotationMirrors) {
            if (AnnotationUtils.areSameByName(am, annoName)) {
                return am;
            }
        }

        // 3. Look through aliases.
        if (aliases != null) {
            for (String alias : aliases.second) {
                AnnotationMirror declAnnotation = getDeclAnnotation(eltName,
                        alias, annotationMirrors, false);
                if (declAnnotation != null) {
                    return aliases.first;
                }
            }
        }

        // Not found in any of the three locations
        return null;
    }

    /**
     * Returns all of the actual annotation mirrors used to annotate this element
     * (includes stub files).
     *
     * @param elt
     *            The element for which to determine annotations.
     */
    public Set<AnnotationMirror> getDeclAnnotations(Element elt) {
        Set<AnnotationMirror> results = new HashSet<AnnotationMirror>();

        // First look in the stub files.
        String eltName = ElementUtils.getVerboseName(elt);
        Set<AnnotationMirror> stubAnnos = indexDeclAnnos.get(eltName);
        if (stubAnnos != null) {
            results.addAll(stubAnnos);
        }

        // Then look at the real annotations.
        results.addAll(elt.getAnnotationMirrors());

        return results;
    }

    /**
     * Returns a list of all declaration annotations used to annotate this element,
     * which have a meta-annotation (i.e., an annotation on that annotation)
     * with class {@code metaAnnotation}.
     *
     * @param element
     *            The element for which to determine annotations.
     * @param metaAnnotation
     *            The meta annotation that needs to be present.
     * @return A list of pairs {@code (anno, metaAnno)} where {@code anno} is
     *         the annotation mirror at {@code element}, and {@code metaAnno} is
     *         the annotation mirror used to annotate {@code anno}.
     */
    public List<Pair<AnnotationMirror, AnnotationMirror>> getDeclAnnotationWithMetaAnnotation(
            Element element, Class<? extends Annotation> metaAnnotation) {
        List<Pair<AnnotationMirror, AnnotationMirror>> result = new ArrayList<>();
        List<AnnotationMirror> annotationMirrors = new ArrayList<>();

        // Consider real annotations.
        annotationMirrors.addAll(element.getAnnotationMirrors());

        // Consider stub annotations.
        String eltName = ElementUtils.getVerboseName(element);
        Set<AnnotationMirror> stubAnnos = indexDeclAnnos.get(eltName);
        if (stubAnnos != null) {
            annotationMirrors.addAll(stubAnnos);
        }

        // Go through all annotations found.
        for (AnnotationMirror annotation : annotationMirrors) {
            List<? extends AnnotationMirror> annotationsOnAnnotation = annotation
                    .getAnnotationType().asElement().getAnnotationMirrors();
            for (AnnotationMirror a : annotationsOnAnnotation) {
                if (AnnotationUtils.areSameByClass(a, metaAnnotation)) {
                    result.add(Pair.of(annotation, a));
                }
            }
        }
        return result;
    }

    /**
     * Returns a list of all annotations used to annotate this element,
     * which have a meta-annotation (i.e., an annotation on that annotation)
     * with class {@code metaAnnotation}.
     *
     * @param element
     *            The element at which to look for annotations.
     * @param metaAnnotation
     *            The meta annotation that needs to be present.
     * @return A list of pairs {@code (anno, metaAnno)} where {@code anno} is
     *         the annotation mirror at {@code element}, and {@code metaAnno} is
     *         the annotation mirror used to annotate {@code anno}.
     */
    public List<Pair<AnnotationMirror, AnnotationMirror>> getAnnotationWithMetaAnnotation(
            Element element, Class<? extends Annotation> metaAnnotation) {
        List<Pair<AnnotationMirror, AnnotationMirror>> result = new ArrayList<>();
        List<AnnotationMirror> annotationMirrors = new ArrayList<>();

        // Consider real annotations.
        annotationMirrors.addAll(getAnnotatedType(element).getAnnotations());

        // Consider stub annotations.
        String eltName = ElementUtils.getVerboseName(element);
        Set<AnnotationMirror> stubAnnos = indexDeclAnnos.get(eltName);
        if (stubAnnos != null) {
            annotationMirrors.addAll(stubAnnos);
        }

        // Go through all annotations found.
        for (AnnotationMirror annotation : annotationMirrors) {
            List<? extends AnnotationMirror> annotationsOnAnnotation = annotation
                    .getAnnotationType().asElement().getAnnotationMirrors();
            for (AnnotationMirror a : annotationsOnAnnotation) {
                if (AnnotationUtils.areSameByClass(a, metaAnnotation)) {
                    result.add(Pair.of(annotation, a));
                }
            }
        }
        return result;
    }

    /**
     * This method is a hack to use when a method type argument
     * could not be inferred automatically.
     * The only use should be:
     * checkers.util.AnnotatedTypes.inferTypeArguments(ProcessingEnvironment, AnnotatedTypeFactory, ExpressionTree, ExecutableElement)
     *
     * The main point for introducing this method was to better separate
     * AnnotatetTypes from the classes in this package.
     */
    public AnnotatedTypeMirror getUninferredMethodTypeArgument(
            AnnotatedTypeVariable typeVar) {
        AnnotatedTypeMirror upperBound = typeVar.getEffectiveUpperBound();
        while (upperBound.getKind() == TypeKind.TYPEVAR)
            upperBound = ((AnnotatedTypeVariable)upperBound).getEffectiveUpperBound();
        WildcardType wc = types.getWildcardType(upperBound.getUnderlyingType(), null);
        AnnotatedWildcardType wctype = (AnnotatedWildcardType) AnnotatedTypeMirror.createType(wc, this);
        wctype.setElement(typeVar.getElement());
        wctype.setExtendsBound(upperBound);
        wctype.addAnnotations(typeVar.getAnnotations());
        wctype.setMethodTypeArgHack();
        return wctype;
    }

    /** Accessor for the element utilities.
     */
    public Elements getElementUtils() {
        return this.elements;
    }

    /** Accessor for the processing environment.
     */
    public ProcessingEnvironment getProcessingEnv() {
        return this.processingEnv;
    }
}<|MERGE_RESOLUTION|>--- conflicted
+++ resolved
@@ -43,15 +43,8 @@
 import javacutils.trees.DetachedVarSymbol;
 
 import checkers.basetype.BaseTypeChecker;
-<<<<<<< HEAD
 import checkers.quals.FromByteCode;
 import checkers.quals.FromStubFile;
-=======
-/*>>>
-import checkers.javari.quals.Mutable;
-import checkers.nullness.quals.Nullable;
-*/
->>>>>>> 52537911
 import checkers.quals.StubFiles;
 import checkers.quals.Unqualified;
 import checkers.source.SourceChecker;
@@ -184,11 +177,7 @@
      * class names (canonical names) for annotations with the same meaning
      * (i.e., aliases), as well as the annotation mirror that should be used.
      */
-<<<<<<< HEAD
-    private final Map<String, Pair<AnnotationMirror, Set</*@Interned*/String>>> declAliases = new HashMap<>();
-=======
     private final Map<String, Pair<AnnotationMirror, Set</*@Interned*/ String>>> declAliases = new HashMap<>();
->>>>>>> 52537911
 
 	/** Unique ID counter; for debugging purposes. */
     private static int uidCounter = 0;
@@ -387,14 +376,9 @@
         // case VARIABLE:
             if (shouldCache)
                 treeCache.put(tree, AnnotatedTypes.deepCopy(type));
-<<<<<<< HEAD
             break;
         default:
-            // Don't cache rest.
-=======
-        default:
-            // no caching otherwise
->>>>>>> 52537911
+            // No caching otherwise
         }
         // System.out.println("AnnotatedTypeFactory::getAnnotatedType(Tree) result: " + type);
         return type;
@@ -1366,11 +1350,7 @@
      */
     public boolean isSupportedQualifier(/*@Nullable*/ AnnotationMirror a) {
         if (a == null) return false;
-<<<<<<< HEAD
-        /*@Interned*/String name = AnnotationUtils.annotationName(a);
-=======
         /*@Interned*/ String name = AnnotationUtils.annotationName(a);
->>>>>>> 52537911
         return this.qualHierarchy.getTypeQualifiers().contains(name);
     }
 
@@ -1406,13 +1386,8 @@
             Class<? extends Annotation> annotation,
             AnnotationMirror annotationToUse) {
         String aliasName = alias.getCanonicalName();
-<<<<<<< HEAD
-        /*@Interned*/String annotationName = annotation.getCanonicalName();
-        Set</*@Interned*/String> set = new HashSet<>();
-=======
         /*@Interned*/ String annotationName = annotation.getCanonicalName();
         Set</*@Interned*/ String> set = new HashSet<>();
->>>>>>> 52537911
         if (declAliases.containsKey(annotationName)) {
             set.addAll(declAliases.get(annotationName).second);
         }
@@ -1884,9 +1859,9 @@
     }
     /**
      * Returns true if the element appears in a stub file
-     * (Currently only works for methods and constructors )
-     */
-    public boolean isFromStubFile(Element element){
+     * (Currently only works for methods and constructors)
+     */
+    public boolean isFromStubFile(Element element) {
         return this.getDeclAnnotation(element, FromStubFile.class) != null;
     }
     
@@ -1895,8 +1870,8 @@
      * and the if the element did not appear in a stub file
      * (Currently only works for methods and constructors )
      */
-    public boolean isFromByteCode(Element element){
-        if(isFromStubFile(element)) return false;
+    public boolean isFromByteCode(Element element) {
+        if (isFromStubFile(element)) return false;
         return this.getDeclAnnotation(element, FromByteCode.class) != null;
     }
     /**
@@ -1905,19 +1880,11 @@
      * is the private implementation of the same-named, public method.
      */
     private AnnotationMirror getDeclAnnotation(String eltName,
-<<<<<<< HEAD
-            /*@Interned*/String annoName,
-            List<? extends AnnotationMirror> annotationMirrors,
-            boolean checkAliases) {
-
-        Pair<AnnotationMirror, Set</*@Interned*/String>> aliases = checkAliases ? declAliases.get(annoName) : null;
-=======
             /*@Interned*/ String annoName,
             List<? extends AnnotationMirror> annotationMirrors,
             boolean checkAliases) {
 
         Pair<AnnotationMirror, Set</*@Interned*/ String>> aliases = checkAliases ? declAliases.get(annoName) : null;
->>>>>>> 52537911
 
         // 1. Look in the stub files.
         if (indexDeclAnnos != null) {
