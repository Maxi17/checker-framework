package checkers.types;

import java.io.File;
import java.io.IOException;
import java.io.InputStream;
import java.lang.annotation.Annotation;
import java.util.*;

import javax.annotation.processing.ProcessingEnvironment;
import javax.lang.model.element.*;
import javax.lang.model.type.*;
import javax.lang.model.util.Elements;
import javax.lang.model.util.Types;

import checkers.basetype.BaseTypeChecker;
/*>>>
import checkers.javari.quals.Mutable;
import checkers.nullness.quals.Nullable;
*/
import checkers.quals.StubFiles;
import checkers.quals.Unqualified;
import checkers.source.SourceChecker;
import checkers.types.AnnotatedTypeMirror.*;
import checkers.types.TypeFromTree;
import checkers.types.visitors.AnnotatedTypeScanner;
import checkers.util.AnnotatedTypes;
import checkers.util.AnnotationUtils;
import checkers.util.ElementUtils;
import checkers.util.InternalUtils;
import checkers.util.Pair;
import checkers.util.TreeUtils;
import checkers.util.stub.StubParser;
import checkers.util.stub.StubResource;
import checkers.util.stub.StubUtil;
import checkers.util.trees.DetachedVarSymbol;

import com.sun.source.tree.*;
import com.sun.source.util.TreePath;
import com.sun.source.util.Trees;
import com.sun.tools.javac.code.Symbol;
import com.sun.tools.javac.tree.JCTree;
import com.sun.tools.javac.tree.TreeInfo;

/**
 * The methods of this class take an element or AST node, and return the
 * annotated type as an {@link AnnotatedTypeMirror}.  The methods are:
 *
 * <ul>
 * <li>{@link #getAnnotatedType(ClassTree)}</li>
 * <li>{@link #getAnnotatedType(MethodTree)}</li>
 * <li>{@link #getAnnotatedType(Tree)}</li>
 * <li>{@link #getAnnotatedTypeFromTypeTree(Tree)}</li>
 * <li>{@link #getAnnotatedType(TypeElement)}</li>
 * <li>{@link #getAnnotatedType(ExecutableElement)}</li>
 * <li>{@link #getAnnotatedType(Element)}</li>
 * </ul>
 *
 * This implementation only adds qualifiers explicitly specified by the
 * programmer.
 *
 * Type system checker writers may need to subclass this class, to add implicit
 * and default qualifiers according to the type system semantics. Subclasses
 * should especially override
 * {@link AnnotatedTypeFactory#annotateImplicit(Element, AnnotatedTypeMirror)}
 * and {@link #annotateImplicit(Tree, AnnotatedTypeMirror)}.
 *
 * @checker.framework.manual #writing-a-checker How to write a checker plug-in
 */
public class AnnotatedTypeFactory {

    /** The {@link Trees} instance to use for tree node path finding. */
    protected final Trees trees;

    /** Optional! The AST of the source file being operated on. */
    // TODO: when should root be null? What are the use cases?
    // None of the existing test checkers have a null root.
    protected final /*@Nullable*/ CompilationUnitTree root;

    /** The processing environment to use for accessing compiler internals. */
    protected final ProcessingEnvironment processingEnv;

    /** Utility class for working with {@link Element}s. */
    protected final Elements elements;

    /** Utility class for working with {@link TypeMirror}s. */
    protected final Types types;

    /** The state of the visitor. **/
    final protected VisitorState visitorState;

    /** Represent the annotation relations. **/
    protected final QualifierHierarchy qualHierarchy;

    /** Types read from stub files (but not those from the annotated JDK jar file). */
    // Initially null, then assigned in postInit().  Caching is enabled as
    // soon as this is non-null, so it should be first set to its final
    // value, not initialized to an empty map that is incrementally filled.
    private Map<Element, AnnotatedTypeMirror> indexTypes;

    /**
     * Declaration annotations read from stub files (but not those from the annotated JDK jar file).
     * Map keys cannot be Element, because a different Element appears
     * in the stub files than in the real files.  So, map keys are the
     * verbose element name, as returned by ElementUtils.getVerboseName.
     */
    // Not final, because it is assigned in postInit().
    private Map<String, Set<AnnotationMirror>> indexDeclAnnos;

    /**
     * The Class that is used to look up annotation stub files.
     * Stub files are located with the corresponding checker. This field has to be set
     * to any of the classes in the directory of the checker.
     * For example, for the Fenum Checker, to find the jdk.astub, provide the FenumChecker.class
     * or any other class in that package.
     * The field can be null; in that case, no annotation stub file will be loaded.
     */
    private final /*@Nullable*/ Class<?> resourceClass;

    /** @see #canHaveAnnotatedTypeParameters() */
    private final boolean annotatedTypeParams;

    /**
     * Map from class name (canonical name) of an annotation, to the
     * annotation in the Checker Framework that will be used in its place.
     */
    private final Map<String, AnnotationMirror> aliases = new HashMap<String, AnnotationMirror>();

    /**
     * A map from the class name (canonical name) of an annotation to the set of
     * class names (canonical names) for annotations with the same meaning
     * (i.e., aliases), as well as the annotation mirror that should be used.
     */
<<<<<<< HEAD
    private final Map<String, Pair<AnnotationMirror, Set<String>>> declAliases = new HashMap<String, Pair<AnnotationMirror, Set<String>>>();
=======
    private final Map<String, Pair<AnnotationMirror, Set<String>>> declAliases = new HashMap<>();
>>>>>>> c2975a99

	/** Unique ID counter; for debugging purposes. */
    private static int uidCounter = 0;

    /** Unique ID of the current object; for debugging purposes. */
    public final int uid;

    /**
     * Constructs a factory from the given {@link ProcessingEnvironment}
     * instance and syntax tree root. (These parameters are required so that
     * the factory may conduct the appropriate annotation-gathering analyses on
     * certain tree types.)
     *
     * Root can be {@code null} if the factory does not operate on trees.
     *
     * A subclass must call postInit at the end of its constructor.
     *
     * @param checker the {@link SourceChecker} to which this factory belongs
     * @param root the root of the syntax tree that this factory produces
     *            annotated types for
     * @throws IllegalArgumentException if either argument is {@code null}
     */
    public AnnotatedTypeFactory(SourceChecker checker,
            QualifierHierarchy qualHierarchy,
            /*@Nullable*/ CompilationUnitTree root) {
        uid = ++uidCounter;
        this.processingEnv = checker.getProcessingEnvironment();
        this.root = root;
        this.resourceClass = checker.getClass();
        this.trees = Trees.instance(processingEnv);
        this.elements = processingEnv.getElementUtils();
        this.types = processingEnv.getTypeUtils();
        this.visitorState = new VisitorState();
        this.qualHierarchy = qualHierarchy;
        if (qualHierarchy == null) {
            SourceChecker.errorAbort("AnnotatedTypeFactory with null qualifier hierarchy not supported.");
        }
        this.indexTypes = null; // will be set by postInit()
        this.indexDeclAnnos = null; // will be set by postInit()
        // TODO: why is the option not used?
        this.annotatedTypeParams = true; // env.getOptions().containsKey("annotatedTypeParams");
    }

    /**
     * Actions that logically belong in the constructor, but need to run
     * after the subclass constructor has completed.  In particular,
     * buildIndexTypes may try to do type resolution with this
     * AnnotatedTypeFactory.
     */
    protected void postInit() {
        buildIndexTypes();
    }

    @Override
    public String toString() {
        return getClass().getSimpleName() + "#" + uid;
    }

    /**
     * For an annotated type parameter or wildcard (e.g.
     * {@code <@Nullable T>}, it returns
     * {@code true} if the annotation should target the type parameter itself,
     * otherwise the annotation should target the extends clause, i.e.
     * the declaration should be treated as {@code <T extends @Nullable Object>}
     */
    public boolean canHaveAnnotatedTypeParameters() {
        return this.annotatedTypeParams;
    }

    // **********************************************************************
    // Factories for annotated types that account for implicit qualifiers
    // **********************************************************************

    /** Should results be cached? Disable for better debugging. */
    protected static boolean SHOULD_CACHE = true;
    protected boolean shouldCache = SHOULD_CACHE;

    /** Size of LRU cache. */
    private final static int CACHE_SIZE = 300;

    /** Mapping from a Tree to its annotated type; implicits have been applied. */
    private final Map<Tree, AnnotatedTypeMirror> treeCache = createLRUCache(CACHE_SIZE);

    /** Mapping from a Tree to its annotated type; before implicits are applied,
     * just what the programmer wrote. */
    protected final Map<Tree, AnnotatedTypeMirror> fromTreeCache = createLRUCache(CACHE_SIZE);

    /** Mapping from an Element to its annotated type; before implicits are applied,
     * just what the programmer wrote. */
    private final Map<Element, AnnotatedTypeMirror> elementCache = createLRUCache(CACHE_SIZE);

    /** Mapping from an Element to the source Tree of the declaration. */
    private final Map<Element, Tree> elementToTreeCache  = createLRUCache(CACHE_SIZE);

    /**
     * Determines the annotated type of an element using
     * {@link #fromElement(Element)}.
     *
     * @param elt the element
     * @return the annotated type of {@code elt}
     * @throws IllegalArgumentException if {@code elt} is null
     *
     * @see #fromElement(Element)
     */
    public AnnotatedTypeMirror getAnnotatedType(Element elt) {
        if (elt == null) {
            SourceChecker.errorAbort("AnnotatedTypeFactory.getAnnotatedType: null element");
            return null; // dead code
        }
        AnnotatedTypeMirror type = fromElement(elt);
        annotateInheritedFromClass(type);
        annotateImplicit(elt, type);
        // System.out.println("AnnotatedTypeFactory::getAnnotatedType(Element) result: " + type);
        return type;
    }

    /**
     * Determines the annotated type of an AST node.
     *
     * <p>
     *
     * The type is determined as follows:
     * <ul>
     *  <li>if {@code tree} is a class declaration, determine its type via
     *    {@link #fromClass}</li>
     *  <li>if {@code tree} is a method or variable declaration, determine its
     *    type via {@link #fromMember(Tree)}</li>
     *  <li>if {@code tree} is an {@link ExpressionTree}, determine its type
     *    via {@link #fromExpression(ExpressionTree)}</li>
     *  <li>otherwise, throw an {@link UnsupportedOperationException}</li>
     * </ul>
     *
     * @param tree the AST node
     * @return the annotated type of {@code tree}
     *
     * @see #fromClass(ClassTree)
     * @see #fromMember(Tree)
     * @see #fromExpression(ExpressionTree)
     */
    // I wish I could make this method protected
    public AnnotatedTypeMirror getAnnotatedType(Tree tree) {
        if (tree == null) {
            SourceChecker.errorAbort("AnnotatedTypeFactory.getAnnotatedType: null tree");
            return null; // dead code
        }
        if (treeCache.containsKey(tree))
            return AnnotatedTypes.deepCopy(treeCache.get(tree));

        AnnotatedTypeMirror type;
        switch (tree.getKind()) {
            case CLASS:
            case ENUM:
            case INTERFACE:
            case ANNOTATION_TYPE:
                type = fromClass((ClassTree)tree);
                break;
            case METHOD:
            case VARIABLE:
                type = fromMember(tree);
                break;
            default:
                if (TreeUtils.isExpressionTree(tree)) {
                    type = fromExpression((ExpressionTree)tree);
                } else {
                    SourceChecker.errorAbort(
                        "AnnotatedTypeFactory.getAnnotatedType: query of annotated type for tree " + tree.getKind());
                    type = null; // dead code
                }
        }

        if (TreeUtils.isExpressionTree(tree)) {
            tree = TreeUtils.skipParens((ExpressionTree)tree);
        }

        annotateImplicit(tree, type);

        switch (tree.getKind()) {
        case CLASS:
        case ENUM:
        case INTERFACE:
        case ANNOTATION_TYPE:
        case METHOD:
        // case VARIABLE:
            if (shouldCache)
                treeCache.put(tree, AnnotatedTypes.deepCopy(type));
        }
        // System.out.println("AnnotatedTypeFactory::getAnnotatedType(Tree) result: " + type);
        return type;
    }

    /**
     * Get the defaulted type of a variable, without considering
     * flow inference from the initializer expression.
     * This is needed to determine the type of the assignment context,
     * which should have the "default" meaning, without flow inference.
     * TODO: describe and generalize
     */
    public AnnotatedTypeMirror getDefaultedAnnotatedType(Tree tree) {
        return null;
    }

    /**
     * Determines the annotated type from a type in tree form.
     *
     * @param tree the type tree
     * @return the annotated type of the type in the AST
     */
    public AnnotatedTypeMirror getAnnotatedTypeFromTypeTree(Tree tree) {
        if (tree == null) {
            SourceChecker.errorAbort("AnnotatedTypeFactory.getAnnotatedTypeFromTypeTree: null tree");
            return null; // dead code
        }
        AnnotatedTypeMirror type = fromTypeTree(tree);
        annotateImplicit(tree, type);
        return type;
    }


    // **********************************************************************
    // Factories for annotated types that do not account for implicit qualifiers.
    // They only include qualifiers explicitly inserted by the user.
    // **********************************************************************

    /**
     * Determines the annotated type of an element.
     *
     * @param elt the element
     * @return the annotated type of the element
     */
    public AnnotatedTypeMirror fromElement(Element elt) {
        if (elementCache.containsKey(elt)) {
            return AnnotatedTypes.deepCopy(elementCache.get(elt));
        }
        if (elt.getKind() == ElementKind.PACKAGE)
            return toAnnotatedType(elt.asType());
        AnnotatedTypeMirror type;
        Tree decl = declarationFromElement(elt);

        if (decl == null && indexTypes != null && indexTypes.containsKey(elt)) {
            type = indexTypes.get(elt);
        } else if (decl == null && (indexTypes == null || !indexTypes.containsKey(elt))) {
            type = toAnnotatedType(elt.asType());
            type.setElement(elt);
            TypeFromElement.annotate(type, elt);

            if (elt instanceof ExecutableElement
                    || elt instanceof VariableElement) {
                annotateInheritedFromClass(type);
            }
        } else if (decl instanceof ClassTree) {
            type = fromClass((ClassTree)decl);
        } else if (decl instanceof VariableTree) {
            type = fromMember(decl);
        } else if (decl instanceof MethodTree) {
            type = fromMember(decl);
        } else if (decl.getKind() == Tree.Kind.TYPE_PARAMETER) {
            type = fromTypeTree(decl);
        } else {
            SourceChecker.errorAbort("AnnotatedTypeFactory.fromElement: cannot be here! decl: " + decl.getKind() +
                    " elt: " + elt, null);
            type = null; // dead code
        }

        // Caching is disabled if indexTypes == null, because calls to this
        // method before the stub files are fully read can return incorrect
        // results.
        if (shouldCache && indexTypes != null)
            elementCache.put(elt, AnnotatedTypes.deepCopy(type));
        return type;
    }

    /**
     * Determines the annotated type of a class from its declaration.
     *
     * @param tree the class declaration
     * @return the annotated type of the class being declared
     */
    public AnnotatedDeclaredType fromClass(ClassTree tree) {
        AnnotatedDeclaredType result = (AnnotatedDeclaredType)
            fromTreeWithVisitor(TypeFromTree.TypeFromClassINSTANCE, tree);
        return result;
    }

    /**
     * Determines the annotated type of a variable or method declaration.
     *
     * @param tree the variable or method declaration
     * @return the annotated type of the variable or method being declared
     * @throws IllegalArgumentException if {@code tree} is not a method or
     * variable declaration
     */
    public AnnotatedTypeMirror fromMember(Tree tree) {
        if (!(tree instanceof MethodTree || tree instanceof VariableTree)) {
            SourceChecker.errorAbort("AnnotatedTypeFactory.fromMember: not a method or variable declaration: " + tree);
            return null; // dead code
        }
        if (fromTreeCache.containsKey(tree)) {
            return AnnotatedTypes.deepCopy(fromTreeCache.get(tree));
        }
        AnnotatedTypeMirror result = fromTreeWithVisitor(
                TypeFromTree.TypeFromMemberINSTANCE, tree);
        annotateInheritedFromClass(result);
        if (shouldCache)
            fromTreeCache.put(tree, AnnotatedTypes.deepCopy(result));
        return result;
    }

    /**
     * Determines the annotated type of an expression.
     *
     * @param tree an expression
     * @return the annotated type of the expression
     */
    public AnnotatedTypeMirror fromExpression(ExpressionTree tree) {
        if (fromTreeCache.containsKey(tree))
            return AnnotatedTypes.deepCopy(fromTreeCache.get(tree));
        AnnotatedTypeMirror result = fromTreeWithVisitor(
                TypeFromTree.TypeFromExpressionINSTANCE, tree);
        annotateInheritedFromClass(result);
        if (shouldCache)
            fromTreeCache.put(tree, AnnotatedTypes.deepCopy(result));
        return result;
    }

    /**
     * Determines the annotated type from a type in tree form.  This method
     * does not add implicit annotations.
     *
     * @param tree the type tree
     * @return the annotated type of the type in the AST
     */
    public AnnotatedTypeMirror fromTypeTree(Tree tree) {
        if (fromTreeCache.containsKey(tree))
            return AnnotatedTypes.deepCopy(fromTreeCache.get(tree));

        AnnotatedTypeMirror result = fromTreeWithVisitor(
                TypeFromTree.TypeFromTypeTreeINSTANCE, tree);

        // treat Raw as generic!
        // TODO: This doesn't handle recursive type parameter
        // e.g. class Pair<Y extends List<Y>> { ... }
        if (result.getKind() == TypeKind.DECLARED) {
            AnnotatedDeclaredType dt = (AnnotatedDeclaredType)result;
            if (dt.getTypeArguments().isEmpty()
                    && !((TypeElement)dt.getUnderlyingType().asElement()).getTypeParameters().isEmpty()) {
                List<AnnotatedTypeMirror> typeArgs = new ArrayList<AnnotatedTypeMirror>();
                AnnotatedDeclaredType declaration = fromElement((TypeElement)dt.getUnderlyingType().asElement());
                for (AnnotatedTypeMirror typeParam : declaration.getTypeArguments()) {
                    AnnotatedTypeVariable typeParamVar = (AnnotatedTypeVariable)typeParam;
                    AnnotatedTypeMirror upperBound = typeParamVar.getEffectiveUpperBound();
                    while (upperBound.getKind() == TypeKind.TYPEVAR)
                        upperBound = ((AnnotatedTypeVariable)upperBound).getEffectiveUpperBound();

                    WildcardType wc = processingEnv.getTypeUtils().getWildcardType(upperBound.getUnderlyingType(), null);
                    AnnotatedWildcardType wctype = (AnnotatedWildcardType) AnnotatedTypeMirror.createType(wc, this);
                    wctype.setElement(typeParam.getElement());
                    wctype.setExtendsBound(upperBound);
                    wctype.addAnnotations(typeParam.getAnnotations());
                    // This hack allows top-level wildcards to be supertypes of non-wildcards
                    // wctype.setMethodTypeArgHack();

                    typeArgs.add(wctype);
                }
                dt.setTypeArguments(typeArgs);
            }
        }
        annotateInheritedFromClass(result);
        if (shouldCache)
            fromTreeCache.put(tree, AnnotatedTypes.deepCopy(result));
        return result;
    }

    /**
     * A convenience method that takes any visitor for converting trees to
     * annotated types, and applies the visitor to the tree, add implicit
     * annotations, etc.
     *
     * @param converter the tree-to-type-converting visitor
     * @param tree the tree to convert
     * @param type the converted annotated type
     */
    private AnnotatedTypeMirror fromTreeWithVisitor(TypeFromTree converter, Tree tree) {
        if (tree == null)
            SourceChecker.errorAbort("AnnotatedTypeFactory.fromTreeWithVisitor: null tree");
        if (converter == null)
            SourceChecker.errorAbort("AnnotatedTypeFactory.fromTreeWithVisitor: null visitor");
        AnnotatedTypeMirror result = converter.visit(tree, this);
        checkRep(result);
        return result;
    }

    // **********************************************************************
    // Customization methods meant to be overridden by subclasses to include
    // implicit annotations
    // **********************************************************************

    /**
     * Adds implicit annotations to a type obtained from a {@link Tree}. By
     * default, this method does nothing. Subclasses should use this method to
     * implement implicit annotations specific to their type systems.
     *
     * @param tree an AST node
     * @param type the type obtained from {@code tree}
     */
    public void annotateImplicit(Tree tree, /*@Mutable*/ AnnotatedTypeMirror type) {
        // Pass.
    }

    /**
     * Adds implicit annotations to a type obtained from a {@link Element}. By
     * default, this method does nothing. Subclasses should use this method to
     * implement implicit annotations specific to their type systems.
     *
     * @param elt an element
     * @param type the type obtained from {@code elt}
     */
    public void annotateImplicit(Element elt, /*@Mutable*/ AnnotatedTypeMirror type) {
        // Pass.
    }

    /**
     * A callback method for the AnnotatedTypeFactory subtypes to customize
     * directSuperTypes().  Overriding methods should merely change the
     * annotations on the supertypes, without adding or removing new types.
     *
     * The default provided implementation adds {@code type} annotations to
     * {@code supertypes}.  This allows the {@code type} and its supertypes
     * to have the qualifiers, e.g. the supertypes of an {@code Immutable}
     * type are also {@code Immutable}.
     *
     * @param type  the type whose supertypes are desired
     * @param supertypes
     *      the supertypes as specified by the base AnnotatedTypeFactory
     *
     */
    protected void postDirectSuperTypes(AnnotatedTypeMirror type,
            List<? extends AnnotatedTypeMirror> supertypes) {
        // Use the effective annotations here to get the correct annotations
        // for type variables and wildcards.
        Set<AnnotationMirror> annotations = type.getEffectiveAnnotations();
        for (AnnotatedTypeMirror supertype : supertypes) {
            if (!annotations.equals(supertype.getEffectiveAnnotations())) {
                supertype.clearAnnotations();
                // TODO: is this correct for type variables and wildcards?
                supertype.addAnnotations(annotations);
            }
        }
    }

    /**
     * A callback method for the AnnotatedTypeFactory subtypes to customize
     * AnnotatedTypes.asMemberOf().  Overriding methods should merely change
     * the annotations on the subtypes, without changing the types.
     *
     * @param type  the annotated type of the element
     * @param owner the annotated type of the receiver of the accessing tree
     * @param element   the element of the field or method
     */
    public void postAsMemberOf(AnnotatedTypeMirror type,
            AnnotatedTypeMirror owner, Element element) {
        annotateImplicit(element, type);
    }


    /**
     * Adapt the upper bounds of the type variables of a class relative
     * to the type instantiation.
     * In some type systems, the upper bounds depend on the instantiation
     * of the class. For example, in the Generic Universe Type system,
     * consider a class declaration
     * <pre>   class C&lt;X extends @Peer Object&gt; </pre>
     * then the instantiation
     * <pre>   @Rep C&lt;@Rep Object&gt; </pre>
     * is legal. The upper bounds of class C have to be adapted
     * by the main modifier.
     *
     * <p>
     * TODO: ensure that this method is consistently used instead
     * of directly querying the type variables.
     *
     * @param type The use of the type
     * @param element The corresponding element
     * @return The adapted type variables
     */
    public List<AnnotatedTypeVariable> typeVariablesFromUse(
            AnnotatedDeclaredType type, TypeElement element) {

        AnnotatedDeclaredType generic = getAnnotatedType(element);
        List<AnnotatedTypeMirror> targs = type.getTypeArguments();
        List<AnnotatedTypeMirror> tvars = generic.getTypeArguments();
        Map<AnnotatedTypeVariable, AnnotatedTypeMirror> mapping =
                new HashMap<AnnotatedTypeVariable, AnnotatedTypeMirror>();

        List<AnnotatedTypeVariable> res = new LinkedList<AnnotatedTypeVariable>();

        assert targs.size() == tvars.size() : "Mismatch in type argument size between " + type + " and " + generic;
        for(int i=0; i<targs.size(); ++i) {
            mapping.put((AnnotatedTypeVariable)tvars.get(i), targs.get(i));
        }

        for (AnnotatedTypeMirror atm : tvars) {
            AnnotatedTypeVariable atv = (AnnotatedTypeVariable)atm;
            atv.setUpperBound(atv.getUpperBound().substitute(mapping));
            atv.setLowerBound(atv.getLowerBound().substitute(mapping));
            res.add(atv);
        }
        return res;
    }

    /**
     * Adds annotations to the type based on the annotations from its class
     * type if and only if no annotations are already present on the type.
     *
     * @param type the type for which class annotations will be inherited if
     * there are no annotations already present
     */
    protected void annotateInheritedFromClass(/*@Mutable*/ AnnotatedTypeMirror type) {
        InheritedFromClassAnnotator.INSTANCE.visit(type, this);
    }

    /**
     * A singleton utility class for pulling annotations down from a class
     * type.
     *
     * @see #annotateInheritedFromClass
     */
    protected static class InheritedFromClassAnnotator
            extends AnnotatedTypeScanner<Void, AnnotatedTypeFactory> {

        /** The singleton instance. */
        public static final InheritedFromClassAnnotator INSTANCE
            = new InheritedFromClassAnnotator();

        private InheritedFromClassAnnotator() {}

        @Override
        public Void visitExecutable(AnnotatedExecutableType type, AnnotatedTypeFactory p) {

            // When visiting an executable type, skip the receiver so we
            // never inherit class annotations there.

            scan(type.getReturnType(), p);
            scanAndReduce(type.getParameterTypes(), p, null);
            scanAndReduce(type.getThrownTypes(), p, null);
            scanAndReduce(type.getTypeVariables(), p, null);
            return null;
        }

        @Override
        public Void visitDeclared(AnnotatedDeclaredType type, AnnotatedTypeFactory p) {
            Element classElt = type.getUnderlyingType().asElement();

            // Only add annotations from the class declaration if there
            // are no annotations already on the type.

            if (classElt != null && !type.isAnnotated()) {
                AnnotatedTypeMirror classType = p.fromElement(classElt);
                assert classType != null : "Unexpected null type for class element: " + classElt;
                for (AnnotationMirror anno : classType.getAnnotations()) {
                    if (AnnotationUtils.hasInheritedMeta(anno)) {
                        type.addAnnotation(anno);
                    }
                }
            }

            return super.visitDeclared(type, p);
        }

        private final Map<TypeParameterElement, AnnotatedTypeVariable> visited =
                new HashMap<TypeParameterElement, AnnotatedTypeVariable>();

        @Override
        public Void visitTypeVariable(AnnotatedTypeVariable type, AnnotatedTypeFactory p) {
            TypeParameterElement tpelt = (TypeParameterElement) type.getUnderlyingType().asElement();
            if (!visited.containsKey(tpelt)) {
                visited.put(tpelt, type);
                if (!type.isAnnotated() &&
                        !type.getUpperBound().isAnnotated() &&
                        tpelt.getEnclosingElement().getKind()!=ElementKind.TYPE_PARAMETER) {
                        TypeFromElement.annotate(type, tpelt);
                }
                super.visitTypeVariable(type, p);
                visited.remove(tpelt);
            }
            return null;
        }
    }

    // **********************************************************************
    // Utilities method for getting specific types from trees or elements
    // **********************************************************************

    /**
     * Return the implicit receiver type of an expression tree.
     *
     * The result is null for expressions that don't have a receiver,
     * e.g. for a local variable or method parameter access.
     *
     * TODO: receiver annotations on outer this.
     * TODO: Better document the difference between getImplicitReceiverType and getSelfType?
     *
     * @param tree The expression that might have an implicit receiver.
     * @return The type of the receiver.
     */
    /* TODO: this method assumes that the tree is within the current
     * Compilation Unit. This assumption fails in testcase Bug109_A/B, where
     * a chain of dependencies leads into a different compilation unit.
     * I didn't find a way how to handle this better and conservatively
     * return null. See TODO comment below.
     *
     */
    protected AnnotatedDeclaredType getImplicitReceiverType(ExpressionTree tree) {
        assert (tree.getKind() == Tree.Kind.IDENTIFIER
                || tree.getKind() == Tree.Kind.MEMBER_SELECT
                || tree.getKind() == Tree.Kind.METHOD_INVOCATION
                || tree.getKind() == Tree.Kind.NEW_CLASS) : "Unexpected tree kind: " + tree.getKind();

        Element element = InternalUtils.symbol(tree);
        assert element != null : "Unexpected null element for tree: " + tree;
        // Return null if the element kind has no receiver.
        if (!ElementUtils.hasReceiver(element)) {
            return null;
        }

        ExpressionTree receiver = TreeUtils.getReceiverTree(tree);
        if (receiver==null) {
            if (isMostEnclosingThisDeref(tree)) {
                // TODO: problem with ambiguity with implicit receivers.
                // We need a way to find the correct class. We cannot use the
                // element, as generics might have to be substituted in a subclass.
                // See GenericsEnclosing test case.
                // TODO: is this fixed?
                return getSelfType(tree);
            } else {
                TreePath path = getPath(tree);
                if (path == null) {
                    // The path is null if the field is in a compilation unit we haven't
                    // processed yet. TODO: is there a better way?
                    // This only arises in the Nullness Checker when substituting rawness.
                    return null;
                }
                TypeElement typeElt = ElementUtils.enclosingClass(element);
                if (typeElt == null) {
                    SourceChecker.errorAbort("AnnotatedTypeFactory.getImplicitReceiver: enclosingClass()==null for element: " + element);
                }
                // TODO: method receiver annotations on outer this
                return getEnclosingType(typeElt, tree);
            }
        }

        Element rcvelem = InternalUtils.symbol(receiver);
        assert rcvelem != null : "Unexpected null element for receiver: " + receiver;

        if (!ElementUtils.hasReceiver(rcvelem)) {
            return null;
        }

        if ("this".contentEquals(receiver.toString())) {
            // TODO: also "super"?
            return this.getSelfType(tree);
        }

        TypeElement typeElt = ElementUtils.enclosingClass(rcvelem);
        if (typeElt == null) {
            SourceChecker.errorAbort("AnnotatedTypeFactory.getImplicitReceiver: enclosingClass()==null for element: " + rcvelem);
        }

        AnnotatedDeclaredType type = getAnnotatedType(typeElt);

        // TODO: go through _all_ enclosing methods to see whether any of them has a
        // receiver annotation of the correct type.
        // TODO: Can we reuse getSelfType for outer this accesses?

        AnnotatedDeclaredType methodReceiver = getCurrentMethodReceiver(tree);
        if (methodReceiver != null &&
                !(methodReceiver.getAnnotations().size() == 1 &&
                  methodReceiver.getAnnotation(Unqualified.class) != null)) {
            // TODO: this only takes the main annotations. What about other annotations?
            type.clearAnnotations();
            type.addAnnotations(methodReceiver.getAnnotations());
        }

        return type;
    }

    /**
     * Determine whether the tree dereferences the most enclosing "this" object.
     * That is, we have an expression like "f.g" and want to know whether it is
     * an access "this.f.g" or whether e.g. f is a field of an outer class or
     * e.g. f is a local variable.
     *
     * @param tree The tree to check.
     * @return True, iff the tree is an explicit or implicit reference to the
     *         most enclosing "this".
     */
    public final boolean isMostEnclosingThisDeref(ExpressionTree tree) {
        if (!isAnyEnclosingThisDeref(tree)) {
            return false;
        }

        Element element = TreeUtils.elementFromUse(tree);
        TypeElement typeElt = ElementUtils.enclosingClass(element);

        ClassTree enclosingClass = getCurrentClassTree(tree);
        if (enclosingClass != null && isSubtype(TreeUtils.elementFromDeclaration(enclosingClass), typeElt)) {
            return true;
        }

        // ran out of options
        return false;
    }

    /**
     * Determine whether the given expression is either "this" or an outer
     * "C.this".
     *
     * TODO: Should this also handle "super"?
     *
     * @param tree
     * @return
     */
    private final boolean isExplicitThisDereference(ExpressionTree tree) {
        if (tree.getKind() == Tree.Kind.IDENTIFIER
                && ((IdentifierTree)tree).getName().contentEquals("this")) {
            // Explicit this reference "this"
            return true;
        }

        if (tree.getKind() != Tree.Kind.MEMBER_SELECT) {
            return false;
        }

        MemberSelectTree memSelTree = (MemberSelectTree) tree;
        if (memSelTree.getIdentifier().contentEquals("this")) {
            // Outer this reference "C.this"
            return true;
        }
        return false;
    }

    /**
     * Does this expression have (the innermost or an outer) "this" as receiver?
     * Note that the receiver can be either explicit or implicit.
     *
     * @param tree The tree to test.
     * @return True, iff the expression uses (the innermost or an outer) "this" as receiver.
     */
    public final boolean isAnyEnclosingThisDeref(ExpressionTree tree) {
        if (!TreeUtils.isUseOfElement(tree)) {
            return false;
        }
        ExpressionTree recv = TreeUtils.getReceiverTree(tree);

        if (recv == null) {
            Element element = TreeUtils.elementFromUse(tree);

            if (!ElementUtils.hasReceiver(element)) {
                return false;
            }

            tree = TreeUtils.skipParens(tree);

            if (tree.getKind() == Tree.Kind.IDENTIFIER) {
                Name n = ((IdentifierTree)tree).getName();
                if ("this".contentEquals(n) ||
                        "super".contentEquals(n)) {
                    // An explicit reference to "this"/"super" has no receiver.
                    return false;
                }
            }
            // Must be some access through this.
            return true;
        } else if (!TreeUtils.isUseOfElement(recv)) {
            // The receiver is e.g. a String literal.
            return false;
            // TODO: I think this:
            //  (i==9 ? this : this).toString();
            // is not a use of an element, as the receiver is an
            // expression. How should this be handled?
        }

        Element element = TreeUtils.elementFromUse(recv);

        if (!ElementUtils.hasReceiver(element)) {
            return false;
        }

        return isExplicitThisDereference(recv);
    }

    /**
     * Returns the type of {@code this} in the current location, which can
     * be used if {@code this} has a special semantics (e.g. {@code this}
     * is non-null).
     *
     * The parameter is an arbitrary tree and does not have to mention "this",
     * neither explicitly nor implicitly.
     * This method should be overridden for type-system specific behavior.
     *
     * TODO: in 1.3, handle all receiver type annotations.
     * TODO: handle enclosing classes correctly.
     */
    public AnnotatedDeclaredType getSelfType(Tree tree) {
        AnnotatedDeclaredType type = getCurrentClassType(tree);
        AnnotatedDeclaredType methodReceiver = getCurrentMethodReceiver(tree);
        if (methodReceiver != null &&
                !(methodReceiver.getAnnotations().size() == 1 &&
                  methodReceiver.hasAnnotation(Unqualified.class))) {
            type.clearAnnotations();
            type.addAnnotations(methodReceiver.getAnnotations());
        }
        return type;
    }

    /**
     * Determine the type of the most enclosing class of the given tree that
     * is a subtype of the given element. Receiver type annotations of an
     * enclosing method are considered.
     */
    public AnnotatedDeclaredType getEnclosingType(TypeElement element, Tree tree) {
        Element enclosingElt = getMostInnerClassOrMethod(tree);

        while (enclosingElt != null) {
            if (enclosingElt instanceof ExecutableElement) {
                ExecutableElement method = (ExecutableElement)enclosingElt;
                if (method.asType() != null // XXX: hack due to a compiler bug
                        && isSubtype((TypeElement)method.getEnclosingElement(), element)) {
                    if (ElementUtils.isStatic(method)) {
                        // TODO: why not the type of the class?
                        return null;
                    } else {
                        return getAnnotatedType(method).getReceiverType();
                    }
                }
            } else if (enclosingElt instanceof TypeElement) {
                if (isSubtype((TypeElement)enclosingElt, element)) {
                    return (AnnotatedDeclaredType) getAnnotatedType(enclosingElt);
                }
            }
            enclosingElt = enclosingElt.getEnclosingElement();
        }
        return null;
    }

    private boolean isSubtype(TypeElement a1, TypeElement a2) {
        return (a1.equals(a2)
                || types.isSubtype(types.erasure(a1.asType()),
                        types.erasure(a2.asType())));
    }

    /**
     * Returns the receiver type of the expression tree, or null if it does not exist.
     *
     * The only trees that could potentially have a receiver are:
     * <ul>
     *  <li> Array Access
     *  <li> Identifiers (whose receivers are usually self type)
     *  <li> Method Invocation Trees
     *  <li> Member Select Trees
     * </ul>
     *
     * @param expression The expression for which to determine the receiver type
     * @return  the type of the receiver of this expression
     */
    public final AnnotatedTypeMirror getReceiverType(ExpressionTree expression) {
        ExpressionTree receiver = TreeUtils.getReceiverTree(expression);

        if (this.isAnyEnclosingThisDeref(expression)) {
            return getImplicitReceiverType(expression);
        }

        if (receiver != null) {
            return getAnnotatedType(receiver);
        } else {
            // E.g. local variables
            return null;
        }
    }

    /**
     * Determines the type of the invoked method based on the passed method
     * invocation tree.
     *
     * The returned method type has all type variables resolved, whether based
     * on receiver type, passed type parameters if any, and method invocation
     * parameter.
     *
     * Subclasses may override this method to customize inference of types
     * or qualifiers based on method invocation parameters.
     *
     * As an implementation detail, this method depends on
     * {@link AnnotatedTypes#asMemberOf(AnnotatedTypeMirror, Element)}, and
     * customization based on receiver type should be in accordance to its
     * specification.
     *
     * The return type is a pair of the type of the invoked method and
     * the (inferred) type arguments.
     * Note that neither the explicitly passed nor the inferred type arguments
     * are guaranteed to be subtypes of the corresponding upper bounds.
     * See method
     * {@link checkers.basetype.BaseTypeVisitor#checkTypeArguments(Tree, List, List, List)}
     * for the checks of type argument well-formedness.
     *
     * @param tree the method invocation tree
     * @return the method type being invoked with tree and the (inferred) type arguments
     */
    public Pair<AnnotatedExecutableType, List<AnnotatedTypeMirror>> methodFromUse(MethodInvocationTree tree) {
        ExecutableElement methodElt = TreeUtils.elementFromUse(tree);
        AnnotatedTypeMirror receiverType = getReceiverType(tree);
        AnnotatedExecutableType methodType = AnnotatedTypes.asMemberOf(types, this, receiverType, methodElt);
        List<AnnotatedTypeMirror> typeargs = new LinkedList<AnnotatedTypeMirror>();

        Map<AnnotatedTypeVariable, AnnotatedTypeMirror> typeVarMapping =
            AnnotatedTypes.findTypeArguments(processingEnv, this, tree);

        if (!typeVarMapping.isEmpty()) {
            for ( AnnotatedTypeVariable tv : methodType.getTypeVariables()) {
                if (typeVarMapping.get(tv) == null) {
                    System.err.println("Detected a mismatch between the declared method" +
                            " type variables and the inferred method type arguments. Something is going wrong!");
                    System.err.println("Method type variables: " + methodType.getTypeVariables());
                    System.err.println("Inferred method type arguments: " + typeVarMapping);
                    SourceChecker.errorAbort("AnnotatedTypeFactory.methodFromUse: mismatch between declared method type variables and the inferred method type arguments!");
                }
                typeargs.add(typeVarMapping.get(tv));
            }
            methodType = methodType.substitute(typeVarMapping);
        }

        return Pair.of(methodType, typeargs);
    }

    /**
     * Determines the {@link AnnotatedExecutableType} of a constructor
     * invocation. Note that this is different than calling
     * {@link #getAnnotatedType(Tree)} or
     * {@link #fromExpression(ExpressionTree)} on the constructor invocation;
     * those determine the type of the <i>result</i> of invoking the
     * constructor, which is probably an {@link AnnotatedDeclaredType}.
     * TODO: Should the result of getAnnotatedType be the return type
     *   from the AnnotatedExecutableType computed here?
     *
     * @param tree the constructor invocation tree
     * @return the annotated type of the invoked constructor (as an executable
     *         type) and the (inferred) type arguments
     */
    public Pair<AnnotatedExecutableType, List<AnnotatedTypeMirror>> constructorFromUse(NewClassTree tree) {
        ExecutableElement ctor = InternalUtils.constructor(tree);
        AnnotatedTypeMirror type = fromNewClass(tree);
        annotateImplicit(tree.getIdentifier(), type);
        AnnotatedExecutableType con = AnnotatedTypes.asMemberOf(types, this, type, ctor);
        if (tree.getArguments().size() == con.getParameterTypes().size() + 1
            && isSyntheticArgument(tree.getArguments().get(0))) {
            // happens for anonymous constructors of inner classes
            List<AnnotatedTypeMirror> actualParams = new ArrayList<AnnotatedTypeMirror>();
            actualParams.add(getAnnotatedType(tree.getArguments().get(0)));
            actualParams.addAll(con.getParameterTypes());
            con.setParameterTypes(actualParams);
        }

        List<AnnotatedTypeMirror> typeargs = new LinkedList<AnnotatedTypeMirror>();

        Map<AnnotatedTypeVariable, AnnotatedTypeMirror> typeVarMapping =
            AnnotatedTypes.findTypeArguments(processingEnv, this, tree);

        if (!typeVarMapping.isEmpty()) {
            for ( AnnotatedTypeVariable tv : con.getTypeVariables()) {
                typeargs.add(typeVarMapping.get(tv));
            }
            con = con.substitute(typeVarMapping);
        }

        return Pair.of(con, typeargs);
    }

    private boolean isSyntheticArgument(Tree tree) {
        return tree.toString().contains("<*nullchk*>");
    }

    public AnnotatedDeclaredType fromNewClass(NewClassTree tree) {
        if (!TreeUtils.isDiamondTree(tree))
            return (AnnotatedDeclaredType)fromTypeTree(tree.getIdentifier());

        AnnotatedDeclaredType type = (AnnotatedDeclaredType)toAnnotatedType(((JCTree)tree).type);
        if (tree.getIdentifier().getKind() == Tree.Kind.ANNOTATED_TYPE)
            type.addAnnotations(InternalUtils.annotationsFromTree((AnnotatedTypeTree)tree));
        return type;
    }

    /**
     * returns the annotated boxed type of the given primitive type.
     * The returned type would only have the annotations on the given type.
     *
     * Subclasses may override this method safely to override this behavior.
     *
     * @param type  the primitive type
     * @return the boxed declared type of the passed primitive type
     */
    public AnnotatedDeclaredType getBoxedType(AnnotatedPrimitiveType type) {
        TypeElement typeElt = types.boxedClass(type.getUnderlyingType());
        AnnotatedDeclaredType dt = fromElement(typeElt);
        dt.addAnnotations(type.getAnnotations());
        return dt;
    }

    /**
     * returns the annotated primitive type of the given declared type
     * if it is a boxed declared type.  Otherwise, it throws
     * <i>IllegalArgumentException</i> exception.
     *
     * The returned type would have the annotations on the given type and
     * nothing else.
     *
     * @param type  the declared type
     * @return the unboxed primitive type
     * @throws IllegalArgumentException if the type given has no unbox conversion
     */
    public AnnotatedPrimitiveType getUnboxedType(AnnotatedDeclaredType type)
    throws IllegalArgumentException {
        PrimitiveType primitiveType =
            types.unboxedType(type.getUnderlyingType());
        AnnotatedPrimitiveType pt = (AnnotatedPrimitiveType)
            AnnotatedTypeMirror.createType(primitiveType, this);
        pt.addAnnotations(type.getAnnotations());
        return pt;
    }

    /**
     * Returns the VisitorState instance used by the factory to infer types
     */
    public VisitorState getVisitorState() {
        return this.visitorState;
    }

    // **********************************************************************
    // random methods wrapping #getAnnotatedType(Tree) and #fromElement(Tree)
    // with appropriate casts to reduce casts on the client side
    // **********************************************************************

    /**
     * @see #getAnnotatedType(Tree)
     */
    public final AnnotatedDeclaredType getAnnotatedType(ClassTree tree) {
        return (AnnotatedDeclaredType)getAnnotatedType((Tree)tree);
    }

    /**
     * @see #getAnnotatedType(Tree)
     */
    public final AnnotatedDeclaredType getAnnotatedType(NewClassTree tree) {
        return (AnnotatedDeclaredType)getAnnotatedType((Tree)tree);
    }

    /**
     * @see #getAnnotatedType(Tree)
     */
    public final AnnotatedArrayType getAnnotatedType(NewArrayTree tree) {
        return (AnnotatedArrayType)getAnnotatedType((Tree)tree);
    }

    /**
     * @see #getAnnotatedType(Tree)
     */
    public final AnnotatedExecutableType getAnnotatedType(MethodTree tree) {
        return (AnnotatedExecutableType)getAnnotatedType((Tree)tree);
    }


    /**
     * @see #getAnnotatedType(Element)
     */
    public final AnnotatedDeclaredType getAnnotatedType(TypeElement elt) {
        return (AnnotatedDeclaredType)getAnnotatedType((Element)elt);
    }

    /**
     * @see #getAnnotatedType(Element)
     */
    public final AnnotatedExecutableType getAnnotatedType(ExecutableElement elt) {
        return (AnnotatedExecutableType)getAnnotatedType((Element)elt);
    }

    /**
     * @see #getAnnotatedType(Element)
     */
    public final AnnotatedDeclaredType fromElement(TypeElement elt) {
        return (AnnotatedDeclaredType)fromElement((Element)elt);
    }

    /**
     * @see #getAnnotatedType(Element)
     */
    public final AnnotatedExecutableType fromElement(ExecutableElement elt) {
        return (AnnotatedExecutableType)fromElement((Element)elt);
    }

    // **********************************************************************
    // Helper methods for this classes
    // **********************************************************************

    /**
     * Determines whether the given annotation is a part of the type system
     * under which this type factory operates.
     * Null is never a supported qualifier; the parameter is nullable to
     * allow the result of aliasedAnnotation to be passed in directly.
     *
     * @param a any annotation
     * @return true if that annotation is part of the type system under which
     *         this type factory operates, false otherwise
     */
    public boolean isSupportedQualifier(/*@Nullable*/ AnnotationMirror a) {
        if (a == null) return false;
        Name name = AnnotationUtils.annotationName(a);
        return this.qualHierarchy.getTypeQualifiers().contains(name);
    }

    /** Add the annotation clazz as an alias for the annotation type. */
    protected void addAliasedAnnotation(Class<?> clazz, AnnotationMirror type) {
        aliases.put(clazz.getCanonicalName(), type);
    }

    /**
     * Returns the canonical annotation for the passed annotation if it is
     * an alias of a canonical one in the framework.  If it is not an alias,
     * the method returns null.
     *
     * Returns an aliased type of the current one
     * 
     * @param a the qualifier to check for an alias
     * @return the alias or null if none exists
     */
    public /*@Nullable*/ AnnotationMirror aliasedAnnotation(AnnotationMirror a) {
        TypeElement elem = (TypeElement) a.getAnnotationType().asElement();
        String qualName = elem.getQualifiedName().toString();
        return aliases.get(qualName);
    }

    /**
     * Add the annotation {@code alias} as an alias for the declaration
     * annotation {@code annotation}, where the annotation mirror
     * {@code annoationToUse} will be used instead. If multiple calls are made
     * with the same {@code annotation}, then the {@code anontationToUse} must
     * be the same.
     */
    protected void addAliasedDeclAnnotation(
            Class<? extends Annotation> annotation,
            Class<? extends Annotation> alias, AnnotationMirror annotationToUse) {
        String aliasName = alias.getCanonicalName();
        String annotationName = annotation.getCanonicalName();
<<<<<<< HEAD
        Set<String> set = new HashSet<String>();
=======
        Set<String> set = new HashSet<>();
>>>>>>> c2975a99
        if (declAliases.containsKey(annotationName)) {
            set.addAll(declAliases.get(annotationName).second);
        }
        set.add(aliasName);
        declAliases.put(annotationName, Pair.of(annotationToUse, set));
    }

    /**
     * A convenience method that converts a {@link TypeMirror} to an {@link
     * AnnotatedTypeMirror} using {@link AnnotatedTypeMirror#createType}.
     *
     * @param t the {@link TypeMirror}
     * @return an {@link AnnotatedTypeMirror} that has {@code t} as its
     * underlying type
     */
    public final AnnotatedTypeMirror toAnnotatedType(TypeMirror t) {
        return AnnotatedTypeMirror.createType(t, this);
    }

    /**
     * Determines an empty annotated type of the given tree. In other words,
     * finds the {@link TypeMirror} for the tree and converts that into an
     * {@link AnnotatedTypeMirror}, but does not add any annotations to the
     * result.
     *
     * Most users will want to use getAnnotatedType instead; this method
     * is mostly for internal use.
     *
     * @param node
     * @return the type of {@code node}, without any annotations
     */
    public AnnotatedTypeMirror type(Tree node) {

        // Attempt to obtain the type via JCTree.
        if (((JCTree)node).type != null) {
            AnnotatedTypeMirror result = toAnnotatedType(((JCTree)node).type);
            return result;
        }

        // Attempt to obtain the type via TreePath (slower).
        TreePath path = this.getPath(node);
        assert path != null : "No path or type in tree: " + node;

        TypeMirror t = trees.getTypeMirror(path);
        assert validType(t) : "Invalid type " + t + " for node " + t;

        return toAnnotatedType(t);
    }

    public QualifierHierarchy getQualifierHierarchy() {
        return this.qualHierarchy;
    }

    /**
     * Gets the declaration tree for the element, if the source is available.
     *
     * @param elt   an element
     * @return the tree declaration of the element if found
     */
    protected final Tree declarationFromElement(Element elt) {
        // if root is null, we cannot find any declaration
        if (root == null)
            return null;
        if (elementToTreeCache.containsKey(elt)) {
            return elementToTreeCache.get(elt);
        }

<<<<<<< HEAD
=======
        // Check for new declarations, outside of the AST.
        if (elt instanceof DetachedVarSymbol) {
            return ((DetachedVarSymbol) elt).getDeclaration();
        }

>>>>>>> c2975a99
        // TODO: handle type parameter declarations?
        Tree fromElt;
        // Prevent calling declarationFor on elements we know we don't have
        // the tree for

        switch (elt.getKind()) {
        case CLASS:
        case ENUM:
        case INTERFACE:
        case ANNOTATION_TYPE:
        case FIELD:
        case ENUM_CONSTANT:
        case METHOD:
        case CONSTRUCTOR:
            fromElt = trees.getTree(elt);
            break;
        default:
            fromElt = TreeInfo.declarationFor((Symbol)elt, (JCTree)root);
            break;
        }
        if (shouldCache)
            elementToTreeCache.put(elt, fromElt);
        return fromElt;
    }

    /**
     * Returns the current class type being visited by the visitor.  The method
     * uses the parameter only if the most enclosing class cannot be found
     * directly.
     *
     * @return type of the most enclosing class being visited
     */
    // This method is used to wrap access to visitorState
    protected final ClassTree getCurrentClassTree(Tree tree) {
        if (visitorState.getClassTree() != null) {
            return visitorState.getClassTree();
        }
        return TreeUtils.enclosingClass(getPath(tree));
    }

    protected final AnnotatedDeclaredType getCurrentClassType(Tree tree) {
        return getAnnotatedType(getCurrentClassTree(tree));
    }

    /**
     * Returns the receiver type of the current method being visited, and
     * returns null if the visited tree is not within a method.
     *
     * The method uses the parameter only if the most enclosing method cannot
     * be found directly.
     *
     * @return receiver type of the most enclosing method being visited.
     */
    protected final AnnotatedDeclaredType getCurrentMethodReceiver(Tree tree) {
        AnnotatedDeclaredType res = visitorState.getMethodReceiver();
        if (res == null) {
            MethodTree enclosingMethod = TreeUtils.enclosingMethod(getPath(tree));
            if (enclosingMethod != null) {
                AnnotatedExecutableType method = getAnnotatedType(enclosingMethod);
                res = method.getReceiverType();
                // TODO: three tests fail if one adds the following, which would make
                // sense, or not?
                // visitorState.setMethodReceiver(res);
            }
        }
        return res;
    }

    protected final boolean isWithinConstructor(Tree tree) {
        if (visitorState.getClassType() != null)
            return visitorState.getMethodTree() != null
                && TreeUtils.isConstructor(visitorState.getMethodTree());

        MethodTree enclosingMethod = TreeUtils.enclosingMethod(getPath(tree));
        return enclosingMethod != null && TreeUtils.isConstructor(enclosingMethod);
    }

    private final Element getMostInnerClassOrMethod(Tree tree) {
        if (visitorState.getMethodTree() != null)
            return TreeUtils.elementFromDeclaration(visitorState.getMethodTree());
        if (visitorState.getClassTree() != null)
            return TreeUtils.elementFromDeclaration(visitorState.getClassTree());

        TreePath path = getPath(tree);
        if (path == null) {
            SourceChecker.errorAbort(String.format("AnnotatedTypeFactory.getMostInnerClassOrMethod: getPath(tree)=>null%n  TreePath.getPath(root, tree)=>%s\n  for tree (%s) = %s%n  root=%s",
                                                   TreePath.getPath(root, tree), tree.getClass(), tree, root));
        }
        for (Tree pathTree : path) {
            if (pathTree instanceof MethodTree)
                return TreeUtils.elementFromDeclaration((MethodTree)pathTree);
            else if (pathTree instanceof ClassTree)
                return TreeUtils.elementFromDeclaration((ClassTree)pathTree);
        }

        SourceChecker.errorAbort("AnnotatedTypeFactory.getMostInnerClassOrMethod: cannot be here!");
        return null; // dead code
    }

    /**
     * Gets the path for the given {@link Tree} under the current root by
     * checking from the visitor's current path, and only using
     * {@link Trees#getPath(CompilationUnitTree, Tree)} (which is much slower)
     * only if {@code node} is not found on the current path.
     *
     * Note that the given Tree has to be within the current compilation unit,
     * otherwise null will be returned.
     *
     * @param node the {@link Tree} to get the path for
     * @return the path for {@code node} under the current root
     */
    public final TreePath getPath(Tree node) {
        assert root != null : "root needs to be set when used on trees";

        if (node == null) return null;
        TreePath currentPath = visitorState.getPath();
        if (currentPath == null)
            return TreePath.getPath(root, node);

        // This method uses multiple heuristics to avoid calling
        // TreePath.getPath()

        // If the current path you are visiting is for this node we are done
        if (currentPath.getLeaf() == node) {
            return currentPath;
        }

        // When running on Daikon, we noticed that a lot of calls happened
        // within a small subtree containing the node we are currently visiting

        // When testing on Daikon, two steps resulted in the best performance
        if (currentPath.getParentPath() != null)
            currentPath = currentPath.getParentPath();
        if (currentPath.getLeaf() == node) {
            return currentPath;
        }
        if (currentPath.getParentPath() != null)
            currentPath = currentPath.getParentPath();
        if (currentPath.getLeaf() == node) {
            return currentPath;
        }

        final TreePath pathWithinSubtree = TreePath.getPath(currentPath, node);
        if (pathWithinSubtree != null) {
            return pathWithinSubtree;
        }

        // climb the current path till we see that
        // Works when getPath called on the enclosing method, enclosing
        // class
        TreePath current = currentPath;
        while (current != null) {
            if (current.getLeaf() == node)
                return current;
            current = current.getParentPath();
        }

        // OK, we give up. Do a full scan.
        return TreePath.getPath(root, node);
    }

    /**
     * Ensures that a type has been constructed properly.
     *
     * @param type the type to check
     */
    private void checkRep(AnnotatedTypeMirror type) {
        new AnnotatedTypeScanner<Void, Void>() {
            @Override
            public Void visitDeclared(AnnotatedDeclaredType type, Void p) {
                //assert type.getElement() != null;
                return super.visitDeclared(type, p);
            }

            @Override
            public Void visitExecutable(AnnotatedExecutableType type, Void p) {
                assert type.getElement() != null : "Unexpected null executable type.";
                return super.visitExecutable(type, p);
            }

        }.visit(type);
    }

    /**
     * Assert that the type is a type of valid type mirror, i.e. not an ERROR
     * or OTHER type.
     *
     * @param type an annotated type
     * @return true if the type is a valid annotated type, false otherwise
     */
    static final boolean validAnnotatedType(AnnotatedTypeMirror type) {
        if (type == null)
            return false;
        if (type.getUnderlyingType() == null)
            return true; // e.g., for receiver types
        return validType(type.getUnderlyingType());
    }

    /**
     * Used for asserting that a type is valid for converting to an annotated
     * type.
     *
     * @param type
     * @return true if {@code type} can be converted to an annotated type, false
     *         otherwise
     */
    private static final boolean validType(TypeMirror type) {
        if (type == null)
            return false;
        switch (type.getKind()) {
            case ERROR:
            case OTHER:
            case PACKAGE:
                return false;
        }
        return true;
    }

    /**
     * A Utility method for creating LRU cache
     * @param size  size of the cache
     * @return  a new cache with the provided size
     */
    protected static <K, V> Map<K, V> createLRUCache(final int size) {
        return new LinkedHashMap<K, V>() {

            private static final long serialVersionUID = 5261489276168775084L;
            @Override
            protected boolean removeEldestEntry(Map.Entry<K, V> entry) {
                return size() > size;
            }
        };
    }

    /** Sets indexTypes and indexDeclAnnos by side effect, just before returning. */
    private void buildIndexTypes() {
        if (this.indexTypes != null || this.indexDeclAnnos != null) {
            SourceChecker.errorAbort("AnnotatedTypeFactory.buildIndexTypes called more than once");
        }

        Map<Element, AnnotatedTypeMirror> indexTypes
            = new HashMap<Element, AnnotatedTypeMirror>();
        Map<String, Set<AnnotationMirror>> indexDeclAnnos
            = new HashMap<String, Set<AnnotationMirror>>();

        if (!processingEnv.getOptions().containsKey("ignorejdkastub")) {
            InputStream in = null;
            if (resourceClass != null)
                in = resourceClass.getResourceAsStream("jdk.astub");
            if (in != null) {
                StubParser stubParser = new StubParser("jdk.astub", in, this, processingEnv);
                stubParser.parse(indexTypes, indexDeclAnnos);
            }
        }

        // stub file for type-system independent annotations
        InputStream input = BaseTypeChecker.class.getResourceAsStream("flow.astub");
        if (input != null) {
            StubParser stubParser = new StubParser("flow.astub", input, this, processingEnv);
            stubParser.parse(indexTypes, indexDeclAnnos);
        }

        String allstubFiles = "";
        String stubFiles;

        stubFiles = processingEnv.getOptions().get("stubs");
        if (stubFiles != null)
            allstubFiles += File.pathSeparator + stubFiles;

        stubFiles = System.getProperty("stubs");
        if (stubFiles != null)
            allstubFiles += File.pathSeparator + stubFiles;

        stubFiles = System.getenv("stubs");
        if (stubFiles != null)
            allstubFiles += File.pathSeparator + stubFiles;

        {
            StubFiles sfanno = resourceClass.getAnnotation(StubFiles.class);
            if (sfanno != null) {
                String[] sfarr = sfanno.value();
                stubFiles = "";
                for (String sf : sfarr) {
                    stubFiles += File.pathSeparator + sf;
                }
                allstubFiles += stubFiles;
            }
        }

        if (allstubFiles.isEmpty()) {
            this.indexTypes = indexTypes;
            this.indexDeclAnnos = indexDeclAnnos;
            return;
        }

        String[] stubArray = allstubFiles.split(File.pathSeparator);
        for (String stubPath : stubArray) {
            if (stubPath == null || stubPath.isEmpty()) continue;
            // Handle case when running in jtreg
            String base = System.getProperty("test.src");
            if (base != null)
                stubPath = base + "/" + stubPath;
            List<StubResource> stubs = StubUtil.allStubFiles(stubPath);
            if (stubs.size() == 0) {
                InputStream in = null;
                if (resourceClass != null)
                    in = resourceClass.getResourceAsStream(stubPath);
                if (in != null) {
                    StubParser stubParser = new StubParser(stubPath, in, this, processingEnv);
                    stubParser.parse(indexTypes, indexDeclAnnos);
                    // We could handle the stubPath -> continue.
                    continue;
                }
                // We couldn't handle the stubPath -> error message.
                System.err.println("Did not find stub file or files within directory: " + stubPath);
            }
            for (StubResource resource : stubs) {
                InputStream stubStream;
                try {
                    stubStream = resource.getInputStream();
                } catch (IOException e) {
                    System.err.println("Could not read stub resource: " + resource.getDescription());
                    continue;
                }
                StubParser stubParser = new StubParser(resource.getDescription(), stubStream, this, processingEnv);
                stubParser.parse(indexTypes, indexDeclAnnos);
            }
        }

        this.indexTypes = indexTypes;
        this.indexDeclAnnos = indexDeclAnnos;
        return;
    }

    /**
     * Returns the actual annotation mirror used to annotate this element,
     * whose name equals the passed annotation class, if one exists, or null otherwise.
     *
     * @param anno annotation class
     * @return the annotation mirror for anno
     */
    public AnnotationMirror getDeclAnnotation(Element elt,
            Class<? extends Annotation> anno) {
        String annoName = anno.getCanonicalName();
        String eltName = ElementUtils.getVerboseName(elt);
        List<? extends AnnotationMirror> annotationMirrors = elt.getAnnotationMirrors();
        return getDeclAnnotation(eltName, annoName, annotationMirrors, true);
    }

    /**
     * Returns the actual annotation mirror used to annotate this type, whose
     * name equals the passed annotationName if one exists, null otherwise. This
     * is the private implementation of the same-named, public method.
     */
    private AnnotationMirror getDeclAnnotation(String eltName, String annoName,
            List<? extends AnnotationMirror> annotationMirrors,
            boolean checkAliases) {

        Pair<AnnotationMirror, Set<String>> aliases = checkAliases ? declAliases.get(annoName) : null;

        // First look in the stub files.
        Set<AnnotationMirror> stubAnnos = indexDeclAnnos.get(eltName);

        if (stubAnnos != null) {
            for (AnnotationMirror am : stubAnnos) {
                if (AnnotationUtils.areSameByName(am, annoName)) {
                    return am;
                }
            }
        }

        // Then look at the real annotations.
        for (AnnotationMirror am : annotationMirrors) {
            if (AnnotationUtils.areSameByName(am, annoName)) {
                return am;
            }
        }

        // Look through aliases.
        if (aliases != null) {
            for (String alias : aliases.second) {
                AnnotationMirror declAnnotation = getDeclAnnotation(eltName,
                        alias, annotationMirrors, false);
                if (declAnnotation != null) {
                    return aliases.first;
                }
            }
        }

        // Not found in either location
        return null;
    }

    /**
     * Returns all of the actual annotation mirrors used to annotate this element
     * (includes stub files).
     *
     * @param element
     *            The element for which to determine annotations.
     */
    public Set<AnnotationMirror> getDeclAnnotations(Element elt) {
        Set<AnnotationMirror> results = new HashSet<AnnotationMirror>();

        // First look in the stub files.
        String eltName = ElementUtils.getVerboseName(elt);
        Set<AnnotationMirror> stubAnnos = indexDeclAnnos.get(eltName);
        if (stubAnnos != null) {
            results.addAll(stubAnnos);
        }

        // Then look at the real annotations.
        results.addAll(elt.getAnnotationMirrors());

        return results;
    }

    /**
     * Returns a list of all declaration annotations used to annotate this element,
     * which have a meta-annotation (i.e., an annotation on that annotation)
     * with class {@code metaAnnotation}.
     *
     * @param element
     *            The element for which to determine annotations.
     * @param metaAnnotation
     *            The meta annotation that needs to be present.
     * @return A list of pairs {@code (anno, metaAnno)} where {@code anno} is
     *         the annotation mirror at {@code element}, and {@code metaAnno} is
     *         the annotation mirror used to annotate {@code anno}.
     */
    public List<Pair<AnnotationMirror, AnnotationMirror>> getDeclAnnotationWithMetaAnnotation(
            Element element, Class<? extends Annotation> metaAnnotation) {
<<<<<<< HEAD
        List<Pair<AnnotationMirror, AnnotationMirror>> result = new ArrayList<Pair<AnnotationMirror, AnnotationMirror>>();
        List<AnnotationMirror> annotationMirrors = new ArrayList<AnnotationMirror>();
=======
        List<Pair<AnnotationMirror, AnnotationMirror>> result = new ArrayList<>();
        List<AnnotationMirror> annotationMirrors = new ArrayList<>();
>>>>>>> c2975a99

        // Consider real annotations.
        annotationMirrors.addAll(element.getAnnotationMirrors());

        // Consider stub annotations.
        String eltName = ElementUtils.getVerboseName(element);
        Set<AnnotationMirror> stubAnnos = indexDeclAnnos.get(eltName);
        if (stubAnnos != null) {
            annotationMirrors.addAll(stubAnnos);
        }

        // Go through all annotations found.
        for (AnnotationMirror annotation : annotationMirrors) {
            List<? extends AnnotationMirror> annotationsOnAnnotation = annotation
                    .getAnnotationType().asElement().getAnnotationMirrors();
            for (AnnotationMirror a : annotationsOnAnnotation) {
                if (AnnotationUtils.areSameByClass(a, metaAnnotation)) {
                    result.add(Pair.of(annotation, a));
                }
            }
        }
        return result;
    }

    /**
     * Returns a list of all annotations used to annotate this element,
     * which have a meta-annotation (i.e., an annotation on that annotation)
     * with class {@code metaAnnotation}.
     *
     * @param element
     *            The element at which to look for annotations.
     * @param metaAnnotation
     *            The meta annotation that needs to be present.
     * @return A list of pairs {@code (anno, metaAnno)} where {@code anno} is
     *         the annotation mirror at {@code element}, and {@code metaAnno} is
     *         the annotation mirror used to annotate {@code anno}.
     */
    public List<Pair<AnnotationMirror, AnnotationMirror>> getAnnotationWithMetaAnnotation(
            Element element, Class<? extends Annotation> metaAnnotation) {
<<<<<<< HEAD
        List<Pair<AnnotationMirror, AnnotationMirror>> result = new ArrayList<Pair<AnnotationMirror, AnnotationMirror>>();
        List<AnnotationMirror> annotationMirrors = new ArrayList<AnnotationMirror>();
=======
        List<Pair<AnnotationMirror, AnnotationMirror>> result = new ArrayList<>();
        List<AnnotationMirror> annotationMirrors = new ArrayList<>();
>>>>>>> c2975a99

        // Consider real annotations.
        annotationMirrors.addAll(getAnnotatedType(element).getAnnotations());

        // Consider stub annotations.
        String eltName = ElementUtils.getVerboseName(element);
        Set<AnnotationMirror> stubAnnos = indexDeclAnnos.get(eltName);
        if (stubAnnos != null) {
            annotationMirrors.addAll(stubAnnos);
        }

        // Go through all annotations found.
        for (AnnotationMirror annotation : annotationMirrors) {
            List<? extends AnnotationMirror> annotationsOnAnnotation = annotation
                    .getAnnotationType().asElement().getAnnotationMirrors();
            for (AnnotationMirror a : annotationsOnAnnotation) {
                if (AnnotationUtils.areSameByClass(a, metaAnnotation)) {
                    result.add(Pair.of(annotation, a));
                }
            }
        }
        return result;
    }

    /**
     * This method is a hack to use when a method type argument
     * could not be inferred automatically.
     * The only use should be:
     * checkers.util.AnnotatedTypes.inferTypeArguments(ProcessingEnvironment, AnnotatedTypeFactory, ExpressionTree, ExecutableElement)
     *
     * The main point for introducing this method was to better separate
     * AnnotatetTypes from the classes in this package.
     */
    public AnnotatedTypeMirror getUninferredMethodTypeArgument(
            AnnotatedTypeVariable typeVar) {
        AnnotatedTypeMirror upperBound = typeVar.getEffectiveUpperBound();
        while (upperBound.getKind() == TypeKind.TYPEVAR)
            upperBound = ((AnnotatedTypeVariable)upperBound).getEffectiveUpperBound();
        WildcardType wc = types.getWildcardType(upperBound.getUnderlyingType(), null);
        AnnotatedWildcardType wctype = (AnnotatedWildcardType) AnnotatedTypeMirror.createType(wc, this);
        wctype.setElement(typeVar.getElement());
        wctype.setExtendsBound(upperBound);
        wctype.addAnnotations(typeVar.getAnnotations());
        wctype.setMethodTypeArgHack();
        return wctype;
    }

    /** Accessor for the element utilities.
     */ 
    public Elements getElementUtils() {
        return this.elements;
    }

    /** Accessor for the processing environment.
     */
    public ProcessingEnvironment getProcessingEnv() {
        return this.processingEnv;
    }
}<|MERGE_RESOLUTION|>--- conflicted
+++ resolved
@@ -130,11 +130,7 @@
      * class names (canonical names) for annotations with the same meaning
      * (i.e., aliases), as well as the annotation mirror that should be used.
      */
-<<<<<<< HEAD
-    private final Map<String, Pair<AnnotationMirror, Set<String>>> declAliases = new HashMap<String, Pair<AnnotationMirror, Set<String>>>();
-=======
     private final Map<String, Pair<AnnotationMirror, Set<String>>> declAliases = new HashMap<>();
->>>>>>> c2975a99
 
 	/** Unique ID counter; for debugging purposes. */
     private static int uidCounter = 0;
@@ -1284,11 +1280,7 @@
             Class<? extends Annotation> alias, AnnotationMirror annotationToUse) {
         String aliasName = alias.getCanonicalName();
         String annotationName = annotation.getCanonicalName();
-<<<<<<< HEAD
-        Set<String> set = new HashSet<String>();
-=======
         Set<String> set = new HashSet<>();
->>>>>>> c2975a99
         if (declAliases.containsKey(annotationName)) {
             set.addAll(declAliases.get(annotationName).second);
         }
@@ -1356,14 +1348,11 @@
             return elementToTreeCache.get(elt);
         }
 
-<<<<<<< HEAD
-=======
         // Check for new declarations, outside of the AST.
         if (elt instanceof DetachedVarSymbol) {
             return ((DetachedVarSymbol) elt).getDeclaration();
         }
 
->>>>>>> c2975a99
         // TODO: handle type parameter declarations?
         Tree fromElt;
         // Prevent calling declarationFor on elements we know we don't have
@@ -1795,13 +1784,8 @@
      */
     public List<Pair<AnnotationMirror, AnnotationMirror>> getDeclAnnotationWithMetaAnnotation(
             Element element, Class<? extends Annotation> metaAnnotation) {
-<<<<<<< HEAD
-        List<Pair<AnnotationMirror, AnnotationMirror>> result = new ArrayList<Pair<AnnotationMirror, AnnotationMirror>>();
-        List<AnnotationMirror> annotationMirrors = new ArrayList<AnnotationMirror>();
-=======
         List<Pair<AnnotationMirror, AnnotationMirror>> result = new ArrayList<>();
         List<AnnotationMirror> annotationMirrors = new ArrayList<>();
->>>>>>> c2975a99
 
         // Consider real annotations.
         annotationMirrors.addAll(element.getAnnotationMirrors());
@@ -1841,13 +1825,8 @@
      */
     public List<Pair<AnnotationMirror, AnnotationMirror>> getAnnotationWithMetaAnnotation(
             Element element, Class<? extends Annotation> metaAnnotation) {
-<<<<<<< HEAD
-        List<Pair<AnnotationMirror, AnnotationMirror>> result = new ArrayList<Pair<AnnotationMirror, AnnotationMirror>>();
-        List<AnnotationMirror> annotationMirrors = new ArrayList<AnnotationMirror>();
-=======
         List<Pair<AnnotationMirror, AnnotationMirror>> result = new ArrayList<>();
         List<AnnotationMirror> annotationMirrors = new ArrayList<>();
->>>>>>> c2975a99
 
         // Consider real annotations.
         annotationMirrors.addAll(getAnnotatedType(element).getAnnotations());
