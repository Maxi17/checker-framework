package checkers.types;

import java.io.File;
import java.io.FileInputStream;
import java.io.FileNotFoundException;
import java.io.InputStream;
import java.lang.annotation.Annotation;
import java.lang.annotation.Retention;
import java.lang.annotation.RetentionPolicy;
import java.util.ArrayList;
import java.util.Collection;
import java.util.Collections;
import java.util.HashMap;
import java.util.HashSet;
import java.util.LinkedHashMap;
import java.util.LinkedList;
import java.util.List;
import java.util.Map;
import java.util.Set;

import javax.annotation.processing.ProcessingEnvironment;
import javax.lang.model.element.AnnotationMirror;
import javax.lang.model.element.Element;
import javax.lang.model.element.ElementKind;
import javax.lang.model.element.ExecutableElement;
import javax.lang.model.element.Name;
import javax.lang.model.element.TypeElement;
import javax.lang.model.element.TypeParameterElement;
import javax.lang.model.element.VariableElement;
import javax.lang.model.type.PrimitiveType;
import javax.lang.model.type.TypeKind;
import javax.lang.model.type.TypeMirror;
import javax.lang.model.type.WildcardType;
import javax.lang.model.util.Elements;
import javax.lang.model.util.Types;

import checkers.basetype.BaseTypeChecker;
import checkers.javari.quals.Mutable;
import checkers.quals.PreconditionAnnotation;
import checkers.quals.StubFiles;
import checkers.quals.Unqualified;
import checkers.source.SourceChecker;
import checkers.source.SourceChecker.CheckerError;
import checkers.types.AnnotatedTypeMirror.AnnotatedArrayType;
import checkers.types.AnnotatedTypeMirror.AnnotatedDeclaredType;
import checkers.types.AnnotatedTypeMirror.AnnotatedExecutableType;
import checkers.types.AnnotatedTypeMirror.AnnotatedPrimitiveType;
import checkers.types.AnnotatedTypeMirror.AnnotatedTypeVariable;
import checkers.types.AnnotatedTypeMirror.AnnotatedWildcardType;
import checkers.types.visitors.AnnotatedTypeScanner;
import checkers.util.AnnotationUtils;
import checkers.util.ElementUtils;
import checkers.util.InternalUtils;
import checkers.util.Pair;
import checkers.util.TreeUtils;
import checkers.util.stub.StubParser;
import checkers.util.stub.StubUtil;

import com.sun.source.tree.AnnotatedTypeTree;
import com.sun.source.tree.ClassTree;
import com.sun.source.tree.CompilationUnitTree;
import com.sun.source.tree.ExpressionTree;
import com.sun.source.tree.IdentifierTree;
import com.sun.source.tree.MemberSelectTree;
import com.sun.source.tree.MethodInvocationTree;
import com.sun.source.tree.MethodTree;
import com.sun.source.tree.NewArrayTree;
import com.sun.source.tree.NewClassTree;
import com.sun.source.tree.Tree;
import com.sun.source.tree.VariableTree;
import com.sun.source.util.TreePath;
import com.sun.source.util.Trees;
import com.sun.tools.javac.code.Symbol;
import com.sun.tools.javac.tree.JCTree;
import com.sun.tools.javac.tree.TreeInfo;

/**
 * The methods of this class take an element or AST node, and return the
 * annotated type as an {@link AnnotatedTypeMirror}.  The methods are:
 *
 * <ul>
 * <li>{@link #getAnnotatedType(ClassTree)}</li>
 * <li>{@link #getAnnotatedType(MethodTree)}</li>
 * <li>{@link #getAnnotatedType(Tree)}</li>
 * <li>{@link #getAnnotatedTypeFromTypeTree(Tree)}</li>
 * <li>{@link #getAnnotatedType(TypeElement)}</li>
 * <li>{@link #getAnnotatedType(ExecutableElement)}</li>
 * <li>{@link #getAnnotatedType(Element)}</li>
 * </ul>
 *
 * This implementation only adds qualifiers explicitly specified by the
 * programmer.
 *
 * Type system checker writers may need to subclass this class, to add implicit
 * and default qualifiers according to the type system semantics. Subclasses
 * should especially override
 * {@link AnnotatedTypeFactory#annotateImplicit(Element, AnnotatedTypeMirror)}
 * and {@link #annotateImplicit(Tree, AnnotatedTypeMirror)}.
 *
 * @checker.framework.manual #writing-a-checker How to write a checker plug-in
 */
public class AnnotatedTypeFactory {

    /** The {@link Trees} instance to use for tree node path finding. */
    protected final Trees trees;

    /** optional! The AST of the source file being operated on */
    protected final /*@Nullable*/ CompilationUnitTree root;

    /** The processing environment to use for accessing compiler internals. */
    protected final ProcessingEnvironment env;

    /** The factory to use for creating annotations. */
    protected final AnnotationUtils annotations;

    /** Utility class for working with {@link Element}s. */
    protected final Elements elements;

    /** Utility class for working with {@link TypeMirror}s. */
    protected final Types types;

    /** Utility class for manipulating annotated types. */
    protected final AnnotatedTypes atypes;

    /** the state of the visitor **/
    final protected VisitorState visitorState;

    /** Represent the annotation relations **/
    protected final /*@Nullable*/ QualifierHierarchy qualHierarchy;

    /** Types read from stub files (but not those from the annotated JDK jar file). */
    // Initially null, then assigned in postInit().  Caching is enabled as
    // soon as this is non-null, so it should be first set to its final
    // value, not initialized to an empty map that is incrementally filled.
    private Map<Element, AnnotatedTypeMirror> indexTypes;

    /**
     * Declaration annotations read from stub files (but not those from the annotated JDK jar file).
     * Map keys cannot be Element, because a different Element appears
     * in the stub files than in the real files.  So, map keys are the
     * verbose element name, as returned by ElementUtils.getVerboseName.
     */
    // Not final, because it is assigned in postInit().
    private Map<String, Set<AnnotationMirror>> indexDeclAnnos;

    private final Class<? extends SourceChecker> checkerClass;

    /** @see #canHaveAnnotatedTypeParameters() */
    private final boolean annotatedTypeParams;

    /**
     * Map from class name (canonical name) of an annotation, to the
     * annotation in the Checker Framework that will be used in its place.
     */
    private final Map<String, AnnotationMirror> aliases = new HashMap<String, AnnotationMirror>();
    
    /**
     * A map from the class name (canonical name) of an annotation to the set of
     * class names (canonical names) for annotations with the same meaning
     * (i.e., aliases), as well as the annotation mirror that should be used.
     */
    private final Map<String, Pair<AnnotationMirror, Set<String>>> declAliases = new HashMap<>();

    private static int uidCounter = 0;
    public final int uid;

    /**
     * Constructs a factory from the given {@link ProcessingEnvironment}
     * instance and syntax tree root. (These parameters are required so that
     * the factory may conduct the appropriate annotation-gathering analyses on
     * certain tree types.)
     *
     * Root can be {@code null} if the factory does not operate on trees.
     *
     * @param checker the {@link SourceChecker} to which this factory belongs
     * @param root the root of the syntax tree that this factory produces
     *            annotated types for
     * @throws IllegalArgumentException if either argument is {@code null}
     */
    public AnnotatedTypeFactory(SourceChecker checker, /*@Nullable*/ CompilationUnitTree root) {
        this(checker.getProcessingEnvironment(),
                (checker instanceof BaseTypeChecker) ? ((BaseTypeChecker)checker).getQualifierHierarchy() : null,
                root,
                checker == null ? null : checker.getClass());
    }

    /** A subclass must call postInit at the end of its constructor. */
    public AnnotatedTypeFactory(ProcessingEnvironment env,
                                /*@Nullable*/ QualifierHierarchy qualHierarchy,
                                /*@Nullable*/ CompilationUnitTree root,
                                Class<? extends SourceChecker> checkerClass) {
        uid = ++uidCounter;
        this.env = env;
        this.root = root;
        this.checkerClass = checkerClass;
        this.trees = Trees.instance(env);
        this.annotations = AnnotationUtils.getInstance(env);
        this.elements = env.getElementUtils();
        this.types = env.getTypeUtils();
        this.atypes = new AnnotatedTypes(env, this);
        this.visitorState = new VisitorState();
        this.qualHierarchy = qualHierarchy;
        this.supportedQuals = getSupportedQualifiers();
        this.indexTypes = null; // will be set by postInit()
        this.indexDeclAnnos = null; // will be set by postInit()
        // TODO: why is the option not used?
        this.annotatedTypeParams = true; // env.getOptions().containsKey("annotatedTypeParams");
    }
    
    public ProcessingEnvironment getEnv() {
        return env;
    }
    
    /**
     * Construct an annotation from a class.
     */
    public AnnotationMirror annotationFromClass(Class<? extends Annotation> clazz) {
        return annotations.fromClass(clazz);
    }
    
    /**
     * Construct an annotation from a name.
     */
    public AnnotationMirror annotationFromName(CharSequence name) {
        return annotations.fromName(name);
    }

    /**
     * Actions that logically belong in the constructor, but need to run
     * after the subclass constructor has completed.  In particular,
     * buildIndexTypes may try to do type resolution with this
     * AnnotatedTypeFactory.
     */
    protected void postInit() {
        buildIndexTypes();
    }

    @Override
    public String toString() {
        return getClass().getSimpleName() + "#" + uid;
    }

    /**
     * For an annotated type parameter or wildcard (e.g.
     * {@code <@Nullable T>}, it returns
     * {@code true} if the annotation should target the type parameter itself,
     * otherwise the annotation should target the extends clause, i.e.
     * the declaration should be treated as {@code <T extends @Nullable Object>}
     */
    public boolean canHaveAnnotatedTypeParameters() {
        return this.annotatedTypeParams;
    }

    // **********************************************************************
    // Factories for annotated types that account for implicit qualifiers
    // **********************************************************************

    /** Should results be cached? Disable for better debugging. */
    private final static boolean SHOULD_CACHE = true;

    /** Size of LRU cache. */
    private final static int CACHE_SIZE = 300;

    /** Mapping from a Tree to its annotated type; implicits have been applied. */
    private final Map<Tree, AnnotatedTypeMirror> treeCache = createLRUCache(CACHE_SIZE);

    /** Mapping from a Tree to its annotated type; before implicits are applied,
     * just what the programmer wrote. */
    protected final Map<Tree, AnnotatedTypeMirror> fromTreeCache = createLRUCache(CACHE_SIZE);

    /** Mapping from an Element to its annotated type; before implicits are applied,
     * just what the programmer wrote. */
    private final Map<Element, AnnotatedTypeMirror> elementCache = createLRUCache(CACHE_SIZE);

    /** Mapping from an Element to the source Tree of the declaration. */
    private final Map<Element, Tree> elementToTreeCache  = createLRUCache(CACHE_SIZE);

    /**
     * Determines the annotated type of an element using
     * {@link #fromElement(Element)}.
     *
     * @param elt the element
     * @return the annotated type of {@code elt}
     * @throws IllegalArgumentException if {@code elt} is null
     *
     * @see #fromElement(Element)
     */
    public AnnotatedTypeMirror getAnnotatedType(Element elt) {
        if (elt == null)
            throw new IllegalArgumentException("null element");
        AnnotatedTypeMirror type = fromElement(elt);
        annotateInheritedFromClass(type);
        annotateImplicit(elt, type);
        // System.out.println("AnnotatedTypeFactory::getAnnotatedType(Element) result: " + type);
        return type;
    }

    /**
     * Determines the annotated type of an AST node.
     *
     * <p>
     *
     * The type is determined as follows:
     * <ul>
     *  <li>if {@code tree} is a class declaration, determine its type via
     *    {@link #fromClass}</li>
     *  <li>if {@code tree} is a method or variable declaration, determine its
     *    type via {@link #fromMember(Tree)}</li>
     *  <li>if {@code tree} is an {@link ExpressionTree}, determine its type
     *    via {@link #fromExpression(ExpressionTree)}</li>
     *  <li>otherwise, throw an {@link UnsupportedOperationException}</li>
     * </ul>
     *
     * @param tree the AST node
     * @return the annotated type of {@code tree}
     * @throws UnsupportedOperationException if an annotated type cannot be
     *         obtained from {@code tree}
     * @throws IllegalArgumentException if {@code tree} is null
     *
     * @see #fromClass(ClassTree)
     * @see #fromMember(Tree)
     * @see #fromExpression(ExpressionTree)
     */
    // I wish I could make this method protected
    public AnnotatedTypeMirror getAnnotatedType(Tree tree) {
        if (tree == null)
            throw new IllegalArgumentException("null tree");
        if (treeCache.containsKey(tree))
            return AnnotatedTypes.deepCopy(treeCache.get(tree));
        AnnotatedTypeMirror type;
        switch (tree.getKind()) {
            case CLASS:
            case ENUM:
            case INTERFACE:
            case ANNOTATION_TYPE:
                type = fromClass((ClassTree)tree);
                break;
            case METHOD:
            case VARIABLE:
                type = fromMember(tree);
                break;
            default:
                if (tree instanceof ExpressionTree) {
                    type = fromExpression((ExpressionTree)tree);
                } else {
                    throw new UnsupportedOperationException(
                        "query of annotated type for tree " + tree.getKind());
                }
        }

        if (TreeUtils.isExpressionTree(tree)) {
            tree = TreeUtils.skipParens((ExpressionTree)tree);
        }

        annotateImplicit(tree, type);

        switch (tree.getKind()) {
        case CLASS:
        case ENUM:
        case INTERFACE:
        case ANNOTATION_TYPE:
        case METHOD:
        // case VARIABLE:
            if (SHOULD_CACHE)
                treeCache.put(tree, AnnotatedTypes.deepCopy(type));
        }
        // System.out.println("AnnotatedTypeFactory::getAnnotatedType(Tree) result: " + type);
        return type;
    }

    /**
     * Determines the annotated type from a type in tree form.
     *
     * @param tree the type tree
     * @return the annotated type of the type in the AST
     */
    public AnnotatedTypeMirror getAnnotatedTypeFromTypeTree(Tree tree) {
        if (tree == null)
            throw new IllegalArgumentException("null tree");
        AnnotatedTypeMirror type = fromTypeTree(tree);
        annotateImplicit(tree, type);
        return type;
    }

    // **********************************************************************
    // Factories for annotated types that do not account for implicit qualifiers.
    // They only include qualifiers explicitly inserted by the user.
    // **********************************************************************

    /**
     * Determines the annotated type of an element.
     *
     * @param elt the element
     * @return the annotated type of the element
     */
    public AnnotatedTypeMirror fromElement(Element elt) {
        if (elementCache.containsKey(elt)) {
            return AnnotatedTypes.deepCopy(elementCache.get(elt));
        }
        if (elt.getKind() == ElementKind.PACKAGE)
            return toAnnotatedType(elt.asType());
        AnnotatedTypeMirror type;
        Tree decl = declarationFromElement(elt);

        if (decl == null && indexTypes != null && indexTypes.containsKey(elt)) {
            type = indexTypes.get(elt);
        } else if (decl == null && (indexTypes == null || !indexTypes.containsKey(elt))) {
            type = toAnnotatedType(elt.asType());
            type.setElement(elt);
            TypeFromElement.annotate(type, elt);

            if (elt instanceof ExecutableElement
                    || elt instanceof VariableElement) {
                annotateInheritedFromClass(type);
            }
        } else if (decl instanceof ClassTree) {
            type = fromClass((ClassTree)decl);
        } else if (decl instanceof VariableTree) {
            type = fromMember(decl);
        } else if (decl instanceof MethodTree) {
            type = fromMember(decl);
        } else if (decl.getKind() == Tree.Kind.TYPE_PARAMETER) {
            type = fromTypeTree(decl);
        } else {
            throw new CheckerError("AnnotatedTypeFactory.fromElement: cannot be here! decl: " + decl.getKind() +
                    " elt: " + elt, null);
        }

        // Caching is disabled if indexTypes == null, because calls to this
        // method before the stub files are fully read can return incorrect
        // results.
        if (SHOULD_CACHE && indexTypes != null)
            elementCache.put(elt, AnnotatedTypes.deepCopy(type));
        return type;
    }

    /**
     * Determines the annotated type of a class from its declaration.
     *
     * @param tree the class declaration
     * @return the annotated type of the class being declared
     */
    public AnnotatedDeclaredType fromClass(ClassTree tree) {
        AnnotatedDeclaredType result = (AnnotatedDeclaredType)
            fromTreeWithVisitor(TypeFromTree.TypeFromClassINSTANCE, tree);
        return result;
    }

    /**
     * Determines the annotated type of a variable or method declaration.
     *
     * @param tree the variable or method declaration
     * @return the annotated type of the variable or method being declared
     * @throws IllegalArgumentException if {@code tree} is not a method or
     * variable declaration
     */
    public AnnotatedTypeMirror fromMember(Tree tree) {
        if (!(tree instanceof MethodTree || tree instanceof VariableTree))
            throw new IllegalArgumentException("not a method or variable declaration");
        if (fromTreeCache.containsKey(tree)) {
            return AnnotatedTypes.deepCopy(fromTreeCache.get(tree));
        }
        AnnotatedTypeMirror result = fromTreeWithVisitor(
                TypeFromTree.TypeFromMemberINSTANCE, tree);
        annotateInheritedFromClass(result);
        if (SHOULD_CACHE)
            fromTreeCache.put(tree, AnnotatedTypes.deepCopy(result));
        return result;
    }

    /**
     * Determines the annotated type of an expression.
     *
     * @param tree an expression
     * @return the annotated type of the expression
     */
    public AnnotatedTypeMirror fromExpression(ExpressionTree tree) {
        if (fromTreeCache.containsKey(tree))
            return AnnotatedTypes.deepCopy(fromTreeCache.get(tree));
        AnnotatedTypeMirror result = fromTreeWithVisitor(
                TypeFromTree.TypeFromExpressionINSTANCE, tree);
        annotateInheritedFromClass(result);
        if (SHOULD_CACHE)
            fromTreeCache.put(tree, AnnotatedTypes.deepCopy(result));
        return result;
    }

    /**
     * Determines the annotated type from a type in tree form.  This method
     * does not add implicit annotations.
     *
     * @param tree the type tree
     * @return the annotated type of the type in the AST
     */
    public AnnotatedTypeMirror fromTypeTree(Tree tree) {
        if (fromTreeCache.containsKey(tree))
            return AnnotatedTypes.deepCopy(fromTreeCache.get(tree));

        AnnotatedTypeMirror result = fromTreeWithVisitor(
                TypeFromTree.TypeFromTypeTreeINSTANCE, tree);

        // treat Raw as generic!
        // TODO: This doesn't handle recursive type parameter
        // e.g. class Pair<Y extends List<Y>> { ... }
        if (result.getKind() == TypeKind.DECLARED) {
            AnnotatedDeclaredType dt = (AnnotatedDeclaredType)result;
            if (dt.getTypeArguments().isEmpty()
                    && !((TypeElement)dt.getUnderlyingType().asElement()).getTypeParameters().isEmpty()) {
                List<AnnotatedTypeMirror> typeArgs = new ArrayList<AnnotatedTypeMirror>();
                AnnotatedDeclaredType declaration = fromElement((TypeElement)dt.getUnderlyingType().asElement());
                for (AnnotatedTypeMirror typeParam : declaration.getTypeArguments()) {
                    AnnotatedTypeVariable typeParamVar = (AnnotatedTypeVariable)typeParam;
                    AnnotatedTypeMirror upperBound = typeParamVar.getEffectiveUpperBound();
                    while (upperBound.getKind() == TypeKind.TYPEVAR)
                        upperBound = ((AnnotatedTypeVariable)upperBound).getEffectiveUpperBound();

                    WildcardType wc = env.getTypeUtils().getWildcardType(upperBound.getUnderlyingType(), null);
                    AnnotatedWildcardType wctype = (AnnotatedWildcardType) AnnotatedTypeMirror.createType(wc, env, this);
                    wctype.setElement(typeParam.getElement());
                    wctype.setExtendsBound(upperBound);
                    wctype.addAnnotations(typeParam.getAnnotations());
                    // This hack allows top-level wildcards to be supertypes of non-wildcards
                    // wctype.setMethodTypeArgHack();

                    typeArgs.add(wctype);
                }
                dt.setTypeArguments(typeArgs);
            }
        }
        annotateInheritedFromClass(result);
        if (SHOULD_CACHE)
            fromTreeCache.put(tree, AnnotatedTypes.deepCopy(result));
        return result;
    }

    /**
     * A convenience method that takes any visitor for converting trees to
     * annotated types, and applies the visitor to the tree, add implicit
     * annotations, etc.
     *
     * @param converter the tree-to-type-converting visitor
     * @param tree the tree to convert
     * @param type the converted annotated type
     */
    private AnnotatedTypeMirror fromTreeWithVisitor(TypeFromTree converter, Tree tree) {
        if (tree == null)
            throw new CheckerError("AnnotatedTypeFactory.fromTreeWithVisitor: null tree");
        if (converter == null)
            throw new CheckerError("AnnotatedTypeFactory.fromTreeWithVisitor: null visitor");
        AnnotatedTypeMirror result = converter.visit(tree, this);
        checkRep(result);
        return result;
    }

    // **********************************************************************
    // Customization methods meant to be overridden by subclasses to include
    // implicit annotations
    // **********************************************************************

    /**
     * Adds implicit annotations to a type obtained from a {@link Tree}. By
     * default, this method does nothing. Subclasses should use this method to
     * implement implicit annotations specific to their type systems.
     *
     * @param tree an AST node
     * @param type the type obtained from {@code tree}
     */
    protected void annotateImplicit(Tree tree, /*@Mutable*/ AnnotatedTypeMirror type) {
        // Pass.
    }

    /* Temporary hack to allow access to annotateImplicit.
     */
    public void annotateImplicitHack(Tree tree, /*@Mutable*/ AnnotatedTypeMirror type) {
        annotateImplicit(tree, type);
    }

    /**
     * Adds implicit annotations to a type obtained from a {@link Element}. By
     * default, this method does nothing. Subclasses should use this method to
     * implement implicit annotations specific to their type systems.
     *
     * @param elt an element
     * @param type the type obtained from {@code elt}
     */
    protected void annotateImplicit(Element elt, /*@Mutable*/ AnnotatedTypeMirror type) {
        // Pass.
    }

    /**
     * A callback method for the AnnotatedTypeFactory subtypes to customize
     * directSuperTypes().  Overriding methods should merely change the
     * annotations on the supertypes, without adding or removing new types.
     *
     * The default provided implementation adds {@code type} annotations to
     * {@code supertypes}.  This allows the {@code type} and its supertypes
     * to have the qualifiers, e.g. the supertypes of an {@code Immutable}
     * type are also {@code Immutable}.
     *
     * @param type  the type whose supertypes are desired
     * @param supertypes
     *      the supertypes as specified by the base AnnotatedTypeFactory
     *
     */
    protected void postDirectSuperTypes(AnnotatedTypeMirror type,
            List<? extends AnnotatedTypeMirror> supertypes) {
        // Use the effective annotations here to get the correct annotations
        // for type variables and wildcards.
        Set<AnnotationMirror> annotations = type.getEffectiveAnnotations();
        for (AnnotatedTypeMirror supertype : supertypes) {
            if (!annotations.equals(supertype.getEffectiveAnnotations())) {
                supertype.clearAnnotations();
                // TODO: is this correct for type variables and wildcards?
                supertype.addAnnotations(annotations);
            }
        }
    }

    /**
     * A callback method for the AnnotatedTypeFactory subtypes to customize
     * AnnotatedTypes.asMemberOf().  Overriding methods should merely change
     * the annotations on the subtypes, without changing the types.
     *
     * @param type  the annotated type of the element
     * @param owner the annotated type of the receiver of the accessing tree
     * @param element   the element of the field or method
     */
    protected void postAsMemberOf(AnnotatedTypeMirror type,
            AnnotatedTypeMirror owner, Element element) {
        annotateImplicit(element, type);
    }


    /**
     * Adapt the upper bounds of the type variables of a class relative
     * to the type instantiation.
     * In some type systems, the upper bounds depend on the instantiation
     * of the class. For example, in the Generic Universe Type system,
     * consider a class declaration
     * <pre>   class C&lt;X extends @Peer Object&gt; </pre>
     * then the instantiation
     * <pre>   @Rep C&lt;@Rep Object&gt; </pre>
     * is legal. The upper bounds of class C have to be adapted
     * by the main modifier.
     *
     * <p>
     * TODO: ensure that this method is consistently used instead
     * of directly querying the type variables.
     *
     * @param type The use of the type
     * @param element The corresponding element
     * @return The adapted type variables
     */
    public List<AnnotatedTypeVariable> typeVariablesFromUse(
            AnnotatedDeclaredType type, TypeElement element) {

        AnnotatedDeclaredType generic = getAnnotatedType(element);
        List<AnnotatedTypeMirror> targs = type.getTypeArguments();
        List<AnnotatedTypeMirror> tvars = generic.getTypeArguments();
        Map<AnnotatedTypeVariable, AnnotatedTypeMirror> mapping =
                new HashMap<AnnotatedTypeVariable, AnnotatedTypeMirror>();

        List<AnnotatedTypeVariable> res = new LinkedList<AnnotatedTypeVariable>();

        assert targs.size() == tvars.size() : "Mismatch in type argument size between " + type + " and " + generic;
        for(int i=0; i<targs.size(); ++i) {
            mapping.put((AnnotatedTypeVariable)tvars.get(i), targs.get(i));
        }

        for (AnnotatedTypeMirror atm : tvars) {
            AnnotatedTypeVariable atv = (AnnotatedTypeVariable)atm;
            atv.setUpperBound(atv.getUpperBound().substitute(mapping));
            atv.setLowerBound(atv.getLowerBound().substitute(mapping));
            res.add(atv);
        }
        return res;
    }

    /**
     * Adds annotations to the type based on the annotations from its class
     * type if and only if no annotations are already present on the type.
     *
     * @param type the type for which class annotations will be inherited if
     * there are no annotations already present
     */
    protected void annotateInheritedFromClass(/*@Mutable*/ AnnotatedTypeMirror type) {
        InheritedFromClassAnnotator.INSTANCE.visit(type, this);
    }

    /**
     * A singleton utility class for pulling annotations down from a class
     * type.
     *
     * @see #annotateInheritedFromClass
     */
    protected static class InheritedFromClassAnnotator
            extends AnnotatedTypeScanner<Void, AnnotatedTypeFactory> {

        /** The singleton instance. */
        public static final InheritedFromClassAnnotator INSTANCE
            = new InheritedFromClassAnnotator();

        private InheritedFromClassAnnotator() {}

        @Override
        public Void visitExecutable(AnnotatedExecutableType type, AnnotatedTypeFactory p) {

            // When visiting an executable type, skip the receiver so we
            // never inherit class annotations there.

            scan(type.getReturnType(), p);
            scanAndReduce(type.getParameterTypes(), p, null);
            scanAndReduce(type.getThrownTypes(), p, null);
            scanAndReduce(type.getTypeVariables(), p, null);
            return null;
        }

        @Override
        public Void visitDeclared(AnnotatedDeclaredType type, AnnotatedTypeFactory p) {
            Element classElt = type.getUnderlyingType().asElement();

            // Only add annotations from the class declaration if there
            // are no annotations already on the type.

            if (classElt != null && !type.isAnnotated()) {
                AnnotatedTypeMirror classType = p.fromElement(classElt);
                assert classType != null;
                for (AnnotationMirror anno : classType.getAnnotations()) {
                    if (AnnotationUtils.hasInheritedMeta(anno)) {
                        type.addAnnotation(anno);
                    }
                }
            }

            return super.visitDeclared(type, p);
        }

        private final Map<TypeParameterElement, AnnotatedTypeVariable> visited =
                new HashMap<TypeParameterElement, AnnotatedTypeVariable>();

        @Override
        public Void visitTypeVariable(AnnotatedTypeVariable type, AnnotatedTypeFactory p) {
            TypeParameterElement tpelt = (TypeParameterElement) type.getUnderlyingType().asElement();
            if (!visited.containsKey(tpelt)) {
                visited.put(tpelt, type);
                if (!type.isAnnotated() &&
                        !type.getUpperBound().isAnnotated() &&
                        tpelt.getEnclosingElement().getKind()!=ElementKind.TYPE_PARAMETER) {
                        TypeFromElement.annotate(type, tpelt);
                }
                super.visitTypeVariable(type, p);
                visited.remove(tpelt);
            }
            return null;
        }
    }

    // **********************************************************************
    // Utilities method for getting specific types from trees or elements
    // **********************************************************************

    /**
     * Return the implicit receiver type of an expression tree.
     *
     * The result is null for expressions that don't have a receiver,
     * e.g. for a local variable or method parameter access.
     *
     * TODO: receiver annotations on outer this.
     * TODO: Better document the difference between getImplicitReceiverType and getSelfType?
     *
     * @param tree The expression that might have an implicit receiver.
     * @return The type of the receiver.
     */
    /* TODO: this method assumes that the tree is within the current
     * Compilation Unit. This assumption fails in testcase Bug109_A/B, where
     * a chain of dependencies leads into a different compilation unit.
     * I didn't find a way how to handle this better and conservatively
     * return null. See TODO comment below.
     *
     */
    protected AnnotatedDeclaredType getImplicitReceiverType(ExpressionTree tree) {
        assert (tree.getKind() == Tree.Kind.IDENTIFIER
                || tree.getKind() == Tree.Kind.MEMBER_SELECT
                || tree.getKind() == Tree.Kind.METHOD_INVOCATION
                || tree.getKind() == Tree.Kind.NEW_CLASS);

        Element element = InternalUtils.symbol(tree);
        assert element != null;
        // Return null if the element kind has no receiver.
        if (!ElementUtils.hasReceiver(element)) {
            return null;
        }

        ExpressionTree receiver = TreeUtils.getReceiverTree(tree);
        if (receiver==null) {
            if (isMostEnclosingThisDeref(tree)) {
                // TODO: problem with ambiguity with implicit receivers.
                // We need a way to find the correct class. We cannot use the
                // element, as generics might have to be substituted in a subclass.
                // See GenericsEnclosing test case.
                // TODO: is this fixed?
                return getSelfType(tree);
            } else {
                TreePath path = getPath(tree);
                if (path == null) {
                    // The path is null if the field is in a compilation unit we haven't
                    // processed yet. TODO: is there a better way?
                    // This only arises in the Nullness Checker when substituting rawness.
                    return null;
                }
                TypeElement typeElt = ElementUtils.enclosingClass(element);
                if (typeElt == null) {
                    throw new CheckerError("AnnotatedTypeFactory.getImplicitReceiver: enclosingClass()==null for element: " + element);
                }
                // TODO: method receiver annotations on outer this
                return getEnclosingType(typeElt, tree);
            }
        }

        Element rcvelem = InternalUtils.symbol(receiver);
        assert rcvelem != null;

        if (!ElementUtils.hasReceiver(rcvelem)) {
            return null;
        }

        if ("this".contentEquals(receiver.toString())) {
            // TODO: also "super"?
            return this.getSelfType(tree);
        }

        TypeElement typeElt = ElementUtils.enclosingClass(rcvelem);
        if (typeElt == null) {
            throw new CheckerError("AnnotatedTypeFactory.getImplicitReceiver: enclosingClass()==null for element: " + rcvelem);
        }

        AnnotatedDeclaredType type = getAnnotatedType(typeElt);

        // TODO: go through _all_ enclosing methods to see whether any of them has a
        // receiver annotation of the correct type.
        // TODO: Can we reuse getSelfType for outer this accesses?

        AnnotatedDeclaredType methodReceiver = getCurrentMethodReceiver(tree);
        if (methodReceiver != null &&
                !(methodReceiver.getAnnotations().size()==1 && methodReceiver.getAnnotation(Unqualified.class)!=null)) {
            // TODO: this only takes the main annotations. What about other annotations?
            type.clearAnnotations();
            type.addAnnotations(methodReceiver.getAnnotations());
        }

        return type;
    }

    /**
     * Determine whether the tree dereferences the most enclosing "this" object.
     * That is, we have an expression like "f.g" and want to know whether it is
     * an access "this.f.g" or whether e.g. f is a field of an outer class or
     * e.g. f is a local variable.
     *
     * @param tree The tree to check.
     * @return True, iff the tree is an explicit or implicit reference to the
     *         most enclosing "this".
     */
    public final boolean isMostEnclosingThisDeref(ExpressionTree tree) {
        if (!isAnyEnclosingThisDeref(tree)) {
            return false;
        }

        Element element = TreeUtils.elementFromUse(tree);
        TypeElement typeElt = ElementUtils.enclosingClass(element);

        ClassTree enclosingClass = getCurrentClassTree(tree);
        if (enclosingClass != null && isSubtype(TreeUtils.elementFromDeclaration(enclosingClass), typeElt)) {
            return true;
        }

        // ran out of options
        return false;
    }

    /**
     * Determine whether the given expression is either "this" or an outer
     * "C.this".
     *
     * TODO: Should this also handle "super"?
     *
     * @param tree
     * @return
     */
    private final boolean isExplicitThisDereference(ExpressionTree tree) {
        if (tree.getKind() == Tree.Kind.IDENTIFIER
                && ((IdentifierTree)tree).getName().contentEquals("this")) {
            // Explicit this reference "this"
            return true;
        }

        if (tree.getKind() != Tree.Kind.MEMBER_SELECT) {
            return false;
        }

        MemberSelectTree memSelTree = (MemberSelectTree) tree;
        if (memSelTree.getIdentifier().contentEquals("this")) {
            // Outer this reference "C.this"
            return true;
        }
        return false;
    }

    /**
     * Does this expression have (the innermost or an outer) "this" as receiver?
     * Note that the receiver can be either explicit or implicit.
     *
     * @param tree The tree to test.
     * @return True, iff the expression uses (the innermost or an outer) "this" as receiver.
     */
    public final boolean isAnyEnclosingThisDeref(ExpressionTree tree) {
        if (!TreeUtils.isUseOfElement(tree)) {
            return false;
        }
        ExpressionTree recv = TreeUtils.getReceiverTree(tree);

        if (recv==null) {
            Element element = TreeUtils.elementFromUse(tree);

            if (!ElementUtils.hasReceiver(element)) {
                return false;
            }

            tree = TreeUtils.skipParens(tree);

            if (tree.getKind() == Tree.Kind.IDENTIFIER) {
                Name n = ((IdentifierTree)tree).getName();
                if ("this".contentEquals(n) ||
                        "super".contentEquals(n)) {
                    // An explicit reference to "this"/"super" has no receiver.
                    return false;
                }
            }
            // Must be some access through this.
            return true;
        } else if (!TreeUtils.isUseOfElement(recv)) {
            // The receiver is e.g. a String literal.
            return false;
            // TODO: I think this:
            //  (i==9 ? this : this).toString();
            // is not a use of an element, as the receiver is an
            // expression. How should this be handled?
        }

        Element element = TreeUtils.elementFromUse(recv);

        if (!ElementUtils.hasReceiver(element)) {
            return false;
        }

        return isExplicitThisDereference(recv);
    }

    /**
     * Returns the type of {@code this} in the current location, which can
     * be used if {@code this} has a special semantics (e.g. {@code this}
     * is non-null).
     *
     * The parameter is an arbitrary tree and does not have to mention "this",
     * neither explicitly nor implicitly.
     * This method should be overridden for type-system specific behavior.
     *
     * TODO: in 1.3, handle all receiver type annotations.
     * TODO: handle enclosing classes correctly.
     */
    public AnnotatedDeclaredType getSelfType(Tree tree) {
        AnnotatedDeclaredType type = getCurrentClassType(tree);
        AnnotatedDeclaredType methodReceiver = getCurrentMethodReceiver(tree);
        if (methodReceiver != null &&
                !(methodReceiver.getAnnotations().size()==1 && methodReceiver.getAnnotation(Unqualified.class)!=null)) {
            type.clearAnnotations();
            type.addAnnotations(methodReceiver.getAnnotations());
        }
        return type;
    }

    /**
     * Determine the type of the most enclosing class of the given tree that
     * is a subtype of the given element. Receiver type annotations of an
     * enclosing method are considered.
     */
    public AnnotatedDeclaredType getEnclosingType(TypeElement element, Tree tree) {
        Element enclosingElt = getMostInnerClassOrMethod(tree);

        while (enclosingElt != null) {
            if (enclosingElt instanceof ExecutableElement) {
                ExecutableElement method = (ExecutableElement)enclosingElt;
                if (method.asType() != null // XXX: hack due to a compiler bug
                        && isSubtype((TypeElement)method.getEnclosingElement(), element)) {
                    if (ElementUtils.isStatic(method)) {
                        // TODO: why not the type of the class?
                        return null;
                    } else {
                        return getAnnotatedType(method).getReceiverType();
                    }
                }
            } else if (enclosingElt instanceof TypeElement) {
                if (isSubtype((TypeElement)enclosingElt, element)) {
                    return (AnnotatedDeclaredType) getAnnotatedType(enclosingElt);
                }
            }
            enclosingElt = enclosingElt.getEnclosingElement();
        }
        return null;
    }

    private boolean isSubtype(TypeElement a1, TypeElement a2) {
        return (a1.equals(a2)
                || types.isSubtype(types.erasure(a1.asType()),
                        types.erasure(a2.asType())));
    }

    /**
     * Returns the receiver type of the expression tree, or null if it does not exist.
     *
     * The only trees that could potentially have a receiver are:
     * <ul>
     *  <li> Array Access
     *  <li> Identifiers (whose receivers are usually self type)
     *  <li> Method Invocation Trees
     *  <li> Member Select Trees
     * </ul>
     *
     * @param expression The expression for which to determine the receiver type
     * @return  the type of the receiver of this expression
     */
    public final AnnotatedTypeMirror getReceiverType(ExpressionTree expression) {
        ExpressionTree receiver = TreeUtils.getReceiverTree(expression);

        if (this.isAnyEnclosingThisDeref(expression)) {
            return getImplicitReceiverType(expression);
        }

        if (receiver!=null) {
            return getAnnotatedType(receiver);
        } else {
            // E.g. local variables
            return null;
        }
    }

    /**
     * Determines the type of the invoked method based on the passed method
     * invocation tree.
     *
     * The returned method type has all type variables resolved, whether based
     * on receiver type, passed type parameters if any, and method invocation
     * parameter.
     *
     * Subclasses may override this method to customize inference of types
     * or qualifiers based on method invocation parameters.
     *
     * As an implementation detail, this method depends on
     * {@link AnnotatedTypes#asMemberOf(AnnotatedTypeMirror, Element)}, and
     * customization based on receiver type should be in accordance to its
     * specification.
     *
     * The return type is a pair of the type of the invoked method and
     * the (inferred) type arguments.
     * Note that neither the explicitly passed nor the inferred type arguments
     * are guaranteed to be subtypes of the corresponding upper bounds.
     * See method
     * {@link checkers.basetype.BaseTypeVisitor#checkTypeArguments(Tree, List, List, List)}
     * for the checks of type argument well-formedness.
     *
     * @param tree the method invocation tree
     * @return the method type being invoked with tree and the (inferred) type arguments
     */
    public Pair<AnnotatedExecutableType, List<AnnotatedTypeMirror>> methodFromUse(MethodInvocationTree tree) {
        ExecutableElement methodElt = TreeUtils.elementFromUse(tree);
        AnnotatedTypeMirror receiverType = getReceiverType(tree);
        AnnotatedExecutableType methodType = atypes.asMemberOf(receiverType, methodElt);
        List<AnnotatedTypeMirror> typeargs = new LinkedList<AnnotatedTypeMirror>();

        Map<AnnotatedTypeVariable, AnnotatedTypeMirror> typeVarMapping =
            atypes.findTypeArguments(tree);

        if (!typeVarMapping.isEmpty()) {
            for ( AnnotatedTypeVariable tv : methodType.getTypeVariables()) {
                if (typeVarMapping.get(tv)==null) {
                    System.err.println("Detected a mismatch between the declared method" +
                            " type variables and the inferred method type arguments. Something is going wrong!");
                    System.err.println("Method type variables: " + methodType.getTypeVariables());
                    System.err.println("Inferred method type arguments: " + typeVarMapping);
                    throw new CheckerError("AnnotatedTypeFactory.methodFromUse: mismatch between declared method type variables and the inferred method type arguments!");
                }
                typeargs.add(typeVarMapping.get(tv));
            }
            methodType = methodType.substitute(typeVarMapping);
        }

        return Pair.of(methodType, typeargs);
    }

    /**
     * Determines the {@link AnnotatedExecutableType} of a constructor
     * invocation. Note that this is different than calling
     * {@link #getAnnotatedType(Tree)} or
     * {@link #fromExpression(ExpressionTree)} on the constructor invocation;
     * those determine the type of the <i>result</i> of invoking the
     * constructor, which is probably an {@link AnnotatedDeclaredType}.
     *
     * @param tree the constructor invocation tree
     * @return the annotated type of the invoked constructor (as an executable
     *         type) and the (inferred) type arguments
     */
    public Pair<AnnotatedExecutableType, List<AnnotatedTypeMirror>> constructorFromUse(NewClassTree tree) {
        ExecutableElement ctor = InternalUtils.constructor(tree);
        AnnotatedTypeMirror type = fromNewClass(tree);
        annotateImplicit(tree.getIdentifier(), type);
        AnnotatedExecutableType con = atypes.asMemberOf(type, ctor);
        if (tree.getArguments().size() == con.getParameterTypes().size() + 1
            && isSyntheticArgument(tree.getArguments().get(0))) {
            // happens for anonymous constructors of inner classes
            List<AnnotatedTypeMirror> actualParams = new ArrayList<AnnotatedTypeMirror>();
            actualParams.add(getAnnotatedType(tree.getArguments().get(0)));
            actualParams.addAll(con.getParameterTypes());
            con.setParameterTypes(actualParams);
        }

        List<AnnotatedTypeMirror> typeargs = new LinkedList<AnnotatedTypeMirror>();

        Map<AnnotatedTypeVariable, AnnotatedTypeMirror> typeVarMapping =
            atypes.findTypeArguments(tree);

        if (!typeVarMapping.isEmpty()) {
            for ( AnnotatedTypeVariable tv : con.getTypeVariables()) {
                typeargs.add(typeVarMapping.get(tv));
            }
            con = con.substitute(typeVarMapping);
        }

        return Pair.of(con, typeargs);
    }

    private boolean isSyntheticArgument(Tree tree) {
        return tree.toString().contains("<*nullchk*>");
    }

    public AnnotatedDeclaredType fromNewClass(NewClassTree tree) {
        if (!TreeUtils.isDiamondTree(tree))
            return (AnnotatedDeclaredType)fromTypeTree(tree.getIdentifier());

        AnnotatedDeclaredType type = (AnnotatedDeclaredType)toAnnotatedType(((JCTree)tree).type);
        if (tree.getIdentifier().getKind() == Tree.Kind.ANNOTATED_TYPE)
            type.addAnnotations(InternalUtils.annotationsFromTree((AnnotatedTypeTree)tree));
        return type;
    }

    /**
     * returns the annotated boxed type of the given primitive type.
     * The returned type would only have the annotations on the given type.
     *
     * Subclasses may override this method safely to override this behavior.
     *
     * @param type  the primitive type
     * @return the boxed declared type of the passed primitive type
     */
    public AnnotatedDeclaredType getBoxedType(AnnotatedPrimitiveType type) {
        TypeElement typeElt = types.boxedClass(type.getUnderlyingType());
        AnnotatedDeclaredType dt = fromElement(typeElt);
        dt.addAnnotations(type.getAnnotations());
        return dt;
    }

    /**
     * returns the annotated primitive type of the given declared type
     * if it is a boxed declared type.  Otherwise, it throws
     * <i>IllegalArgumentException</i> exception.
     *
     * The returned type would have the annotations on the given type and
     * nothing else.
     *
     * @param type  the declared type
     * @return the unboxed primitive type
     * @throws IllegalArgumentException if the type given has no unbox conversion
     */
    public AnnotatedPrimitiveType getUnboxedType(AnnotatedDeclaredType type)
    throws IllegalArgumentException {
        PrimitiveType primitiveType =
            types.unboxedType(type.getUnderlyingType());
        AnnotatedPrimitiveType pt = (AnnotatedPrimitiveType)
            AnnotatedTypeMirror.createType(primitiveType, env, this);
        pt.addAnnotations(type.getAnnotations());
        return pt;
    }

    /**
     * Returns the VisitorState instance used by the factory to infer types
     */
    public VisitorState getVisitorState() {
        return this.visitorState;
    }

    // **********************************************************************
    // random methods wrapping #getAnnotatedType(Tree) and #fromElement(Tree)
    // with appropriate casts to reduce casts on the client side
    // **********************************************************************

    /**
     * @see #getAnnotatedType(Tree)
     */
    public final AnnotatedDeclaredType getAnnotatedType(ClassTree tree) {
        return (AnnotatedDeclaredType)getAnnotatedType((Tree)tree);
    }

    /**
     * @see #getAnnotatedType(Tree)
     */
    public final AnnotatedDeclaredType getAnnotatedType(NewClassTree tree) {
        return (AnnotatedDeclaredType)getAnnotatedType((Tree)tree);
    }

    /**
     * @see #getAnnotatedType(Tree)
     */
    public final AnnotatedArrayType getAnnotatedType(NewArrayTree tree) {
        return (AnnotatedArrayType)getAnnotatedType((Tree)tree);
    }

    /**
     * @see #getAnnotatedType(Tree)
     */
    public final AnnotatedExecutableType getAnnotatedType(MethodTree tree) {
        return (AnnotatedExecutableType)getAnnotatedType((Tree)tree);
    }


    /**
     * @see #getAnnotatedType(Element)
     */
    public final AnnotatedDeclaredType getAnnotatedType(TypeElement elt) {
        return (AnnotatedDeclaredType)getAnnotatedType((Element)elt);
    }

    /**
     * @see #getAnnotatedType(Element)
     */
    public final AnnotatedExecutableType getAnnotatedType(ExecutableElement elt) {
        return (AnnotatedExecutableType)getAnnotatedType((Element)elt);
    }

    /**
     * @see #getAnnotatedType(Element)
     */
    public final AnnotatedDeclaredType fromElement(TypeElement elt) {
        return (AnnotatedDeclaredType)fromElement((Element)elt);
    }

    /**
     * @see #getAnnotatedType(Element)
     */
    public final AnnotatedExecutableType fromElement(ExecutableElement elt) {
        return (AnnotatedExecutableType)fromElement((Element)elt);
    }

    // **********************************************************************
    // Helper methods for this classes
    // **********************************************************************

    /** Memoization for isRecognizedAnnotation(). set by the constructor */
    private final Set<Name> supportedQuals;

    /**
     * Creates the set of the names of the recognized type qualifiers in the
     * current checker.
     *
     * @return a set of the name of the recognized qualifier.
     */
    private Set<Name> getSupportedQualifiers() {
        if (qualHierarchy != null)
            return qualHierarchy.getTypeQualifiers();
        return Collections.emptySet();
    }

    /**
     * Determines whether the given annotation is a part of the type system
     * under which this type factory operates.
     *
     * @param a any annotation
     * @return true if that annotation is part of the type system under which
     *         this type factory operates, false otherwise
     */
    public boolean isSupportedQualifier(AnnotationMirror a) {
        if (a!=null && supportedQuals.isEmpty()) {
            // Only include with retention
            // TODO: what is the logic behind this?? Why does Retention matter?
            TypeElement elt = (TypeElement)a.getAnnotationType().asElement();
            Retention retention = elt.getAnnotation(Retention.class);
            return (retention == null) || retention.value() != RetentionPolicy.SOURCE;
        }
        Name name = AnnotationUtils.annotationName(a);
        return supportedQuals.contains(name);
    }

    /** Add the annotation clazz as an alias for the annotation type. */
    protected void addAliasedAnnotation(Class<?> clazz, AnnotationMirror type) {
        aliases.put(clazz.getCanonicalName(), type);
    }
    
    /**
     * Returns the canonical annotation for the passed annotation if it is an
     * alias of a canonical one in the framework. If it is not an alias, the
     * method returns null.
     * 
     * Returns an aliased type of the current one
     */
    protected AnnotationMirror aliasedAnnotation(AnnotationMirror a) {
        if (a == null)
            return null;
        TypeElement elem = (TypeElement) a.getAnnotationType().asElement();
        String qualName = elem.getQualifiedName().toString();
        return aliases.get(qualName);
    }
    
    /**
     * Add the annotation {@code alias} as an alias for the declaration
     * annotation {@code annotation}, where the annotation mirror
     * {@code annoationToUse} will be used instead. If multiple calls are made
     * with the same {@code annotation}, then the {@code anontationToUse} must
     * be the same.
     */
    protected void addAliasedDeclAnnotation(
            Class<? extends Annotation> annotation,
            Class<? extends Annotation> alias, AnnotationMirror annotationToUse) {
        String aliasName = alias.getCanonicalName();
        String annotationName = annotation.getCanonicalName();
        Set<String> set = new HashSet<>();
        if (declAliases.containsKey(annotationName)) {
            set.addAll(declAliases.get(annotationName).second);
        }
        set.add(aliasName);
        declAliases.put(annotationName, Pair.of(annotationToUse, set));
    }

    /**
     * A convenience method that converts a {@link TypeMirror} to an {@link
     * AnnotatedTypeMirror} using {@link AnnotatedTypeMirror#createType}.
     *
     * @param t the {@link TypeMirror}
     * @return an {@link AnnotatedTypeMirror} that has {@code t} as its
     * underlying type
     */
    public final AnnotatedTypeMirror toAnnotatedType(TypeMirror t) {
        return AnnotatedTypeMirror.createType(t, env, this);
    }

    /**
     * Determines an empty annotated type of the given tree. In other words,
     * finds the {@link TypeMirror} for the tree and converts that into an
     * {@link AnnotatedTypeMirror}, but does not add any annotations to the
     * result.
     *
     * @param node
     * @return the type of {@code node}, without any annotations
     */
    /*package-scope*/ AnnotatedTypeMirror type(Tree node) {

        // Attempt to obtain the type via JCTree.
        if (((JCTree)node).type != null) {
            AnnotatedTypeMirror result = toAnnotatedType(((JCTree)node).type);
            return result;
        }

        // Attempt to obtain the type via TreePath (slower).
        TreePath path = this.getPath(node);
        assert path != null : "no path or type in tree";

        TypeMirror t = trees.getTypeMirror(path);
        assert validType(t) : node + " --> " + t;

        return toAnnotatedType(t);
    }

    /**
     * Returns the type qualifiers that are least upper bound for c1 and c2
     * qualifiers.
     *
     * In most cases, this is simply the intersection of the collections.
     * However, if a type system specifies more than one type qualifier,
     * this needs to return the least restrictive type qualifiers.
     *
     * Examples:
     * For NonNull, unify('Nullable', 'NonNull') ==> Nullable
     * For IGJ, unify('Immutable', 'Mutable') ==> ReadOnly
     *
     * Delegates the call to
     * {@link QualifierHierarchy#leastUpperBound(Collection, Collection)}.
     *
     * @param c1    type qualifiers for the first type
     * @param c2    type qualifiers for the second type
     * @return  the least restrictive qualifiers for both types
     */
    protected Collection<AnnotationMirror> unify(Collection<AnnotationMirror> c1,
            Collection<AnnotationMirror> c2) {
        if (qualHierarchy == null) {
            // return the intersection
            Set<AnnotationMirror> intersection = AnnotationUtils.createAnnotationSet();
            intersection.addAll(c1);
            intersection.retainAll(c2);
            return intersection;
        }
        return qualHierarchy.leastUpperBound(c1, c2);
    }

    public QualifierHierarchy getQualifierHierarchy() {
        return this.qualHierarchy;
    }

    /**
     * Gets the declaration tree for the element, if the source is available.
     *
     * @param elt   an element
     * @return the tree declaration of the element if found
     */
    protected final Tree declarationFromElement(Element elt) {
        // if root is null, we cannot find any declaration
        if (root == null)
            return null;
        if (elementToTreeCache.containsKey(elt)) {
            return elementToTreeCache.get(elt);
        }
        // TODO: handle type parameter declarations?
        Tree fromElt;
        // Prevent calling declarationFor on elements we know we don't have
        // the tree for

        switch (elt.getKind()) {
        case CLASS:
        case ENUM:
        case INTERFACE:
        case ANNOTATION_TYPE:
        case FIELD:
        case ENUM_CONSTANT:
        case METHOD:
        case CONSTRUCTOR:
            fromElt = trees.getTree(elt);
            break;
        default:
            fromElt = TreeInfo.declarationFor((Symbol)elt, (JCTree)root);
            break;
        }
        if (SHOULD_CACHE)
            elementToTreeCache.put(elt, fromElt);
        return fromElt;
    }

    /**
     * Returns the current class type being visited by the visitor.  The method
     * uses the parameter only if the most enclosing class cannot be found
     * directly.
     *
     * @return type of the most enclosing class being visited
     */
    // This method is used to wrap access to visitorState
    protected final ClassTree getCurrentClassTree(Tree tree) {
        if (visitorState.getClassTree() != null) {
            return visitorState.getClassTree();
        }
        return TreeUtils.enclosingClass(getPath(tree));
    }

    protected final AnnotatedDeclaredType getCurrentClassType(Tree tree) {
        return getAnnotatedType(getCurrentClassTree(tree));
    }

<<<<<<< HEAD
    /**
     * Returns the receiver type of the current method being visited, and
     * returns null if the visited tree is not within a method.
     *
     * The method uses the parameter only if the most enclosing method cannot
     * be found directly.
     *
     * @return receiver type of the most enclosing method being visited.
     */
    protected final AnnotatedDeclaredType getCurrentMethodReceiver(Tree tree) {
        AnnotatedDeclaredType cached = visitorState.getMethodReceiver();
        if (cached != null) {
            return cached;
        }

        MethodTree enclosingMethod = TreeUtils.enclosingMethod(getPath(tree));
        if (enclosingMethod == null)
            return null;
        AnnotatedExecutableType method = getAnnotatedType(enclosingMethod);
        return method.getReceiverType();
    }

    protected final boolean isWithinConstructor(Tree tree) {
        if (visitorState.getClassType() != null)
            return visitorState.getMethodTree() != null
                && TreeUtils.isConstructor(visitorState.getMethodTree());

        MethodTree enclosingMethod = TreeUtils.enclosingMethod(getPath(tree));
        return enclosingMethod != null && TreeUtils.isConstructor(enclosingMethod);
    }

    private final Element getMostInnerClassOrMethod(Tree tree) {
        if (visitorState.getMethodTree() != null)
            return TreeUtils.elementFromDeclaration(visitorState.getMethodTree());
        if (visitorState.getClassTree() != null)
            return TreeUtils.elementFromDeclaration(visitorState.getClassTree());

        TreePath path = getPath(tree);
        if (path == null) {
=======
    /**
     * Returns the receiver type of the current method being visited, and
     * returns null if the visited tree is not within a method.
     *
     * The method uses the parameter only if the most enclosing method cannot
     * be found directly.
     *
     * @return receiver type of the most enclosing method being visited.
     */
    protected final AnnotatedDeclaredType getCurrentMethodReceiver(Tree tree) {
        if (visitorState.getClassType() != null) {
            return visitorState.getMethodReceiver();
        }

        MethodTree enclosingMethod = TreeUtils.enclosingMethod(getPath(tree));
        if (enclosingMethod == null)
            return null;
        AnnotatedExecutableType method = getAnnotatedType(enclosingMethod);
        return method.getReceiverType();
    }

    protected final boolean isWithinConstructor(Tree tree) {
        if (visitorState.getClassType() != null)
            return visitorState.getMethodTree() != null
                && TreeUtils.isConstructor(visitorState.getMethodTree());

        MethodTree enclosingMethod = TreeUtils.enclosingMethod(getPath(tree));
        return enclosingMethod != null && TreeUtils.isConstructor(enclosingMethod);
    }

    private final Element getMostInnerClassOrMethod(Tree tree) {
        if (visitorState.getMethodTree() != null)
            return TreeUtils.elementFromDeclaration(visitorState.getMethodTree());
        if (visitorState.getClassTree() != null)
            return TreeUtils.elementFromDeclaration(visitorState.getClassTree());

        TreePath path = getPath(tree);
        if (path == null) {
>>>>>>> 26e6553f
            throw new CheckerError(String.format("getPath(tree)=>null%n  TreePath.getPath(root, tree)=>%s\n  for tree (%s) = %s%n  root=%s",
                                                   TreePath.getPath(root, tree), tree.getClass(), tree, root));
        }
        for (Tree pathTree : path) {
            if (pathTree instanceof MethodTree)
                return TreeUtils.elementFromDeclaration((MethodTree)pathTree);
            else if (pathTree instanceof ClassTree)
                return TreeUtils.elementFromDeclaration((ClassTree)pathTree);
        }

        throw new AssertionError("Cannot be here!");
    }

    /**
     * Gets the path for the given {@link Tree} under the current root by
     * checking from the visitor's current path, and only using
     * {@link Trees#getPath(CompilationUnitTree, Tree)} (which is much slower)
     * only if {@code node} is not found on the current path.
     *
     * Note that the given Tree has to be within the current compilation unit,
     * otherwise null will be returned.
     *
     * @param node the {@link Tree} to get the path for
     * @return the path for {@code node} under the current root
     */
    public final TreePath getPath(Tree node) {
        assert root != null : "root needs to be set when used on trees";

        if (node == null) return null;
        TreePath currentPath = visitorState.getPath();
        if (currentPath == null)
            return TreePath.getPath(root, node);

        // This method uses multiple heuristics to avoid calling
        // TreePath.getPath()

        // If the current path you are visiting is for this node we are done
        if (currentPath.getLeaf() == node) {
            return currentPath;
        }

        // When running on Daikon, we noticed that a lot of calls happened
        // within a small subtree containing the node we are currently visiting

        // When testing on Daikon, two steps resulted in the best performance
        if (currentPath.getParentPath() != null)
            currentPath = currentPath.getParentPath();
        if (currentPath.getLeaf() == node) {
            return currentPath;
        }
        if (currentPath.getParentPath() != null)
            currentPath = currentPath.getParentPath();
        if (currentPath.getLeaf() == node) {
            return currentPath;
        }

        final TreePath pathWithinSubtree = TreePath.getPath(currentPath, node);
        if (pathWithinSubtree != null) {
            return pathWithinSubtree;
        }

        // climb the current path till we see that
        // Works when getPath called on the enclosing method, enclosing
        // class
        TreePath current = currentPath;
        while (current != null) {
            if (current.getLeaf() == node)
                return current;
            current = current.getParentPath();
        }

        // OK, we give up. Do a full scan.
        return TreePath.getPath(root, node);
    }

    /**
     * Ensures that a type has been constructed properly.
     *
     * @param type the type to check
     */
    private void checkRep(AnnotatedTypeMirror type) {
        new AnnotatedTypeScanner<Void, Void>() {
            @Override
            public Void visitDeclared(AnnotatedDeclaredType type, Void p) {
                //assert type.getElement() != null;
                return super.visitDeclared(type, p);
            }

            @Override
            public Void visitExecutable(AnnotatedExecutableType type, Void p) {
                assert type.getElement() != null;
                return super.visitExecutable(type, p);
            }

        }.visit(type);
    }

    /**
     * Assert that the type is a type of valid type mirror, i.e. not an ERROR
     * or OTHER type.
     *
     * @param type an annotated type
     * @return true if the type is a valid annotated type, false otherwise
     */
    static final boolean validAnnotatedType(AnnotatedTypeMirror type) {
        if (type == null) return false;
        if (type.getUnderlyingType() == null)
            return true; // e.g., for receiver types
        return validType(type.getUnderlyingType());
    }

    /**
     * Used for asserting that a type is valid for converting to an annotated
     * type.
     *
     * @param type
     * @return true if {@code type} can be converted to an annotated type, false
     *         otherwise
     */
    private static final boolean validType(TypeMirror type) {
        if (type == null) return false;
        switch (type.getKind()) {
            case ERROR:
            case OTHER:
            case PACKAGE:
                return false;
        }
        return true;
    }

    /**
     * A Utility method for creating LRU cache
     * @param size  size of the cache
     * @return  a new cache with the provided size
     */
    protected static <K, V> Map<K, V> createLRUCache(final int size) {
        return new LinkedHashMap<K, V>() {

            private static final long serialVersionUID = 5261489276168775084L;
            @Override
            protected boolean removeEldestEntry(Map.Entry<K, V> entry) {
                return size() > size;
            }
        };
    }

    /** Sets indexTypes and indexDeclAnnos by side effect, just before returning. */
    private void buildIndexTypes() {
        if (this.indexTypes != null || this.indexDeclAnnos != null) {
            throw new CheckerError("AnnotatedTypeFactory.buildIndexTypes called more than once");
        }

        Map<Element, AnnotatedTypeMirror> indexTypes
            = new HashMap<Element, AnnotatedTypeMirror>();
        Map<String, Set<AnnotationMirror>> indexDeclAnnos
            = new HashMap<String, Set<AnnotationMirror>>();

        if (!env.getOptions().containsKey("ignorejdkastub")) {
            InputStream in = null;
            if (checkerClass != null)
                in = checkerClass.getResourceAsStream("jdk.astub");
            if (in != null) {
                StubParser stubParser = new StubParser("jdk.astub", in, this, env);
                stubParser.parse(indexTypes, indexDeclAnnos);
            }
        }
        
        // stub file for type-system independent annotations
        InputStream input = BaseTypeChecker.class
                .getResourceAsStream("flow.astub");
        if (input != null) {
            StubParser stubParser = new StubParser("flow.astub", input, this,
                    env);
            stubParser.parse(indexTypes, indexDeclAnnos);
        }

        String allstubFiles = "";
        String stubFiles;

        stubFiles = env.getOptions().get("stubs");
        if (stubFiles != null)
            allstubFiles += File.pathSeparator + stubFiles;

        stubFiles = System.getProperty("stubs");
        if (stubFiles != null)
            allstubFiles += File.pathSeparator + stubFiles;

        stubFiles = System.getenv("stubs");
        if (stubFiles != null)
            allstubFiles += File.pathSeparator + stubFiles;

        {
            StubFiles sfanno = checkerClass.getAnnotation(StubFiles.class);
            if (sfanno!=null) {
                String[] sfarr = sfanno.value();
                stubFiles = "";
                for (String sf : sfarr) {
                    stubFiles += File.pathSeparator + sf;
                }
                allstubFiles += stubFiles;
            }
        }

        if (allstubFiles.isEmpty()) {
            this.indexTypes = indexTypes;
            this.indexDeclAnnos = indexDeclAnnos;
            return;
        }

        String[] stubArray = allstubFiles.split(File.pathSeparator);
        for (String stubPath : stubArray) {
            if (stubPath==null || stubPath.isEmpty()) continue;
            try {
                // Handle case when running in jtreg
                String base = System.getProperty("test.src");
                if (base != null)
                    stubPath = base + "/" + stubPath;
                List<File> stubs = StubUtil.allStubFiles(stubPath);
                if (stubs.size()==0) {
                    InputStream in = null;
                    if (checkerClass != null)
                        in = checkerClass.getResourceAsStream(stubPath);
                    if (in != null) {
                        StubParser stubParser = new StubParser(stubPath, in, this, env);
                        stubParser.parse(indexTypes, indexDeclAnnos);
                        // We could handle the stubPath -> continue.
                        continue;
                    }
                    // We couldn't handle the stubPath -> error message.
                    System.err.println("Did not find stub file or files within directory: " + stubPath);
                }

                for (File f : stubs) {
                    InputStream stubStream = new FileInputStream(f);
                    StubParser stubParser = new StubParser(f.getAbsolutePath(), stubStream, this, env);
                    stubParser.parse(indexTypes, indexDeclAnnos);
                }
            } catch (FileNotFoundException e) {
                System.err.println("Couldn't find stub file named: " + stubPath);
            }
        }

        this.indexTypes = indexTypes;
        this.indexDeclAnnos = indexDeclAnnos;
        return;
    }

    /**
     * Returns the actual annotation mirror used to annotate this type, whose
     * name equals the passed annotationName if one exists, null otherwise.
     * 
     * @param anno
     *            annotation class
     * @return the annotation mirror for anno
     */
    public AnnotationMirror getDeclAnnotation(Element elt,
            Class<? extends Annotation> anno) {
        String annoName = anno.getCanonicalName();
        String eltName = ElementUtils.getVerboseName(elt);
        List<? extends AnnotationMirror> annotationMirrors = elt
                .getAnnotationMirrors();
        return getDeclAnnotation(eltName, annoName, annotationMirrors, true);
    }

    /**
     * Returns the actual annotation mirror used to annotate this type, whose
     * name equals the passed annotationName if one exists, null otherwise. This
     * is the private implementation of the same-named, public method.
     */
    private AnnotationMirror getDeclAnnotation(String eltName, String annoName,
            List<? extends AnnotationMirror> annotationMirrors,
            boolean checkAliases) {

        Pair<AnnotationMirror, Set<String>> aliases = checkAliases ? declAliases.get(annoName) : null;

        // First look in the stub files.
        Set<AnnotationMirror> stubAnnos = indexDeclAnnos.get(eltName);

        if (stubAnnos != null) {
            for (AnnotationMirror am : stubAnnos) {
                if (AnnotationUtils.areSameByName(am, annoName)) {
                    return am;
                }
            }
        }

        // Then look at the real annotations.
        for (AnnotationMirror am : annotationMirrors) {
            if (AnnotationUtils.areSameByName(am, annoName)) {
                return am;
            }
        }

        // Look through aliases.
        if (aliases != null) {
            for (String alias : aliases.second) {
                AnnotationMirror declAnnotation = getDeclAnnotation(eltName,
                        alias, annotationMirrors, false);
                if (declAnnotation != null) {
                    return aliases.first;
                }
            }
        }

        // Not found in either location
        return null;
    }

    /**
     * Returns a list of all annotation mirrors used to annotate this type,
     * which have a meta-annotation (i.e., an annotation on that annotation)
     * with class {@code metaAnnotation}.
     * 
     * @param element
     *            The element at which to look for annotations.
     * @param metaAnnotation
     *            The meta annotation that needs to be present.
     * @return A list of pairs {@code (anno, metaAnno)} where {@code anno} is
     *         the annotation mirror at {@code element}, and {@code metaAnno} is
     *         the annotation mirror used to annotate {@code anno}.
     */
    public List<Pair<AnnotationMirror, AnnotationMirror>> getDeclAnnotationWithMetaAnnotation(
            Element element, Class<? extends Annotation> metaAnnotation) {
        List<Pair<AnnotationMirror, AnnotationMirror>> result = new ArrayList<>();
        List<AnnotationMirror> annotationMirrors = new ArrayList<>();

        // Consider real annotations.
        annotationMirrors.addAll(element.getAnnotationMirrors());

        // Consider stub annotations.
        String eltName = ElementUtils.getVerboseName(element);
        Set<AnnotationMirror> stubAnnos = indexDeclAnnos.get(eltName);
        if (stubAnnos != null) {
            annotationMirrors.addAll(stubAnnos);
        }

        // Go through all annotations found.
        for (AnnotationMirror annotation : annotationMirrors) {
            List<? extends AnnotationMirror> annotationsOnAnnotation = annotation
                    .getAnnotationType().asElement().getAnnotationMirrors();
            for (AnnotationMirror a : annotationsOnAnnotation) {
                if (AnnotationUtils.areSameByClass(a, metaAnnotation)) {
                    result.add(Pair.of(annotation, a));
                }
            }
        }
        return result;
    }
}
<|MERGE_RESOLUTION|>--- conflicted
+++ resolved
@@ -7,67 +7,67 @@
 import java.lang.annotation.Annotation;
 import java.lang.annotation.Retention;
 import java.lang.annotation.RetentionPolicy;
-import java.util.ArrayList;
-import java.util.Collection;
-import java.util.Collections;
-import java.util.HashMap;
-import java.util.HashSet;
-import java.util.LinkedHashMap;
-import java.util.LinkedList;
-import java.util.List;
-import java.util.Map;
-import java.util.Set;
+import java.util.ArrayList;
+import java.util.Collection;
+import java.util.Collections;
+import java.util.HashMap;
+import java.util.HashSet;
+import java.util.LinkedHashMap;
+import java.util.LinkedList;
+import java.util.List;
+import java.util.Map;
+import java.util.Set;
 
 import javax.annotation.processing.ProcessingEnvironment;
-import javax.lang.model.element.AnnotationMirror;
-import javax.lang.model.element.Element;
-import javax.lang.model.element.ElementKind;
-import javax.lang.model.element.ExecutableElement;
-import javax.lang.model.element.Name;
-import javax.lang.model.element.TypeElement;
-import javax.lang.model.element.TypeParameterElement;
-import javax.lang.model.element.VariableElement;
-import javax.lang.model.type.PrimitiveType;
-import javax.lang.model.type.TypeKind;
-import javax.lang.model.type.TypeMirror;
-import javax.lang.model.type.WildcardType;
+import javax.lang.model.element.AnnotationMirror;
+import javax.lang.model.element.Element;
+import javax.lang.model.element.ElementKind;
+import javax.lang.model.element.ExecutableElement;
+import javax.lang.model.element.Name;
+import javax.lang.model.element.TypeElement;
+import javax.lang.model.element.TypeParameterElement;
+import javax.lang.model.element.VariableElement;
+import javax.lang.model.type.PrimitiveType;
+import javax.lang.model.type.TypeKind;
+import javax.lang.model.type.TypeMirror;
+import javax.lang.model.type.WildcardType;
 import javax.lang.model.util.Elements;
 import javax.lang.model.util.Types;
 
 import checkers.basetype.BaseTypeChecker;
 import checkers.javari.quals.Mutable;
-import checkers.quals.PreconditionAnnotation;
+import checkers.quals.PreconditionAnnotation;
 import checkers.quals.StubFiles;
 import checkers.quals.Unqualified;
 import checkers.source.SourceChecker;
 import checkers.source.SourceChecker.CheckerError;
-import checkers.types.AnnotatedTypeMirror.AnnotatedArrayType;
+import checkers.types.AnnotatedTypeMirror.AnnotatedArrayType;
 import checkers.types.AnnotatedTypeMirror.AnnotatedDeclaredType;
-import checkers.types.AnnotatedTypeMirror.AnnotatedExecutableType;
-import checkers.types.AnnotatedTypeMirror.AnnotatedPrimitiveType;
-import checkers.types.AnnotatedTypeMirror.AnnotatedTypeVariable;
-import checkers.types.AnnotatedTypeMirror.AnnotatedWildcardType;
+import checkers.types.AnnotatedTypeMirror.AnnotatedExecutableType;
+import checkers.types.AnnotatedTypeMirror.AnnotatedPrimitiveType;
+import checkers.types.AnnotatedTypeMirror.AnnotatedTypeVariable;
+import checkers.types.AnnotatedTypeMirror.AnnotatedWildcardType;
 import checkers.types.visitors.AnnotatedTypeScanner;
-import checkers.util.AnnotationUtils;
-import checkers.util.ElementUtils;
-import checkers.util.InternalUtils;
-import checkers.util.Pair;
-import checkers.util.TreeUtils;
+import checkers.util.AnnotationUtils;
+import checkers.util.ElementUtils;
+import checkers.util.InternalUtils;
+import checkers.util.Pair;
+import checkers.util.TreeUtils;
 import checkers.util.stub.StubParser;
 import checkers.util.stub.StubUtil;
 
-import com.sun.source.tree.AnnotatedTypeTree;
-import com.sun.source.tree.ClassTree;
-import com.sun.source.tree.CompilationUnitTree;
-import com.sun.source.tree.ExpressionTree;
-import com.sun.source.tree.IdentifierTree;
-import com.sun.source.tree.MemberSelectTree;
-import com.sun.source.tree.MethodInvocationTree;
-import com.sun.source.tree.MethodTree;
-import com.sun.source.tree.NewArrayTree;
-import com.sun.source.tree.NewClassTree;
-import com.sun.source.tree.Tree;
-import com.sun.source.tree.VariableTree;
+import com.sun.source.tree.AnnotatedTypeTree;
+import com.sun.source.tree.ClassTree;
+import com.sun.source.tree.CompilationUnitTree;
+import com.sun.source.tree.ExpressionTree;
+import com.sun.source.tree.IdentifierTree;
+import com.sun.source.tree.MemberSelectTree;
+import com.sun.source.tree.MethodInvocationTree;
+import com.sun.source.tree.MethodTree;
+import com.sun.source.tree.NewArrayTree;
+import com.sun.source.tree.NewClassTree;
+import com.sun.source.tree.Tree;
+import com.sun.source.tree.VariableTree;
 import com.sun.source.util.TreePath;
 import com.sun.source.util.Trees;
 import com.sun.tools.javac.code.Symbol;
@@ -153,13 +153,13 @@
      * annotation in the Checker Framework that will be used in its place.
      */
     private final Map<String, AnnotationMirror> aliases = new HashMap<String, AnnotationMirror>();
-    
-    /**
-     * A map from the class name (canonical name) of an annotation to the set of
-     * class names (canonical names) for annotations with the same meaning
-     * (i.e., aliases), as well as the annotation mirror that should be used.
-     */
-    private final Map<String, Pair<AnnotationMirror, Set<String>>> declAliases = new HashMap<>();
+
+    /**
+     * A map from the class name (canonical name) of an annotation to the set of
+     * class names (canonical names) for annotations with the same meaning
+     * (i.e., aliases), as well as the annotation mirror that should be used.
+     */
+    private final Map<String, Pair<AnnotationMirror, Set<String>>> declAliases = new HashMap<>();
 
     private static int uidCounter = 0;
     public final int uid;
@@ -206,23 +206,23 @@
         // TODO: why is the option not used?
         this.annotatedTypeParams = true; // env.getOptions().containsKey("annotatedTypeParams");
     }
-    
-    public ProcessingEnvironment getEnv() {
-        return env;
-    }
-    
-    /**
-     * Construct an annotation from a class.
-     */
-    public AnnotationMirror annotationFromClass(Class<? extends Annotation> clazz) {
-        return annotations.fromClass(clazz);
-    }
-    
-    /**
-     * Construct an annotation from a name.
-     */
-    public AnnotationMirror annotationFromName(CharSequence name) {
-        return annotations.fromName(name);
+
+    public ProcessingEnvironment getEnv() {
+        return env;
+    }
+
+    /**
+     * Construct an annotation from a class.
+     */
+    public AnnotationMirror annotationFromClass(Class<? extends Annotation> clazz) {
+        return annotations.fromClass(clazz);
+    }
+
+    /**
+     * Construct an annotation from a name.
+     */
+    public AnnotationMirror annotationFromName(CharSequence name) {
+        return annotations.fromName(name);
     }
 
     /**
@@ -1302,40 +1302,39 @@
     protected void addAliasedAnnotation(Class<?> clazz, AnnotationMirror type) {
         aliases.put(clazz.getCanonicalName(), type);
     }
-    
-    /**
-     * Returns the canonical annotation for the passed annotation if it is an
-     * alias of a canonical one in the framework. If it is not an alias, the
-     * method returns null.
-     * 
+
+    /**
+     * Returns the canonical annotation for the passed annotation if it is
+     * an alias of a canonical one in the framework.  If it is not an alias,
+     * the method returns null.
+     *
      * Returns an aliased type of the current one
      */
     protected AnnotationMirror aliasedAnnotation(AnnotationMirror a) {
-        if (a == null)
-            return null;
+        if (a==null) return null;
         TypeElement elem = (TypeElement) a.getAnnotationType().asElement();
         String qualName = elem.getQualifiedName().toString();
         return aliases.get(qualName);
     }
-    
-    /**
-     * Add the annotation {@code alias} as an alias for the declaration
-     * annotation {@code annotation}, where the annotation mirror
-     * {@code annoationToUse} will be used instead. If multiple calls are made
-     * with the same {@code annotation}, then the {@code anontationToUse} must
-     * be the same.
-     */
-    protected void addAliasedDeclAnnotation(
-            Class<? extends Annotation> annotation,
-            Class<? extends Annotation> alias, AnnotationMirror annotationToUse) {
-        String aliasName = alias.getCanonicalName();
-        String annotationName = annotation.getCanonicalName();
-        Set<String> set = new HashSet<>();
-        if (declAliases.containsKey(annotationName)) {
-            set.addAll(declAliases.get(annotationName).second);
-        }
-        set.add(aliasName);
-        declAliases.put(annotationName, Pair.of(annotationToUse, set));
+
+    /**
+     * Add the annotation {@code alias} as an alias for the declaration
+     * annotation {@code annotation}, where the annotation mirror
+     * {@code annoationToUse} will be used instead. If multiple calls are made
+     * with the same {@code annotation}, then the {@code anontationToUse} must
+     * be the same.
+     */
+    protected void addAliasedDeclAnnotation(
+            Class<? extends Annotation> annotation,
+            Class<? extends Annotation> alias, AnnotationMirror annotationToUse) {
+        String aliasName = alias.getCanonicalName();
+        String annotationName = annotation.getCanonicalName();
+        Set<String> set = new HashSet<>();
+        if (declAliases.containsKey(annotationName)) {
+            set.addAll(declAliases.get(annotationName).second);
+        }
+        set.add(aliasName);
+        declAliases.put(annotationName, Pair.of(annotationToUse, set));
     }
 
     /**
@@ -1469,7 +1468,6 @@
         return getAnnotatedType(getCurrentClassTree(tree));
     }
 
-<<<<<<< HEAD
     /**
      * Returns the receiver type of the current method being visited, and
      * returns null if the visited tree is not within a method.
@@ -1509,46 +1507,6 @@
 
         TreePath path = getPath(tree);
         if (path == null) {
-=======
-    /**
-     * Returns the receiver type of the current method being visited, and
-     * returns null if the visited tree is not within a method.
-     *
-     * The method uses the parameter only if the most enclosing method cannot
-     * be found directly.
-     *
-     * @return receiver type of the most enclosing method being visited.
-     */
-    protected final AnnotatedDeclaredType getCurrentMethodReceiver(Tree tree) {
-        if (visitorState.getClassType() != null) {
-            return visitorState.getMethodReceiver();
-        }
-
-        MethodTree enclosingMethod = TreeUtils.enclosingMethod(getPath(tree));
-        if (enclosingMethod == null)
-            return null;
-        AnnotatedExecutableType method = getAnnotatedType(enclosingMethod);
-        return method.getReceiverType();
-    }
-
-    protected final boolean isWithinConstructor(Tree tree) {
-        if (visitorState.getClassType() != null)
-            return visitorState.getMethodTree() != null
-                && TreeUtils.isConstructor(visitorState.getMethodTree());
-
-        MethodTree enclosingMethod = TreeUtils.enclosingMethod(getPath(tree));
-        return enclosingMethod != null && TreeUtils.isConstructor(enclosingMethod);
-    }
-
-    private final Element getMostInnerClassOrMethod(Tree tree) {
-        if (visitorState.getMethodTree() != null)
-            return TreeUtils.elementFromDeclaration(visitorState.getMethodTree());
-        if (visitorState.getClassTree() != null)
-            return TreeUtils.elementFromDeclaration(visitorState.getClassTree());
-
-        TreePath path = getPath(tree);
-        if (path == null) {
->>>>>>> 26e6553f
             throw new CheckerError(String.format("getPath(tree)=>null%n  TreePath.getPath(root, tree)=>%s\n  for tree (%s) = %s%n  root=%s",
                                                    TreePath.getPath(root, tree), tree.getClass(), tree, root));
         }
@@ -1715,14 +1673,12 @@
                 stubParser.parse(indexTypes, indexDeclAnnos);
             }
         }
-        
-        // stub file for type-system independent annotations
-        InputStream input = BaseTypeChecker.class
-                .getResourceAsStream("flow.astub");
-        if (input != null) {
-            StubParser stubParser = new StubParser("flow.astub", input, this,
-                    env);
-            stubParser.parse(indexTypes, indexDeclAnnos);
+
+        // stub file for type-system independent annotations
+        InputStream input = BaseTypeChecker.class.getResourceAsStream("flow.astub");
+        if (input != null) {
+            StubParser stubParser = new StubParser("flow.astub", input, this, env);
+            stubParser.parse(indexTypes, indexDeclAnnos);
         }
 
         String allstubFiles = "";
@@ -1797,59 +1753,58 @@
     }
 
     /**
-     * Returns the actual annotation mirror used to annotate this type, whose
-     * name equals the passed annotationName if one exists, null otherwise.
-     * 
-     * @param anno
-     *            annotation class
+     * Returns the actual annotation mirror used to annotate this type,
+     * whose name equals the passed annotationName if one exists, null otherwise.
+     *
+     * @param anno annotation class
      * @return the annotation mirror for anno
      */
-    public AnnotationMirror getDeclAnnotation(Element elt,
-            Class<? extends Annotation> anno) {
-        String annoName = anno.getCanonicalName();
-        String eltName = ElementUtils.getVerboseName(elt);
-        List<? extends AnnotationMirror> annotationMirrors = elt
-                .getAnnotationMirrors();
-        return getDeclAnnotation(eltName, annoName, annotationMirrors, true);
-    }
-
-    /**
-     * Returns the actual annotation mirror used to annotate this type, whose
-     * name equals the passed annotationName if one exists, null otherwise. This
-     * is the private implementation of the same-named, public method.
-     */
-    private AnnotationMirror getDeclAnnotation(String eltName, String annoName,
-            List<? extends AnnotationMirror> annotationMirrors,
-            boolean checkAliases) {
-
-        Pair<AnnotationMirror, Set<String>> aliases = checkAliases ? declAliases.get(annoName) : null;
+    public AnnotationMirror getDeclAnnotation(Element elt,
+            Class<? extends Annotation> anno) {
+        String annoName = anno.getCanonicalName();
+        String eltName = ElementUtils.getVerboseName(elt);
+        List<? extends AnnotationMirror> annotationMirrors = elt
+                .getAnnotationMirrors();
+        return getDeclAnnotation(eltName, annoName, annotationMirrors, true);
+    }
+
+    /**
+     * Returns the actual annotation mirror used to annotate this type, whose
+     * name equals the passed annotationName if one exists, null otherwise. This
+     * is the private implementation of the same-named, public method.
+     */
+    private AnnotationMirror getDeclAnnotation(String eltName, String annoName,
+            List<? extends AnnotationMirror> annotationMirrors,
+            boolean checkAliases) {
+
+        Pair<AnnotationMirror, Set<String>> aliases = checkAliases ? declAliases.get(annoName) : null;
 
         // First look in the stub files.
         Set<AnnotationMirror> stubAnnos = indexDeclAnnos.get(eltName);
 
         if (stubAnnos != null) {
             for (AnnotationMirror am : stubAnnos) {
-                if (AnnotationUtils.areSameByName(am, annoName)) {
+                if (AnnotationUtils.areSameByName(am, annoName)) {
                     return am;
                 }
             }
         }
 
         // Then look at the real annotations.
-        for (AnnotationMirror am : annotationMirrors) {
-            if (AnnotationUtils.areSameByName(am, annoName)) {
+        for (AnnotationMirror am : annotationMirrors) {
+            if (AnnotationUtils.areSameByName(am, annoName)) {
                 return am;
             }
         }
 
-        // Look through aliases.
-        if (aliases != null) {
-            for (String alias : aliases.second) {
-                AnnotationMirror declAnnotation = getDeclAnnotation(eltName,
-                        alias, annotationMirrors, false);
-                if (declAnnotation != null) {
-                    return aliases.first;
-                }
+        // Look through aliases.
+        if (aliases != null) {
+            for (String alias : aliases.second) {
+                AnnotationMirror declAnnotation = getDeclAnnotation(eltName,
+                        alias, annotationMirrors, false);
+                if (declAnnotation != null) {
+                    return aliases.first;
+                }
             }
         }
 
@@ -1857,44 +1812,44 @@
         return null;
     }
 
-    /**
-     * Returns a list of all annotation mirrors used to annotate this type,
-     * which have a meta-annotation (i.e., an annotation on that annotation)
-     * with class {@code metaAnnotation}.
-     * 
-     * @param element
-     *            The element at which to look for annotations.
-     * @param metaAnnotation
-     *            The meta annotation that needs to be present.
-     * @return A list of pairs {@code (anno, metaAnno)} where {@code anno} is
-     *         the annotation mirror at {@code element}, and {@code metaAnno} is
-     *         the annotation mirror used to annotate {@code anno}.
-     */
-    public List<Pair<AnnotationMirror, AnnotationMirror>> getDeclAnnotationWithMetaAnnotation(
-            Element element, Class<? extends Annotation> metaAnnotation) {
-        List<Pair<AnnotationMirror, AnnotationMirror>> result = new ArrayList<>();
-        List<AnnotationMirror> annotationMirrors = new ArrayList<>();
-
-        // Consider real annotations.
-        annotationMirrors.addAll(element.getAnnotationMirrors());
-
-        // Consider stub annotations.
-        String eltName = ElementUtils.getVerboseName(element);
-        Set<AnnotationMirror> stubAnnos = indexDeclAnnos.get(eltName);
-        if (stubAnnos != null) {
-            annotationMirrors.addAll(stubAnnos);
-        }
-
-        // Go through all annotations found.
-        for (AnnotationMirror annotation : annotationMirrors) {
-            List<? extends AnnotationMirror> annotationsOnAnnotation = annotation
-                    .getAnnotationType().asElement().getAnnotationMirrors();
-            for (AnnotationMirror a : annotationsOnAnnotation) {
-                if (AnnotationUtils.areSameByClass(a, metaAnnotation)) {
-                    result.add(Pair.of(annotation, a));
-                }
-            }
-        }
-        return result;
-    }
-}
+    /**
+     * Returns a list of all annotation mirrors used to annotate this type,
+     * which have a meta-annotation (i.e., an annotation on that annotation)
+     * with class {@code metaAnnotation}.
+     * 
+     * @param element
+     *            The element at which to look for annotations.
+     * @param metaAnnotation
+     *            The meta annotation that needs to be present.
+     * @return A list of pairs {@code (anno, metaAnno)} where {@code anno} is
+     *         the annotation mirror at {@code element}, and {@code metaAnno} is
+     *         the annotation mirror used to annotate {@code anno}.
+     */
+    public List<Pair<AnnotationMirror, AnnotationMirror>> getDeclAnnotationWithMetaAnnotation(
+            Element element, Class<? extends Annotation> metaAnnotation) {
+        List<Pair<AnnotationMirror, AnnotationMirror>> result = new ArrayList<>();
+        List<AnnotationMirror> annotationMirrors = new ArrayList<>();
+
+        // Consider real annotations.
+        annotationMirrors.addAll(element.getAnnotationMirrors());
+
+        // Consider stub annotations.
+        String eltName = ElementUtils.getVerboseName(element);
+        Set<AnnotationMirror> stubAnnos = indexDeclAnnos.get(eltName);
+        if (stubAnnos != null) {
+            annotationMirrors.addAll(stubAnnos);
+        }
+
+        // Go through all annotations found.
+        for (AnnotationMirror annotation : annotationMirrors) {
+            List<? extends AnnotationMirror> annotationsOnAnnotation = annotation
+                    .getAnnotationType().asElement().getAnnotationMirrors();
+            for (AnnotationMirror a : annotationsOnAnnotation) {
+                if (AnnotationUtils.areSameByClass(a, metaAnnotation)) {
+                    result.add(Pair.of(annotation, a));
+                }
+            }
+        }
+        return result;
+    }
+}