package checkers.types;

import java.lang.annotation.Annotation;
import java.util.Collections;
<<<<<<< HEAD
=======
import java.util.Deque;
>>>>>>> 595436aa
import java.util.HashMap;
import java.util.IdentityHashMap;
import java.util.LinkedList;
import java.util.List;
import java.util.Map;
import java.util.Queue;
import java.util.Set;

import javax.annotation.processing.ProcessingEnvironment;
import javax.lang.model.element.AnnotationMirror;
import javax.lang.model.element.Element;
import javax.lang.model.element.ElementKind;
import javax.lang.model.element.Modifier;
import javax.lang.model.type.DeclaredType;
import javax.lang.model.type.TypeKind;

import checkers.basetype.BaseTypeChecker;
import checkers.flow.DefaultFlow;
import checkers.flow.DefaultFlowState;
import checkers.flow.Flow;
import checkers.flow.analysis.AnalysisResult;
import checkers.flow.analysis.checkers.CFAbstractAnalysis;
import checkers.flow.analysis.checkers.CFAnalysis;
import checkers.flow.analysis.checkers.CFCFGBuilder;
import checkers.flow.analysis.checkers.CFStore;
import checkers.flow.analysis.checkers.CFValue;
import checkers.flow.analysis.checkers.RegexAnalysis;
import checkers.flow.cfg.CFGBuilder;
import checkers.flow.cfg.ControlFlowGraph;
import checkers.flow.cfg.UnderlyingAST;
import checkers.flow.cfg.UnderlyingAST.CFGMethod;
import checkers.flow.cfg.UnderlyingAST.CFGStatement;
import checkers.flow.cfg.node.Node;
import checkers.flow.cfg.node.ReturnNode;
import checkers.quals.DefaultLocation;
import checkers.quals.DefaultQualifier;
import checkers.quals.DefaultQualifierInHierarchy;
import checkers.quals.ImplicitFor;
import checkers.quals.Unqualified;
import checkers.regex.RegexAnnotatedTypeFactory;
import checkers.types.AnnotatedTypeMirror.AnnotatedDeclaredType;
import checkers.types.AnnotatedTypeMirror.AnnotatedExecutableType;
import checkers.util.AnnotationUtils;
import checkers.util.InternalUtils;
import checkers.util.Pair;
import checkers.util.QualifierDefaults;
import checkers.util.QualifierPolymorphism;
import checkers.util.TreeUtils;

import com.sun.source.tree.BlockTree;
import com.sun.source.tree.ClassTree;
import com.sun.source.tree.CompilationUnitTree;
import com.sun.source.tree.ExpressionTree;
import com.sun.source.tree.MethodInvocationTree;
import com.sun.source.tree.MethodTree;
import com.sun.source.tree.ModifiersTree;
import com.sun.source.tree.Tree;
import com.sun.source.tree.Tree.Kind;
import com.sun.source.tree.VariableTree;
import com.sun.source.util.TreePath;

/**
 * A factory that extends {@link AnnotatedTypeFactory} to optionally use
 * flow-sensitive qualifier inference, qualifier polymorphism, implicit
 * annotations via {@link ImplicitFor}, and user-specified defaults via
 * {@link DefaultQualifier}
 * 
 * @see Flow
 */
public class BasicAnnotatedTypeFactory<Checker extends BaseTypeChecker> extends
        AnnotatedTypeFactory {

    /** The type checker to use. */
    protected Checker checker;

    /** should use flow by default */
    protected static boolean FLOW_BY_DEFAULT = true;

    /** to annotate types based on the given tree */
    protected final TypeAnnotator typeAnnotator;
    /** to annotate types based on the given un-annotated types */
    protected final TreeAnnotator treeAnnotator;

    /** to handle any polymorphic types */
    protected final QualifierPolymorphism poly;

    /** to handle defaults specified by the user */
    protected final QualifierDefaults defaults;

    // // Flow related fields
    /** Should use flow analysis? */
    protected boolean useFlow;
    /** Flow sensitive instance */
    protected final Flow flow;

    /**
     * Creates a type factory for checking the given compilation unit with
     * respect to the given annotation.
     * 
     * @param checker
     *            the checker to which this type factory belongs
     * @param root
     *            the compilation unit to scan
     * @param useFlow
     *            whether flow analysis should be performed
     */
    public BasicAnnotatedTypeFactory(Checker checker, CompilationUnitTree root,
            boolean useFlow) {
        super(checker, root);
        this.checker = checker;
        this.treeAnnotator = createTreeAnnotator(checker);
        this.typeAnnotator = createTypeAnnotator(checker);
        this.useFlow = useFlow;
        this.poly = new QualifierPolymorphism(checker, this);
        Set<AnnotationMirror> flowQuals = createFlowQualifiers(checker);
        this.flow = useFlow ? createFlow(checker, root, flowQuals) : null;

        this.defaults = new QualifierDefaults(this, this.annotations);
        boolean foundDefault = false;
        for (Class<? extends Annotation> qual : checker
                .getSupportedTypeQualifiers()) {
            if (qual.getAnnotation(DefaultQualifierInHierarchy.class) != null) {
                defaults.addAbsoluteDefault(this.annotations.fromClass(qual),
                        Collections.singleton(DefaultLocation.ALL));
                foundDefault = true;
            }
        }

        AnnotationMirror unqualified = this.annotations
                .fromClass(Unqualified.class);
        if (!foundDefault && this.isSupportedQualifier(unqualified)) {
            defaults.addAbsoluteDefault(unqualified,
                    Collections.singleton(DefaultLocation.ALL));
        }

        // This also gets called by subclasses. Is that a problem?
        postInit();
    }

    /**
     * Creates a type factory for checking the given compilation unit with
     * respect to the given annotation.
     * 
     * @param checker
     *            the checker to which this type factory belongs
     * @param root
     *            the compilation unit to scan
     */
    public BasicAnnotatedTypeFactory(Checker checker, CompilationUnitTree root) {
        this(checker, root, FLOW_BY_DEFAULT);
    }

    // **********************************************************************
    // Factory Methods for the appropriate annotator classes
    // **********************************************************************

    /**
     * Returns a {@link TreeAnnotator} that adds annotations to a type based on
     * the contents of a tree.
     * 
     * Subclasses may override this method to specify more appriopriate
     * {@link TreeAnnotator}
     * 
     * @return a tree annotator
     */
    protected TreeAnnotator createTreeAnnotator(Checker checker) {
        return new TreeAnnotator(checker, this);
    }

    /**
     * Returns a {@link TypeAnnotator} that adds annotations to a type based on
     * the content of the type itself.
     * 
     * @return a type annotator
     */
    protected TypeAnnotator createTypeAnnotator(Checker checker) {
        return new TypeAnnotator(checker);
    }

    /**
     * Returns a {@link Flow} instance that performs flow sensitive analysis to
     * infer qualifiers on unqualified types.
     * 
     * @param checker
     *            the checker
     * @param root
     *            the compilation unit associated with this factory
     * @param flowQuals
     *            the qualifiers to infer
     * @return the flow analysis class
     */
    protected Flow createFlow(Checker checker, CompilationUnitTree root,
            Set<AnnotationMirror> flowQuals) {
        return new DefaultFlow<DefaultFlowState>(checker, root, flowQuals, this);
    }

    // **********************************************************************
    // Factory Methods for the appropriate annotator classes
    // **********************************************************************

    @Override
    protected void postDirectSuperTypes(AnnotatedTypeMirror type,
            List<? extends AnnotatedTypeMirror> supertypes) {
        super.postDirectSuperTypes(type, supertypes);
        if (type.getKind() == TypeKind.DECLARED)
            for (AnnotatedTypeMirror supertype : supertypes) {
                // FIXME: Recursive initialization for defaults fields
                if (defaults != null) {
                    defaults.annotate(((DeclaredType) supertype
                            .getUnderlyingType()).asElement(), supertype);
                }
            }
    }

    /**
     * Track the state of dataflow analysis scanning for each class tree in the
     * compilation unit.
     */
    protected enum ScanState {
        IN_PROGRESS, FINISHED
    };

    protected Map<ClassTree, ScanState> scannedClasses = new HashMap<>();

    /**
     * The result of the flow analysis. Invariant:
     * 
     * <pre>
     *  scannedClasses.get(c) == FINISHED for some class c ==> flowResult != null
     * </pre>
     * 
     * Note that flowResult contains analysis results for Trees from multiple
     * classes which are produced by multiple calls to performFlowAnalysis.
     */
    protected AnalysisResult<CFValue, CFStore> flowResult = null;

    /**
     * A mapping from methods to their regular exit store (used to check
     * postconditions).
     */
    protected IdentityHashMap<MethodTree, CFStore> regularExitStores = null;

    /**
     * A mapping from methods to their a list with all return statements and the
     * corresponding store.
     */
    protected IdentityHashMap<MethodTree, List<Pair<ReturnNode, CFStore>>> returnStatementStores = null;
<<<<<<< HEAD

=======
    
>>>>>>> 595436aa
    /**
     * A mapping from methods to their a list with all return statements and the
     * corresponding store.
     */
    protected IdentityHashMap<MethodInvocationTree, CFStore> methodInvocationStores = null;

    /**
     * @return The regular exit store, or {@code null}, if there is no such
     *         store (because the method cannot exit through the regular exit
     *         block).
     */
    public/* @Nullable */CFStore getRegularExitStore(MethodTree methodTree) {
        return regularExitStores.get(methodTree);
    }

    /**
     * @return All return node and store pairs for a given method.
     */
    public List<Pair<ReturnNode, CFStore>> getReturnStatementStores(
            MethodTree methodTree) {
        assert returnStatementStores.containsKey(methodTree);
        return returnStatementStores.get(methodTree);
    }

    /**
     * @return The store immediately before a method invocation.
     */
    public CFStore getStoreBefore(MethodInvocationTree tree) {
        return flowResult.getStoreBeforeMethodInvocation(tree);
    }

    /**
     * @return The {@link Node} for a given {@link Tree}.
     */
    public Node getNodeForTree(Tree tree) {
        return flowResult.getNodeForTree(tree);
    }

    /**
     * Perform a dataflow analysis over a single class tree and its nested
     * classes.
     */
    protected void performFlowAnalysis(ClassTree classTree) {
        if (flowResult == null) {
            regularExitStores = new IdentityHashMap<>();
            returnStatementStores = new IdentityHashMap<>();
            flowResult = new AnalysisResult<>();
        }
        // no need to scan interfaces or enums
        if (classTree.getKind() == Kind.INTERFACE
                || classTree.getKind() == Kind.ENUM
                || classTree.getKind() == Kind.ANNOTATION_TYPE) {
            // Mark finished so that default annotations will be applied.
            scannedClasses.put(classTree, ScanState.FINISHED);
            return;
        }

        Queue<ClassTree> queue = new LinkedList<>();
        queue.add(classTree);
        while (!queue.isEmpty()) {
            ClassTree ct = queue.remove();
            scannedClasses.put(ct, ScanState.IN_PROGRESS);

            AnnotatedDeclaredType preClassType = visitorState.getClassType();
            ClassTree preClassTree = visitorState.getClassTree();
            AnnotatedDeclaredType preAMT = visitorState.getMethodReceiver();
            MethodTree preMT = visitorState.getMethodTree();

            visitorState.setClassType(getAnnotatedType(ct));
            visitorState.setClassTree(ct);
            visitorState.setMethodReceiver(null);
            visitorState.setMethodTree(null);

            try {
                for (Tree m : ct.getMembers()) {
                    switch (m.getKind()) {
                    case METHOD:
                        MethodTree mt = (MethodTree) m;
                        // Skip abstract methods because they have no body.
                        ModifiersTree modifiers = mt.getModifiers();
                        if (modifiers != null) {
                            Set<Modifier> flags = modifiers.getFlags();
                            if (flags.contains(Modifier.ABSTRACT)) {
                                break;
                            }
                        }

<<<<<<< HEAD
                        analyze(queue,
                                new CFGMethod(mt, TreeUtils
                                        .enclosingClass(getPath(mt))));
=======
                        analyze(queue, new CFGMethod(mt, TreeUtils.enclosingClass(getPath(mt))));
>>>>>>> 595436aa
                        break;
                    case VARIABLE:
                        VariableTree vt = (VariableTree) m;
                        ExpressionTree initializer = vt.getInitializer();
                        // analyze initializer if present
                        if (initializer != null) {
                            analyze(queue, new CFGStatement(initializer));
                        }
                        break;
                    case CLASS:
                        // Visit inner and nested classes.
                        queue.add((ClassTree) m);
                        break;
                    case ANNOTATION_TYPE:
                    case INTERFACE:
                    case ENUM:
                        // not necessary to handle
                        break;
                    case BLOCK:
                        BlockTree b = (BlockTree) m;
                        analyze(queue, new CFGStatement(b));
                        break;
                    default:
                        assert false : "Unexpected member: " + m.getKind();
                        break;
                    }
                }
            } finally {
                visitorState.setClassType(preClassType);
                visitorState.setClassTree(preClassTree);
                visitorState.setMethodReceiver(preAMT);
                visitorState.setMethodTree(preMT);
            }

            scannedClasses.put(ct, ScanState.FINISHED);
        }
    }

    /**
     * Analyze the AST {@code ast} and store the result.
     * 
     * @param queue
     *            The queue to add more things to scan.
     * @param ast
     *            The AST to analyze.
     */
<<<<<<< HEAD
    CFAbstractAnalysis<CFValue, CFStore, ?> analysis = null;
=======

    // Maintain a deque of analyses to accomodate nested classes.
    Deque<CFAbstractAnalysis<CFValue, CFStore, ?>> analyses = new LinkedList<>();
>>>>>>> 595436aa

    protected void analyze(Queue<ClassTree> queue, UnderlyingAST ast) {
        CFGBuilder builder = new CFCFGBuilder(this);
        ControlFlowGraph cfg = builder.run(root, env, ast);
<<<<<<< HEAD
        assert analysis == null;
        analysis = new CFAnalysis(this, env, checker);
        // TODO: remove this hack
        if (this instanceof RegexAnnotatedTypeFactory) {
            analysis = new RegexAnalysis((RegexAnnotatedTypeFactory) this, env,
                    checker);
        }
        analysis.performAnalysis(cfg);
        AnalysisResult<CFValue, CFStore> result = analysis.getResult();
=======
        CFAbstractAnalysis<CFValue, CFStore, ?> newAnalysis =
            new CFAnalysis(this, checker.getProcessingEnvironment(),
                checker);
        // TODO: remove this hack
        if (this instanceof RegexAnnotatedTypeFactory) {
            newAnalysis = new RegexAnalysis((RegexAnnotatedTypeFactory) this,
                    checker.getProcessingEnvironment(), checker);
        }
        analyses.addFirst(newAnalysis);
        analyses.getFirst().performAnalysis(cfg);
        AnalysisResult<CFValue, CFStore> result = analyses.getFirst().getResult();
>>>>>>> 595436aa

        // store result
        flowResult.combine(result);
        if (ast.getKind() == UnderlyingAST.Kind.METHOD) {
            // store exit store (for checking postconditions)
            CFGMethod mast = (CFGMethod) ast;
            MethodTree method = mast.getMethod();
<<<<<<< HEAD
            CFStore regularExitStore = analysis.getRegularExitStore();
=======
            CFStore regularExitStore = analyses.getFirst().getRegularExitStore();
>>>>>>> 595436aa
            if (regularExitStore != null) {
                regularExitStores.put(method, regularExitStore);
            }
            returnStatementStores.put(method,
<<<<<<< HEAD
                    analysis.getReturnStatementStores());
=======
                    analyses.getFirst().getReturnStatementStores());
>>>>>>> 595436aa
        }

        if (env.getOptions().containsKey("flowdotdir")) {
            String dotfilename = env.getOptions().get("flowdotdir") + "/"
                    + dotOutputFileName(ast) + ".dot";
            // make path safe for Windows
            dotfilename = dotfilename.replace("<", ".").replace(">", ".");
            System.err.println("Output to DOT file: " + dotfilename);
<<<<<<< HEAD
            analysis.outputToDotFile(dotfilename);
        }

        analysis = null;
=======
            analyses.getFirst().outputToDotFile(dotfilename);
        }

        analyses.removeFirst();
>>>>>>> 595436aa

        // add classes declared in method
        queue.addAll(builder.getDeclaredClasses());
    }

    /** @return The file name used for DOT output. */
    protected String dotOutputFileName(UnderlyingAST ast) {
        if (ast.getKind() == UnderlyingAST.Kind.ARBITRARY_CODE) {
            return "initializer-" + ast.hashCode();
        } else if (ast.getKind() == UnderlyingAST.Kind.METHOD) {
            return ((CFGMethod) ast).getMethod().getName().toString();
        }
        assert false;
        return null;
    }

    @Override
    protected void annotateImplicit(Tree tree, AnnotatedTypeMirror type) {
        assert root != null : "root needs to be set when used on trees";
        if (useFlow) {
            annotateImplicitWithFlow(tree, type);
        } else {
            treeAnnotator.visit(tree, type);
        }
    }

    protected void annotateImplicitWithFlow(Tree tree, AnnotatedTypeMirror type) {
        assert useFlow : "useFlow must be true to use flow analysis";

        // This function can be called on Trees outside of the current
        // compilation unit root.
        TreePath path = trees.getPath(root, tree);
        ClassTree enclosingClass = null;
        if (path != null) {
            enclosingClass = TreeUtils.enclosingClass(path);
            if (!scannedClasses.containsKey(enclosingClass)) {
                performFlowAnalysis(enclosingClass);
            }
        }

        treeAnnotator.visit(tree, type);

        CFValue as = null;
<<<<<<< HEAD
        if (analysis != null && tree != null) {
            as = analysis.getValue(tree);
=======
        if (!analyses.isEmpty() && tree != null) {
            as = analyses.getFirst().getValue(tree);
>>>>>>> 595436aa
        }
        if (as == null && tree != null) {
            as = flowResult.getValue(tree);
        }
        final Set<AnnotationMirror> inferred = as != null ? as.getAnnotations()
                : null;
        if (inferred != null) {
            if (!type.isAnnotated()
                    || this.qualHierarchy.isSubtype(inferred,
                            type.getAnnotations())) {
                /*
                 * TODO: The above check should NOT be necessary. However, for
                 * the InterningChecker test case Arrays fails without it. It
                 * only fails if Unqualified is one of the supported type
                 * qualifiers, which it should. Flow inference should always
                 * just return subtypes of the declared type, so something is
                 * going wrong! TODO!
                 */
                for (AnnotationMirror inf : inferred) {
                    type.removeAnnotationInHierarchy(inf);
                }
                type.addAnnotations(inferred);
            }

        }
        // TODO: This is quite ugly
        boolean finishedScanning = enclosingClass == null
                || scannedClasses.get(enclosingClass) == ScanState.FINISHED;
        if (finishedScanning || type.getKind() != TypeKind.TYPEVAR) {
            Element elt = InternalUtils.symbol(tree);
            typeAnnotator.visit(type, elt != null ? elt.getKind()
                    : ElementKind.OTHER);
            defaults.annotate(tree, type);
        }
    }

    @Override
    protected void annotateImplicit(Element elt, AnnotatedTypeMirror type) {
        typeAnnotator.visit(type, elt.getKind());
        defaults.annotate(elt, type);
    }

    @Override
    public Pair<AnnotatedExecutableType, List<AnnotatedTypeMirror>> methodFromUse(
            MethodInvocationTree tree) {
        Pair<AnnotatedExecutableType, List<AnnotatedTypeMirror>> mfuPair = super
                .methodFromUse(tree);
        AnnotatedExecutableType method = mfuPair.first;
        poly.annotate(tree, method);
        poly.annotate(method.getElement(), method);
        return mfuPair;
    }

    // **********************************************************************
    // Helper method
    // **********************************************************************

    /**
     * Returns the set of annotations to be inferred in flow analysis
     */
    protected Set<AnnotationMirror> createFlowQualifiers(Checker checker) {
        Set<AnnotationMirror> flowQuals = AnnotationUtils.createAnnotationSet();
        for (Class<? extends Annotation> cl : checker
                .getSupportedTypeQualifiers()) {
            flowQuals.add(annotations.fromClass(cl));
        }
        return flowQuals;
    }
}<|MERGE_RESOLUTION|>--- conflicted
+++ resolved
@@ -2,10 +2,7 @@
 
 import java.lang.annotation.Annotation;
 import java.util.Collections;
-<<<<<<< HEAD
-=======
 import java.util.Deque;
->>>>>>> 595436aa
 import java.util.HashMap;
 import java.util.IdentityHashMap;
 import java.util.LinkedList;
@@ -253,11 +250,7 @@
      * corresponding store.
      */
     protected IdentityHashMap<MethodTree, List<Pair<ReturnNode, CFStore>>> returnStatementStores = null;
-<<<<<<< HEAD
-
-=======
-    
->>>>>>> 595436aa
+
     /**
      * A mapping from methods to their a list with all return statements and the
      * corresponding store.
@@ -345,13 +338,9 @@
                             }
                         }
 
-<<<<<<< HEAD
                         analyze(queue,
                                 new CFGMethod(mt, TreeUtils
                                         .enclosingClass(getPath(mt))));
-=======
-                        analyze(queue, new CFGMethod(mt, TreeUtils.enclosingClass(getPath(mt))));
->>>>>>> 595436aa
                         break;
                     case VARIABLE:
                         VariableTree vt = (VariableTree) m;
@@ -398,28 +387,13 @@
      * @param ast
      *            The AST to analyze.
      */
-<<<<<<< HEAD
-    CFAbstractAnalysis<CFValue, CFStore, ?> analysis = null;
-=======
 
     // Maintain a deque of analyses to accomodate nested classes.
     Deque<CFAbstractAnalysis<CFValue, CFStore, ?>> analyses = new LinkedList<>();
->>>>>>> 595436aa
 
     protected void analyze(Queue<ClassTree> queue, UnderlyingAST ast) {
         CFGBuilder builder = new CFCFGBuilder(this);
         ControlFlowGraph cfg = builder.run(root, env, ast);
-<<<<<<< HEAD
-        assert analysis == null;
-        analysis = new CFAnalysis(this, env, checker);
-        // TODO: remove this hack
-        if (this instanceof RegexAnnotatedTypeFactory) {
-            analysis = new RegexAnalysis((RegexAnnotatedTypeFactory) this, env,
-                    checker);
-        }
-        analysis.performAnalysis(cfg);
-        AnalysisResult<CFValue, CFStore> result = analysis.getResult();
-=======
         CFAbstractAnalysis<CFValue, CFStore, ?> newAnalysis =
             new CFAnalysis(this, checker.getProcessingEnvironment(),
                 checker);
@@ -431,7 +405,6 @@
         analyses.addFirst(newAnalysis);
         analyses.getFirst().performAnalysis(cfg);
         AnalysisResult<CFValue, CFStore> result = analyses.getFirst().getResult();
->>>>>>> 595436aa
 
         // store result
         flowResult.combine(result);
@@ -439,20 +412,12 @@
             // store exit store (for checking postconditions)
             CFGMethod mast = (CFGMethod) ast;
             MethodTree method = mast.getMethod();
-<<<<<<< HEAD
-            CFStore regularExitStore = analysis.getRegularExitStore();
-=======
             CFStore regularExitStore = analyses.getFirst().getRegularExitStore();
->>>>>>> 595436aa
             if (regularExitStore != null) {
                 regularExitStores.put(method, regularExitStore);
             }
             returnStatementStores.put(method,
-<<<<<<< HEAD
-                    analysis.getReturnStatementStores());
-=======
                     analyses.getFirst().getReturnStatementStores());
->>>>>>> 595436aa
         }
 
         if (env.getOptions().containsKey("flowdotdir")) {
@@ -461,17 +426,10 @@
             // make path safe for Windows
             dotfilename = dotfilename.replace("<", ".").replace(">", ".");
             System.err.println("Output to DOT file: " + dotfilename);
-<<<<<<< HEAD
-            analysis.outputToDotFile(dotfilename);
-        }
-
-        analysis = null;
-=======
             analyses.getFirst().outputToDotFile(dotfilename);
         }
 
         analyses.removeFirst();
->>>>>>> 595436aa
 
         // add classes declared in method
         queue.addAll(builder.getDeclaredClasses());
@@ -515,13 +473,8 @@
         treeAnnotator.visit(tree, type);
 
         CFValue as = null;
-<<<<<<< HEAD
-        if (analysis != null && tree != null) {
-            as = analysis.getValue(tree);
-=======
         if (!analyses.isEmpty() && tree != null) {
             as = analyses.getFirst().getValue(tree);
->>>>>>> 595436aa
         }
         if (as == null && tree != null) {
             as = flowResult.getValue(tree);
