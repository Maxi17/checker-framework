package checkers.regex;

import java.util.regex.Pattern;

import javax.lang.model.element.AnnotationMirror;
<<<<<<< HEAD
import javax.lang.model.element.AnnotationValue;
import javax.lang.model.element.ExecutableElement;
import javax.lang.model.util.Elements;
=======
>>>>>>> d0ebf0f0

import checkers.basetype.BaseTypeChecker;
import checkers.quals.PolyAll;
import checkers.quals.TypeQualifiers;
import checkers.quals.Unqualified;
import checkers.regex.quals.PartialRegex;
import checkers.regex.quals.PolyRegex;
import checkers.regex.quals.Regex;
import checkers.regex.quals.RegexBottom;
import checkers.types.QualifierHierarchy;
import checkers.util.AnnotationUtils;
import checkers.util.GraphQualifierHierarchy;
import checkers.util.MultiGraphQualifierHierarchy.MultiGraphFactory;

/**
 * A type-checker plug-in for the {@link Regex} qualifier that finds
 * syntactically invalid regular expressions.
 */
@TypeQualifiers({ Regex.class, PartialRegex.class, RegexBottom.class,
    Unqualified.class, PolyRegex.class, PolyAll.class })
public class RegexChecker extends BaseTypeChecker {

<<<<<<< HEAD
    protected AnnotationMirror REGEX, REGEXBOTTOM, PARTIALREGEX;
    protected ExecutableElement regexValueElement;
=======
    protected AnnotationMirror REGEX, PARTIALREGEX;
>>>>>>> d0ebf0f0
    // TODO use? private TypeMirror[] legalReferenceTypes;

    @Override
    public void initChecker() {
        super.initChecker();

<<<<<<< HEAD
        Elements elements = processingEnv.getElementUtils();
        REGEX = AnnotationUtils.fromClass(elements, Regex.class);
        REGEXBOTTOM = AnnotationUtils.fromClass(elements, RegexBottom.class);
        PARTIALREGEX = AnnotationUtils.fromClass(elements, PartialRegex.class);
        regexValueElement = TreeUtils.getMethod("checkers.regex.quals.Regex", "value", 0, processingEnv);
=======
        AnnotationUtils annoFactory = AnnotationUtils.getInstance(processingEnv);
        REGEX = annoFactory.fromClass(Regex.class);
        PARTIALREGEX = annoFactory.fromClass(PartialRegex.class);
>>>>>>> d0ebf0f0

        /*
        legalReferenceTypes = new TypeMirror[] {
            getTypeMirror("java.lang.CharSequence"),
            getTypeMirror("java.lang.Character"),
            getTypeMirror("java.util.regex.Pattern"),
            getTypeMirror("java.util.regex.MatchResult") };
         */
    }

    /**
     * Gets a TypeMirror for the given class name.
    private TypeMirror getTypeMirror(String className) {
        return processingEnv.getElementUtils().getTypeElement(className).asType();
    }
    */

    @Override
    public QualifierHierarchy createQualifierHierarchy(MultiGraphFactory factory) {
        return new RegexQualifierHierarchy(factory, REGEXBOTTOM);
    }

    /**
     * A custom qualifier hierarchy for the Regex Checker. This makes a regex
     * annotation a subtype of all regex annotations with lower group count
     * values. For example, {@code @Regex(3)} is a subtype of {@code @Regex(1)}.
     * All regex annotations are subtypes of {@code @Regex} which has a default
     * value of 0.
     */
    private final class RegexQualifierHierarchy extends GraphQualifierHierarchy {

        public RegexQualifierHierarchy(MultiGraphFactory f,
                AnnotationMirror bottom) {
            super(f, bottom);
        }

        @Override
        public boolean isSubtype(AnnotationMirror rhs, AnnotationMirror lhs) {
            if (AnnotationUtils.areSameIgnoringValues(rhs, REGEX)
                    && AnnotationUtils.areSameIgnoringValues(lhs, REGEX)) {
                int rhsValue = getRegexValue(rhs);
                int lhsValue = getRegexValue(lhs);
                return lhsValue <= rhsValue;
            }
            // TODO: subtyping between PartialRegex?
            // Ignore annotation values to ensure that annotation is in supertype map.
            if (AnnotationUtils.areSameIgnoringValues(lhs, REGEX)) {
                lhs = REGEX;
            }
            if (AnnotationUtils.areSameIgnoringValues(rhs, REGEX)) {
                rhs = REGEX;
            }
            if (AnnotationUtils.areSameIgnoringValues(lhs, PARTIALREGEX)) {
                lhs = PARTIALREGEX;
            }
            if (AnnotationUtils.areSameIgnoringValues(rhs, PARTIALREGEX)) {
                rhs = PARTIALREGEX;
            }
            return super.isSubtype(rhs, lhs);
        }

        /**
         * Gets the value out of a regex annotation.
         */
        private int getRegexValue(AnnotationMirror anno) {
            return AnnotationUtils.elementValueWithDefaults(anno, "value", Integer.class);
        }
    }

    /**
     * Returns the group count value of the given annotation or 0 if
     * there's a problem getting the group count value.
     */
    public int getGroupCount(AnnotationMirror anno) {
        // If group count value is null then there's no Regex annotation
        // on the parameter so set the group count to 0. This would happen
        // if a non-regex string is passed to Pattern.compile but warnings
        // are suppressed.
        return anno == null ? 0 : AnnotationUtils.elementValueWithDefaults(anno, "value", Integer.class);
    }

    /**
     * Returns the number of groups in the given regex String.
     */
    public int getGroupCount(/*@Regex*/ String regex) {
        return Pattern.compile(regex).matcher("").groupCount();
    }
}<|MERGE_RESOLUTION|>--- conflicted
+++ resolved
@@ -3,12 +3,7 @@
 import java.util.regex.Pattern;
 
 import javax.lang.model.element.AnnotationMirror;
-<<<<<<< HEAD
-import javax.lang.model.element.AnnotationValue;
-import javax.lang.model.element.ExecutableElement;
 import javax.lang.model.util.Elements;
-=======
->>>>>>> d0ebf0f0
 
 import checkers.basetype.BaseTypeChecker;
 import checkers.quals.PolyAll;
@@ -31,29 +26,18 @@
     Unqualified.class, PolyRegex.class, PolyAll.class })
 public class RegexChecker extends BaseTypeChecker {
 
-<<<<<<< HEAD
     protected AnnotationMirror REGEX, REGEXBOTTOM, PARTIALREGEX;
-    protected ExecutableElement regexValueElement;
-=======
-    protected AnnotationMirror REGEX, PARTIALREGEX;
->>>>>>> d0ebf0f0
+
     // TODO use? private TypeMirror[] legalReferenceTypes;
 
     @Override
     public void initChecker() {
         super.initChecker();
 
-<<<<<<< HEAD
         Elements elements = processingEnv.getElementUtils();
         REGEX = AnnotationUtils.fromClass(elements, Regex.class);
         REGEXBOTTOM = AnnotationUtils.fromClass(elements, RegexBottom.class);
         PARTIALREGEX = AnnotationUtils.fromClass(elements, PartialRegex.class);
-        regexValueElement = TreeUtils.getMethod("checkers.regex.quals.Regex", "value", 0, processingEnv);
-=======
-        AnnotationUtils annoFactory = AnnotationUtils.getInstance(processingEnv);
-        REGEX = annoFactory.fromClass(Regex.class);
-        PARTIALREGEX = annoFactory.fromClass(PartialRegex.class);
->>>>>>> d0ebf0f0
 
         /*
         legalReferenceTypes = new TypeMirror[] {
@@ -119,7 +103,7 @@
          * Gets the value out of a regex annotation.
          */
         private int getRegexValue(AnnotationMirror anno) {
-            return AnnotationUtils.elementValueWithDefaults(anno, "value", Integer.class);
+            return (Integer) AnnotationUtils.getElementValuesWithDefaults(anno).get(regexValueElement).getValue();
         }
     }
 
@@ -128,11 +112,12 @@
      * there's a problem getting the group count value.
      */
     public int getGroupCount(AnnotationMirror anno) {
+        AnnotationValue groupCountValue = AnnotationUtils.getElementValuesWithDefaults(anno).get(regexValueElement);
         // If group count value is null then there's no Regex annotation
         // on the parameter so set the group count to 0. This would happen
         // if a non-regex string is passed to Pattern.compile but warnings
         // are suppressed.
-        return anno == null ? 0 : AnnotationUtils.elementValueWithDefaults(anno, "value", Integer.class);
+        return (groupCountValue == null) ? 0 : (Integer) groupCountValue.getValue();
     }
 
     /**
