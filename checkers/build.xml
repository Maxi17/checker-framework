<!--
  This is an Ant build file for compiling the Checker Framework.
-->
<project name="checkers" default="bindist" basedir=".">

    <description>
      Builds the Checker Framework for the JSR 308 compiler.
    </description>

    <property name="src" value="src"/>
    <property name="tests" value="tests"/>
    <property name="tests.junit" value="${tests}/junit-4.7.jar"/>
    <property name="build" value="build"/>
    <property name="build.reports" value="${build}/reports"/>
    <property name="build.tests" value="tests/build"/>
    <property file="build.${os.name}.properties"/>
    <property file="build.properties"/>
    <property name="checkers.jar.file" value="binary/checkers.jar"/>
    <property name="checkers-quals.jar.file" value="binary/checkers-quals.jar"/>
    <property name="dist.doc" value="doc"/>
    <property name="javaparser.loc" value="../javaparser"/>
    <property name="javacutils.loc" value="../javacutils"/>
    <property name="dataflow.loc" value="../dataflow"/>
    <property name="checkers.rel.jp" value="../checkers"/>
    <property name="checkers.rel.javacutils" value="../checkers"/>
    <property name="checkers.rel.dataflow" value="../checkers"/>
    <property name="build.jtreg.dir" value="${build}/jtreg"/>

    <property name="tmpdir" value="${java.io.tmpdir}/${user.name}/${ant.project.name}" />

    <property name="compiler.version.goal" value="javac 1.7.0-jsr308-${build.version}"/>
    <property name="run.tests.should.fork" value="true"/>
    <property name="halt.on.test.failure" value="true"/>

    <!-- THERE IS BOTH A javac.lib and a javac.lib -->
    <property name="javac.lib" value="${jsr308.langtools}/dist/lib/javac.jar"/>
    <property environment="env"/>

    <property name="JAVA_6_HOME" value="${env.JAVA_6_HOME}" />
    <property name="JAVA_7_HOME" value="${env.JAVA_7_HOME}" />

    <condition property="jdkName" value="jdk7.jar" else="jdk6.jar">
        <contains string="${java.version}" substring="1.7"/>
    </condition>

    <path id="build.path">
        <pathelement location="${javac.lib}"/>
    </path>

    <!-- Used to have:
           depends="touch-jdk"
         When is that truly necessary? -->
    <target name="prep" description="Create required directories">
        <mkdir dir="${build}"/>
        <mkdir dir="${build.tests}"/>
        <mkdir dir="${build.tests}/testclasses"/>
        <mkdir dir="${dist.doc}"/>

        <java fork="true"
              outputproperty="compiler.version"
              classname="com.sun.tools.javac.Main">
          <jvmarg line="-Xbootclasspath/p:${javac.lib}"/>
          <arg line="-version"/>
        </java>

        <property name="compiler.exists" value="true"/>
        <condition property="compiler.exists">
           <equals
             arg1="${compiler.version}"
             arg2="${compiler.version.goal}"/>
        </condition>

        <available property="jp.project"
                   file="${javaparser.loc}/build.xml"/>
        <antcall target="-prep-jp-compile"/>

        <available property="javacutils.project"
                   file="${javacutils.loc}/build.xml"/>
        <antcall target="-prep-javacutils-compile"/>

        <available property="dataflow.project"
                   file="${dataflow.loc}/build.xml"/>
        <antcall target="-prep-dataflow-compile"/>
    </target>

    <target name="-prep-jp-compile" if="jp.project"
            description="compile javaparser project if available">
      <ant dir="${javaparser.loc}">
        <property name="dist.file"
                  value="${checkers.rel.jp}/${javaparser.lib}"/>
        <target name="dist"/>
      </ant>
    </target>

    <target name="-prep-javacutils-compile" if="javacutils.project"
            description="compile javacutils utilities project if available">
      <ant dir="${javacutils.loc}">
        <property name="dist.file"
                  value="${checkers.rel.javacutils}/${javacutils.lib}"/>
        <target name="dist"/>
      </ant>
    </target>

    <target name="-prep-dataflow-compile" if="dataflow.project"
            description="compile dataflow utilities project if available">
      <ant dir="${dataflow.loc}">
        <property name="dist.file"
                  value="${checkers.rel.dataflow}/${dataflow.lib}"/>
        <target name="dist"/>
      </ant>
    </target>

    <target name="clean" description="Remove generated files">
        <delete dir="${build}"/>
        <delete dir="${dist.doc}"/>
        <delete file="${checkers.jar.file}"/>
        <delete file="${checkers-quals.jar.file}"/>
        <delete dir="${temp.dir}"/>
        <delete failonerror="false">
            <fileset dir="${build.tests}" includes="**/*.class"/>
            <fileset dir="jdk" includes="**/*.class"/>
        </delete>
        <delete file="binary/jdk6.jar"/>
        <delete file="binary/jdk7.jar"/>
        <delete file="jdk/jdk6.jar"/>
        <delete file="jdk/jdk7.jar"/>
    </target>

    <target name="build.check.uptodate"
            description="Set properties: filesets and build.uptodate">
        <fileset id="src.files" dir="${src}">
            <include name="**/*.java"/>
            <exclude name="checkers/util/dist/**"/>
        </fileset>
        <fileset id="src.astub.files" dir="${src}" includes="**/*.properties,**/*.astub"/>

        <!-- I can't figure out how to combine filesets (or even selectors)
             to get just one *.uptodate property, so do them individually
             and then combine with <condition>. -->
            <!-- Probably should depend on a file rather than a directory. -->
        <uptodate property="src.files.uptodate" targetfile="${build}">
          <srcfiles refid="src.files"/>
          <mapper type="glob" from="*.java" to="${build}/*.class"/>
        </uptodate>
        <uptodate property="src.astub.files.uptodate" targetfile="${build}">
          <srcfiles refid="src.astub.files"/>
        </uptodate>
        <uptodate property="javaparser.lib.uptodate" targetfile="${build}" srcfile="${javaparser.lib}"/>
        <uptodate property="javacutils.lib.uptodate" targetfile="${build}" srcfile="${javacutils.lib}"/>
        <uptodate property="dataflow.lib.uptodate" targetfile="${build}" srcfile="${dataflow.lib}"/>

        <condition property="build.uptodate">
          <and>
            <isset property="src.files.uptodate"/>
            <isset property="src.astub.files.uptodate"/>
            <isset property="javaparser.lib.uptodate"/>
            <isset property="javacutils.lib.uptodate"/>
            <isset property="dataflow.lib.uptodate"/>
          </and>
        </condition>
        <!--
        <echo message="src.files.uptodate: ${src.files.uptodate}"/>
        <echo message="src.astub.files.uptodate: ${src.astub.files.uptodate}"/>
        <echo message="javaparser.lib.uptodate: ${javaparser.lib.uptodate}"/>
        <echo message="javacutils.lib.uptodate: ${javacutils.lib.uptodate}"/>
        <echo message="dataflow.lib.uptodate: ${dataflow.lib.uptodate}"/>
        <echo message="build.uptodate: ${build.uptodate}"/>
        -->
    </target>

    <target name="build" depends="prep,build.check.uptodate" unless="build.uptodate"
            description="Compile files.  Does not update any jars">
        <fail unless="compiler.exists"
            message="
Needed version ${compiler.version.goal} of the JSR 308 compiler,
but found version ${compiler.version} on your classpath.
${line.separator}${line.separator}
Check that the 'javac.lib' property in 'build.properties' points to version
${build.version} of the 'javac.jar' library."/>

        <copy todir="${build}" preservelastmodified="true">
            <fileset refid="src.astub.files"/>
        </copy>
        <pathconvert pathsep=" " property="src.files.spaceseparated">
            <path>
                <fileset dir="${src}">
                    <include name="**/*.java"/>
                    <exclude name="checkers/util/dist/**"/>
                </fileset>
            </path>
        </pathconvert>
        <java fork="true"
              failonerror="true"
<<<<<<< HEAD
              classpath="${javac.lib}:${annotation-utils.lib}:${javaparser.lib}:${jna.lib}:${tests.junit}"
=======
              classpath="${compiler.lib}:${annotation-utils.lib}:${javaparser.lib}:${javacutils.lib}:${dataflow.lib}:${jna.lib}:${tests.junit}"
>>>>>>> 560b5289
              classname="com.sun.tools.javac.Main">
            <jvmarg line="-Xbootclasspath/p:${javac.lib}"/>
            <arg value="-g"/>
            <arg line="-sourcepath ${src}"/>
            <arg line="-d ${build}"/>
            <arg line="${src.files.spaceseparated}"/>
            <arg line="-version"/>
        </java>
        <unjar src="${javaparser.lib}" dest="${build}" />
        <unjar src="${javacutils.lib}" dest="${build}" />
        <unjar src="${dataflow.lib}" dest="${build}" />
        <!--
        Touch doesn't work on a directory, so can't do:
           <touch file="${build}"/>
        Instead, create and remove a file, which modifies the directory.
        -->
        <touch file="${build}/.timestamp"/>
        <delete file="${build}/.timestamp"/>
    </target>

    <target name="docs" depends="javadoc"/>

    <!--
    This target seems to only work if tools.jar is already in the
    classpath (despite the attempt in the body to add tools.jar to the
    classpath).  Also, ${java.home} is the jre/ directory.
    -->
    <target name="javadoc" depends="prep" description="Create Javadoc documentation">
        <java fork="true"
              failonerror="true"
              classpath="${javac.lib}:${javadoc.lib}:${java.home}/../lib/tools.jar"
              classname="com.sun.tools.javac.Main">
            <jvmarg line="-Xbootclasspath/p:${javac.lib}:${javadoc.lib}"/>
            <arg value="-g"/>
            <arg line="-d ${build}"/>
            <arg line="src/checkers/util/dist/ManualTaglet.java"/>
            <arg line="-version"/>
        </java>
        <!-- This relative path is wrong; running "ant -find" from a
        subdirectory fails. -->
        <javadoc sourcepath="${src}" destdir="${dist.doc}" failonerror="true"
            executable="${jsr308.langtools}/dist/bin/javadoc"
          classpath="${build}:${javac.lib}:${javadoc.lib}:${java.home}/../lib/tools.jar:${jna.lib}:tests/junit-4.7.jar"
          excludepackagenames="checkers.util.stub,checkers.util.dist"
          bootclasspath="${javac.lib}:${javadoc.lib}:${java.home}/lib/rt.jar">
          <package name="checkers.*"/>
          <link href="http://docs.oracle.com/javase/7/docs/api/"/>
          <link href="http://docs.oracle.com/javase/7/docs/jdk/api/javac/tree/"/>
          <taglet name="checkers.util.dist.ManualTaglet" path="${build}"/>
        </javadoc>
    </target>

    <!-- TODO: Remove this and just use bindist-all (or remove bindist-all and keep this) -->
    <target name="dist" depends="bindist-all"
            description="Create .jar, annotated JDK, and binary distribution">
    </target>

    <!-- This creates checkers.jar -->
    <target name="jar" depends="build,checkers-quals-jar"
            description="Create jar file">
        <delete dir="${build.reports}"/>
        <jar destfile="${checkers.jar.file}" basedir="${build}">
            <manifest>
                <attribute name="Main-Class" value="checkers.util.CheckerMain"/>
            </manifest>
        </jar>
    </target>

    <!-- This creates checkers-quals.jar -->
    <!-- TODO: include jdk dependencies for qualifiers. -->
    <target name="checkers-quals-jar" depends="build"
            description="Create a jar file for annotations">
        <jar destfile="${checkers-quals.jar.file}" basedir="${build}">
            <include name="**/quals/*"/>
            <!-- Watch out for inner anonymous class within utilities -->
            <include name="**/NonNullUtils*"/>
            <include name="**/RegexUtil*"/>
        </jar>
    </target>

    <target name="tags" depends="prep" description="Create Emacs TAGS table">
        <exec executable="/bin/sh" failonerror="true">
            <arg value="-c"/>
            <arg value="etags `find . \( -name jdk \) -prune -o -name '*.java' -print | sort-directory-order`"/>
        </exec>
    </target>

    <target name="build-tests" depends="prep" description="Compile tests">
        <fail unless="compiler.exists"
            message="
Version ${build.version} of the JSR 308 compiler was not found on your
classpath.
${line.separator}${line.separator}
Check that the 'javac.lib' property in 'build.properties' points to version
${build.version} of the 'javac.jar' library."/>
        <pathconvert pathsep=" " property="src.tests">
            <path>
                <fileset dir="${tests}">
                    <include name="src/tests/**/*.java"/>
                    <include name="test-lubglb/**/*.java"/>
                    <include name="test-polyall/**/*.java"/>
                </fileset>
            </path>
        </pathconvert>
        <java fork="true"
              failonerror="true"
<<<<<<< HEAD
              classpath="${javac.lib}:${tests.junit}:${build}"
=======
              classpath="${compiler.lib}:${tests.junit}:${build}:${javacutils.lib}:${dataflow.lib}"
>>>>>>> 560b5289
              classname="com.sun.tools.javac.Main">
            <jvmarg line="-Xbootclasspath/p:${javac.lib}"/>
            <arg value="-g"/>
            <arg line="-sourcepath ${tests}"/>
            <arg line="-d ${build.tests}"/>
            <arg line="${src.tests}"/>
        </java>
    </target>

    <!-- TODO: DUPLICATED FOR ALL_TESTS -->
    <!-- Per the <test> element, output goes to ${build.reports} -->
    <target name="-run-tests" description="Generalized test runner">

        <mkdir dir="${build.reports}"/>
        <junit fork="${run.tests.should.fork}"
            dir="${basedir}"
            printsummary="true"
            haltonfailure="${halt.on.test.failure}">
            <jvmarg line="-Xbootclasspath/p:${basedir}/binary/${jdkName}:${javac.lib}"/>
            <jvmarg line="-ea"/>

            <classpath>
                <pathelement path="${javac.lib}"/>
                <pathelement path="${checker.jar.file}"/>
                <pathelement path="${build.tests}"/>
                <pathelement path="${tests.junit}"/>
                <pathelement path="${build}"/>
                <pathelement path="${javacutils.lib}"/>
                <pathelement path="${dataflow.lib}"/>
            </classpath>
            <formatter type="xml"/>
            <formatter type="brief" usefile="false"/>

            <test name="${param}" todir="${build.reports}"/>
        </junit>
    </target>

    <target name="all-tests" depends="jar,jdk.jar,all-tests-nojdk"
      description="Run tests for all checkers"/>

    <target name="all-tests-nojdk" depends="jar,build-tests"
      description="Run tests for all checkers, WITHOUT updating jdk.jar">
      <!-- TODO: for all -nojdk targets:
           check whether jdk.jar exists and create if not. -->
      <antcall target="nonnull-extra-tests-nojdk"/>

      <!-- Copied from -run-tests target -->
      <mkdir dir="${build.reports}"/>
      <junit fork="${run.tests.should.fork}"
            dir="${basedir}"
          printsummary="true"
          haltonfailure="${halt.on.test.failure}">
          <jvmarg line="-Xbootclasspath/p:${basedir}/binary/${jdkName}:${javac.lib}"/>
          <jvmarg line="-ea"/>

          <classpath>
              <pathelement path="${javac.lib}"/>
              <pathelement path="${checker.jar.file}"/>
              <pathelement path="${build.tests}"/>
              <pathelement path="${tests.junit}"/>
              <pathelement path="${build}"/>
              <pathelement path="${javacutils.lib}"/>
              <pathelement path="${dataflow.lib}"/>
          </classpath>
          <formatter type="xml"/>
          <formatter type="brief" usefile="false"/>

          <batchtest todir="${build.reports}">
              <fileset dir="${tests}/src">
                  <include name="**/*Test.java"/>
                  <exclude name="**/AllTests.java"/>

                  <!-- Framework classes -->
                  <exclude name="**/CheckerTest.java"/>
                  <exclude name="**/ParameterizedCheckerTest.java"/>
              </fileset>
          </batchtest>
      </junit>
    </target>

    <target name="annotation-builder-tests" depends="jar,build-tests"
      description="Run tests for the Checker Framework">
        <antcall target="-run-tests">
            <param name="param" value="tests.AnnotationBuilderTest"/>
        </antcall>
    </target>

    <target name="basic-tests" depends="jar,build-tests"
      description="Run tests for the Checker Framework">
        <antcall target="-run-tests">
            <param name="param" value="tests.BasicEncryptedTest"/>
        </antcall>
        <antcall target="-run-tests">
            <param name="param" value="tests.BasicSuperSubTest"/>
        </antcall>
    </target>

    <target name="fenum-tests" depends="jar,build-tests"
      description="Run tests for the Fenum Checker">
        <antcall target="-run-tests">
            <param name="param" value="tests.FenumTest"/>
        </antcall>
        <antcall target="-run-tests">
            <param name="param" value="tests.FenumSwingTest"/>
        </antcall>
    </target>

    <target name="flow-tests" depends="jar,build-tests"
      description="Run tests for the Checker Framework (flow)">
        <antcall target="-run-tests">
            <param name="param" value="tests.FlowTest"/>
        </antcall>
    </target>

    <target name="flow2-tests" depends="jar,build-tests"
      description="Run tests for the Checker Framework (flow2)">
        <antcall target="-run-tests">
            <param name="param" value="tests.Flow2Test"/>
        </antcall>
    </target>

    <target name="all-flow-tests" depends="jar,build-tests"
      description="Run tests for the Checker Framework (all-flow)">
        <antcall target="-run-tests">
            <param name="param" value="tests.AllFlowTests"/>
        </antcall>
    </target>

    <target name="framework-tests" depends="jar,build-tests"
      description="Run tests for the Checker Framework">
        <antcall target="-run-tests">
            <param name="param" value="tests.FrameworkTest"/>
        </antcall>
    </target>

    <target name="interning-tests" depends="jar,build-tests"
      description="Run tests for the Interning checker">
        <antcall target="-run-tests">
            <param name="param" value="tests.InterningTest"/>
        </antcall>
    </target>

    <target name="lock-tests" depends="jar,build-tests"
      description="Run tests for the Lock checker">
        <antcall target="-run-tests">
            <param name="param" value="tests.LockTest"/>
        </antcall>
    </target>

    <target name="igj-tests" depends="jar,build-tests"
      description="Run tests for the IGJ checker">
        <antcall target="-run-tests">
            <param name="param" value="tests.IGJTest"/>
        </antcall>
    </target>

    <target name="oigj-tests" depends="jar,build-tests"
      description="Run tests for the OIGJ checker">
        <antcall target="-run-tests">
            <param name="param" value="tests.OIGJTest"/>
        </antcall>
    </target>

    <target name="javari-tests" depends="jar,build-tests"
      description="Run tests for the Javari checker">
        <antcall target="-run-tests">
            <param name="param" value="tests.JavariTest"/>
        </antcall>
    </target>

    <target name="lubglb-tests" depends="jar,build-tests"
      description="Run tests for the lubglb checker">
        <antcall target="-run-tests">
            <param name="param" value="tests.LubGlbTest"/>
        </antcall>
    </target>

    <target name="polyall-tests" depends="jar,build-tests"
      description="Run tests for the polyall checker">
        <antcall target="-run-tests">
            <param name="param" value="tests.PolyAllTest"/>
        </antcall>
    </target>

    <target name="nonnull-tests" depends="jar,build-tests,nonnull-base-tests,nonnull-skipuses-tests,nonnull-skipdefs-tests,nonnull-uninit-tests,nonnull-extra-tests"
      description="Run tests for the Non-Null checker">
    </target>

    <target name="nonnull-base-tests" depends="jar,build-tests"
      description="Run base tests for the NonNull checker">
        <antcall target="-run-tests">
            <param name="param" value="tests.NonNullFbcTest"/>
        </antcall>
        <antcall target="-run-tests">
            <param name="param" value="tests.NonNullRawnessTest"/>
        </antcall>
    </target>

    <target name="nonnull-uninit-tests" depends="jar,build-tests"
      description="Run uninit tests for the Non-Null checker">
        <antcall target="-run-tests">
            <param name="param" value="tests.NonNullUninitializedTest"/>
        </antcall>
    </target>

    <!-- Differs from other targets in that it is defined via a Makefile and
       is not run via the "-run-tests" Antfile target, as other tests are. -->
    <target name="nonnull-extra-tests" depends="bindist,build-tests,nonnull-extra-tests-nojdk"
      description="Run extra tests for the Non-Null checker"/>

    <target name="nonnull-extra-tests-nojdk" depends="bindist-nojdk,build-tests"
      description="Run extra tests for the Non-Null checker, WITHOUT updating jdk.jar">
      <exec executable="chmod">
        <arg line="+x ${basedir}/binary/javac"/>
      </exec>
      <exec executable="make" failonerror="${halt.on.test.failure}">
        <env key="JAVAC" value="${basedir}/binary/javac"/>
        <arg line="-C tests/nonnull-extra/"/>
      </exec>
    </target>

    <target name="nonnull-skipuses-tests" depends="jar,build-tests"
      description="Run skipuses tests for the Non-Null checker">
        <antcall target="-run-tests">
            <param name="param" value="tests.NonNullSkipUsesTest"/>
        </antcall>
    </target>

    <target name="nonnull-skipdefs-tests" depends="jar,build-tests"
      description="Run skipdefs tests for the Non-Null checker">
        <antcall target="-run-tests">
            <param name="param" value="tests.NonNullSkipDefsTest"/>
        </antcall>
    </target>

    <!-- Do not include this as a dependence for nonnull-tests! -->
    <target name="nonnull-temp-tests" depends="jar,build-tests"
      description="Run temporary tests for the Non-Null checker">
        <antcall target="-run-tests">
            <param name="param" value="tests.NonNullTempTest"/>
        </antcall>
    </target>

    <target name="regex-tests" depends="jar,build-tests"
      description="Run tests for the Signature checker">
        <antcall target="-run-tests">
            <param name="param" value="tests.RegexTest"/>
        </antcall>
    </target>

    <target name="signature-tests" depends="jar,build-tests"
      description="Run tests for the Signature checker">
        <antcall target="-run-tests">
            <param name="param" value="tests.SignatureTest"/>
        </antcall>
    </target>

    <target name="tainting-tests" depends="jar,build-tests"
      description="Run tests for the Tainting checker">
        <antcall target="-run-tests">
            <param name="param" value="tests.TaintingTest"/>
        </antcall>
    </target>

    <target name="units-tests" depends="jar,build-tests"
      description="Run tests for the Units checker">
        <antcall target="-run-tests">
            <param name="param" value="tests.UnitsTest"/>
        </antcall>
    </target>

    <target name="jtreg-tests" depends="-def-jtreg,jar">
        <jtreg-tool name="all" tests="."/>
    </target>

    <target name="-def-check">
        <macrodef name="check">
            <attribute name="name"/>
            <attribute name="property"/>
            <attribute name="marker"/>
            <sequential>
                <fail message="Cannot locate @{name}: please set @{property} to its location">
                    <condition>
                        <not>
                            <isset property="@{property}"/>
                        </not>
                    </condition>
                </fail>
                <fail message="@{name} is not installed in ${@{property}}">
                    <condition>
                        <not>
                            <available file="${@{property}}/@{marker}"/>
                        </not>
                    </condition>
                </fail>
            </sequential>
        </macrodef>
    </target>

    <target name="-check-jtreg.home" depends="-def-check">
        <check name="jtreg" property="jtreg.home" marker="lib/jtreg.jar"/>
    </target>

    <target name="-def-jtreg" unless="jtreg.defined" depends="-check-jtreg.home">
        <taskdef name="jtreg" classname="com.sun.javatest.regtest.Main$$Ant">
            <classpath>
                <pathelement location="${jtreg.home}/lib/jtreg.jar"/>
                <pathelement location="${jtreg.home}/lib/javatest.jar"/>
            </classpath>
        </taskdef>

        <macrodef name="jtreg-tool">
            <attribute name="name"/>
            <attribute name="tests"/>
            <!-- <attribute name="jdk" default="${java.home}"/> -->
            <attribute name="samevm" default="true"/>
            <attribute name="verbose" default="summary"/>
            <attribute name="options" default=""/>
            <attribute name="keywords" default="-keywords:!ignore"/>
            <attribute name="jpda.jvmargs" default=""/>
            <sequential>
                <property name="coverage.options" value=""/>    <!-- default -->
                <property name="coverage.classpath" value="${basedir}/${javac.lib}:${checkers.jar.file}"/>    <!-- default -->
                <!-- removed:
                    jdk="@{jdk}"
                   -->
                <jtreg
                    dir="jtreg"
                    workDir="${build.jtreg.dir}/@{name}/work"
                    reportDir="${build.jtreg.dir}/@{name}/report"
                    samevm="@{samevm}" verbose="@{verbose}"
                    failonerror="false" resultproperty="jtreg.@{name}.result"
                    javacoptions="-g"
                    vmoptions="${coverage.options} -Xbootclasspath/p:${coverage.classpath}:${build.classes.dir} @{jpda.jvmargs}">
                    <arg line="@{keywords}"/>
                    <arg line="@{options}"/>
                    <arg line="@{tests}"/>
                </jtreg>
                <!-- the next two properties are for convenience, when only
                     a single instance of jtreg will be invoked. -->
                <condition property="jtreg.passed">
                    <equals arg1="${jtreg.@{name}.result}" arg2="0"/>
                </condition>
                <property name="jtreg.report" value="${build.jtreg.dir}/@{name}/report"/>
            </sequential>
        </macrodef>
        <property name="jtreg.defined" value="true"/>
    </target>

    <!-- Type Check the Checkers -->

    <!-- depends on jar, needs classfile of the checker itself -->
    <target name="-run-checker" depends="jar"
            description="Run a checker on the Checker Framework">
        <pathconvert pathsep=" " property="src.files">
            <path>
                <fileset dir="${src}">
                    <include name="**/*.java"/>
                    <exclude name="checkers/util/dist/**"/>
                </fileset>
            </path>
        </pathconvert>

        <java fork="true"
              failonerror="true"
<<<<<<< HEAD
              classpath="${javac.lib}:${annotation-utils.lib}:${javaparser.lib}:${jna.lib}:${checkers.jar.file}"
              classname="com.sun.tools.javac.Main">
            <jvmarg line="-Xbootclasspath/p:${javac.lib}"/>
=======
              classpath="${compiler.lib}:${annotation-utils.lib}:${javaparser.lib}:${javacutils.lib}:${dataflow.lib}:${jna.lib}:${checkers.jar.file}"
              classname="com.sun.tools.javac.Main">
            <jvmarg line="-Xbootclasspath/p:${compiler.lib}:${checkers.jar.file}"/>
>>>>>>> 560b5289
            <arg value="-g"/>
            <arg line="-sourcepath ${src}:${checker-jdk}"/>
            <arg line="-d ${build}"/>
            <arg line="${src.files}"/>
            <arg line="-version"/>
            <arg line="-proc:only"/>
            <arg line="-processor ${checker-name}"/>
	    <arg line="${checker-args}"/>
        </java>
    </target>

    <target name="check-nonnull"
      description="Run the Non-Null checker on the Framework">
        <antcall target="-run-checker">
            <param name="checker-name" value="checkers.nonnull.NonNullFbcChecker"/>
            <param name="checker-jdk" value="jdk/nonnull/src"/>
            <param name="checker-args" value="-Awarns"/>
        </antcall>
    </target>

    <target name="check-igj"
      description="Run the IGJ checker on the Framework">
        <antcall target="-run-checker">
            <param name="checker-name" value="checkers.igj.IGJChecker"/>
            <param name="checker-jdk" value="jdk/igj/src"/>
            <param name="checker-args" value="-Awarns"/>
        </antcall>
    </target>

    <target name="check-compilermsgs"
      description="Run the compiler message keys checker on the Framework">
        <antcall target="-run-checker">
            <param name="checker-name" value="checkers.compilermsgs.CompilerMessagesChecker"/>
            <param name="checker-args" value="-Awarns -Apropfiles=./src/checkers/lock/messages.properties:./src/checkers/javari/messages.properties:./src/checkers/interning/messages.properties:./src/checkers/basetype/messages.properties:./src/checkers/nonnull/messages.properties:./src/checkers/linear/messages.properties:./src/checkers/regex/messages.properties:./src/checkers/util/report/messages.properties"/>
        </antcall>
    </target>

    <!-- This throws off dependency tracking and causes rebuilding.
         When is it truly necessary? -->
    <!-- Why all JDK files?  Why not just source files? -->
    <target name="touch-jdk"
            description="Update the date of all jdk files">
        <touch>
            <fileset dir="jdk">
                <include name="**/*"/>
            </fileset>
        </touch>
    </target>

    <!--
      Binary release of the Checker Framework; it includes javac.
     -->

    <property name="temp.dir" value="binary/buildbin"/>

    <target name="-prep-bindist"
            description="ensures that the necessary jar files exist">
        <available property="javac.exist" file="${javac.lib}" />

        <fail unless="javac.exist" message="Could not find javac.jar: ${javac.lib}" />
    </target>

    <target name="all.jdks.jar" description="If JAVA_6_HOME and JAVA_7_HOME are specified, this task builds both jdk6.jar and jdk7.jar by calling jdk.jar with JAVA_HOME set to the respective variables.">
        <fail unless="JAVA_6_HOME" message="Property &quot;JAVA_6_HOME&quot; needs to be set!"/>
        <fail unless="JAVA_7_HOME" message="Property &quot;JAVA_7_HOME&quot; needs to be set!"/>

        <exec executable="ant" failonerror="true">
            <arg line="jdk.jar"/>
            <env key="JAVA_HOME"  value="${JAVA_6_HOME}"/>
        </exec>

        <exec executable="ant" failonerror="true">
            <arg line="jdk.jar"/>
            <env key="JAVA_HOME"  value="${JAVA_7_HOME}"/>
        </exec>

    </target>

    <target name="jdk.jar" depends="jar"
            description="creates the instrumented jdk.jar using the JDK specified by JAVA_HOME">

      <exec executable="make" failonerror="true">
         <arg value="LANGTOOLS=${jsr308.langtools}"/>
         <arg value="ANNOTATION_TOOLS=${annotation.tools}"/>
         <arg value="CHECKERS=${basedir}"/>
         <arg value="-C"/>
         <arg value="jdk"/>
      </exec>
      <move file="jdk/jdk.jar" tofile="jdk/${jdkName}"/>

    </target>

    <target name="bindist-all" depends="-prep-bindist,jar,all.jdks.jar,bindist-nojdk"
            description="Build checkers.jar, checker-quals.jar, jdk6.jar and jdk7.jar.  This comprises all jars needed to run the framework.">
    </target>

    <target name="bindist" depends="-prep-bindist,jar,jdk.jar,bindist-nojdk"
            description="Build checkers.jar, checker-quals.jar, and jdk(V).jar where (V) is the major version number of java in JAVA_HOME (only Java 6/7 are currently supported).  This comprises all jars needed to run the framework.">
    </target>

    <target name="bindist-nojdk" depends="-prep-bindist,jar"
            description="Build checkers.jar, checker-quals.jar WITHOUT updating jdk6.jar or jdk7.jar.  Move all relevant files to the binary directory. ">

        <copy todir="binary" file="${javac.lib}"      overwrite="true" failonerror="true" />

        <fail message="No jdk jars were found in the jdk directory.  At least one jdk (jdk6.jar or jdk7.jar) must be built!">
            <condition>
                <and>
                    <not><available file="jdk/jdk6.jar"></available></not>
                    <not><available file="jdk/jdk7.jar"></available></not>
                </and>
            </condition>
        </fail>

        <copy file="jdk/jdk6.jar" tofile="binary/jdk6.jar" overwrite="true" failonerror="false" />
        <copy file="jdk/jdk7.jar" tofile="binary/jdk7.jar" overwrite="true" failonerror="false" />
    </target>

</project><|MERGE_RESOLUTION|>--- conflicted
+++ resolved
@@ -191,11 +191,7 @@
         </pathconvert>
         <java fork="true"
               failonerror="true"
-<<<<<<< HEAD
-              classpath="${javac.lib}:${annotation-utils.lib}:${javaparser.lib}:${jna.lib}:${tests.junit}"
-=======
-              classpath="${compiler.lib}:${annotation-utils.lib}:${javaparser.lib}:${javacutils.lib}:${dataflow.lib}:${jna.lib}:${tests.junit}"
->>>>>>> 560b5289
+              classpath="${javac.lib}:${annotation-utils.lib}:${javaparser.lib}:${javacutils.lib}:${dataflow.lib}:${tests.junit}"
               classname="com.sun.tools.javac.Main">
             <jvmarg line="-Xbootclasspath/p:${javac.lib}"/>
             <arg value="-g"/>
@@ -238,7 +234,7 @@
         subdirectory fails. -->
         <javadoc sourcepath="${src}" destdir="${dist.doc}" failonerror="true"
             executable="${jsr308.langtools}/dist/bin/javadoc"
-          classpath="${build}:${javac.lib}:${javadoc.lib}:${java.home}/../lib/tools.jar:${jna.lib}:tests/junit-4.7.jar"
+          classpath="${build}:${javac.lib}:${javadoc.lib}:${java.home}/../lib/tools.jar:tests/junit-4.7.jar"
           excludepackagenames="checkers.util.stub,checkers.util.dist"
           bootclasspath="${javac.lib}:${javadoc.lib}:${java.home}/lib/rt.jar">
           <package name="checkers.*"/>
@@ -302,11 +298,7 @@
         </pathconvert>
         <java fork="true"
               failonerror="true"
-<<<<<<< HEAD
-              classpath="${javac.lib}:${tests.junit}:${build}"
-=======
-              classpath="${compiler.lib}:${tests.junit}:${build}:${javacutils.lib}:${dataflow.lib}"
->>>>>>> 560b5289
+              classpath="${javac.lib}:${tests.junit}:${build}:${javacutils.lib}:${dataflow.lib}"
               classname="com.sun.tools.javac.Main">
             <jvmarg line="-Xbootclasspath/p:${javac.lib}"/>
             <arg value="-g"/>
@@ -672,15 +664,9 @@
 
         <java fork="true"
               failonerror="true"
-<<<<<<< HEAD
-              classpath="${javac.lib}:${annotation-utils.lib}:${javaparser.lib}:${jna.lib}:${checkers.jar.file}"
+              classpath="${javac.lib}:${annotation-utils.lib}:${javaparser.lib}:${javacutils.lib}:${dataflow.lib}:${checkers.jar.file}"
               classname="com.sun.tools.javac.Main">
             <jvmarg line="-Xbootclasspath/p:${javac.lib}"/>
-=======
-              classpath="${compiler.lib}:${annotation-utils.lib}:${javaparser.lib}:${javacutils.lib}:${dataflow.lib}:${jna.lib}:${checkers.jar.file}"
-              classname="com.sun.tools.javac.Main">
-            <jvmarg line="-Xbootclasspath/p:${compiler.lib}:${checkers.jar.file}"/>
->>>>>>> 560b5289
             <arg value="-g"/>
             <arg line="-sourcepath ${src}:${checker-jdk}"/>
             <arg line="-d ${build}"/>
