--- conflicted
+++ resolved
@@ -39,10 +39,6 @@
     <property name="run.tests.should.fork" value="true"/>
     <property name="halt.on.test.failure" value="true"/>
 
-<<<<<<< HEAD
-    <property name="javac.lib" value="${jsr308.langtools}/dist/lib/javac.jar"/>
-=======
->>>>>>> 202acade
     <property environment="env"/>
 
     <property name="JAVA_6_HOME" value="${env.JAVA_6_HOME}" />
