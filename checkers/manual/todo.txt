--- conflicted
+++ resolved
@@ -1,9 +1,5 @@
-
-<<<<<<< HEAD
-=======
 Necessary changes to the manual.
 
->>>>>>> a5923647
 ------------------------------------------------------
 
 New section on concepts and annotations that apply to all type-systems and checkers
@@ -26,22 +22,16 @@
 
 ------------------------------------------------------
 
-<<<<<<< HEAD
-Explain relationship between XXXChecker and XXXAnnotatedTypeFactory:
-if the Checker is a subtype of BaseTypeChecker, the ATF has to be a
-subtype of AbstractBasicATF, because BaseTypeVisitor assumes that.
-
-We found a better naming scheme than Basic vs. Base; it needs to be documented.
+Decide what to say about @KeyFor strings.  Unfortunately not the same set of expressions is allowed as with pre/postconditions.
 
 ------------------------------------------------------
 
-Decide what to say about @KeyFor strings.  Unfortunately not the same set of expressions is allowed as with pre/postconditions.
-=======
 Explain relationship between XXXChecker and XXXAnnotatedTypeFactory:  if
 the Checker is a subtype of BaseTypeChecker, the AnnotatedTypeFactory has
 to be a subtype of AbstractBasicAnnotatedTypeFactory, because
 BaseTypeVisitor assumes that.
->>>>>>> a5923647
+
+We found a better naming scheme than Basic vs. Base; it needs to be documented.
 
 ------------------------------------------------------
 
