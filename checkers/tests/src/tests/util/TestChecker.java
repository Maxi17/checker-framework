package tests.util;

import javax.annotation.processing.SupportedSourceVersion;
import javax.lang.model.SourceVersion;
import javax.lang.model.element.AnnotationMirror;
import javax.lang.model.util.Elements;

import javacutils.AnnotationUtils;

import checkers.basetype.BaseTypeChecker;
import checkers.quals.Bottom;
import checkers.quals.TypeQualifiers;
import checkers.quals.Unqualified;
import checkers.types.BasicAnnotatedTypeFactory;
import checkers.types.QualifierHierarchy;
import checkers.util.GraphQualifierHierarchy;
import checkers.util.MultiGraphQualifierHierarchy.MultiGraphFactory;

import com.sun.source.tree.CompilationUnitTree;

/**
 * A simple checker used for testing the Checker Framework. It treats the
 * {@code @Odd} and {@code @Even} annotations as a subtype-style qualifiers with
 * no special semantics.
 *
 * <p>
 * This checker should only be used for testing the framework.
 */
@SupportedSourceVersion(SourceVersion.RELEASE_8)
@TypeQualifiers({ Odd.class, MonotonicOdd.class, Even.class, Unqualified.class,
        Bottom.class })
<<<<<<< HEAD
public final class TestChecker extends BaseTypeChecker {
=======
public final class TestChecker extends BaseTypeChecker<tests.util.TestChecker.FrameworkTestAnnotatedTypeFactory> {
>>>>>>> 52537911

    protected AnnotationMirror BOTTOM;

    @Override
    public void initChecker() {
        Elements elements = processingEnv.getElementUtils();
        BOTTOM = AnnotationUtils.fromClass(elements, Bottom.class);
        super.initChecker();
    }

    @Override
    public FrameworkTestAnnotatedTypeFactory createFactory(CompilationUnitTree tree) {
        return new FrameworkTestAnnotatedTypeFactory(this, tree);
    }

    class FrameworkTestAnnotatedTypeFactory extends BasicAnnotatedTypeFactory<TestChecker> {
        public FrameworkTestAnnotatedTypeFactory(TestChecker checker, CompilationUnitTree root) {
            super(checker, root, true);
            AnnotationMirror ODD = AnnotationUtils.fromClass(elements, Odd.class);
            this.typeAnnotator.addTypeName(java.lang.Void.class, ODD);
            this.postInit();
        }
    }

    @Override
    public QualifierHierarchy createQualifierHierarchy(MultiGraphFactory factory) {
        return new GraphQualifierHierarchy(factory, BOTTOM);
    }
}<|MERGE_RESOLUTION|>--- conflicted
+++ resolved
@@ -29,11 +29,7 @@
 @SupportedSourceVersion(SourceVersion.RELEASE_8)
 @TypeQualifiers({ Odd.class, MonotonicOdd.class, Even.class, Unqualified.class,
         Bottom.class })
-<<<<<<< HEAD
-public final class TestChecker extends BaseTypeChecker {
-=======
 public final class TestChecker extends BaseTypeChecker<tests.util.TestChecker.FrameworkTestAnnotatedTypeFactory> {
->>>>>>> 52537911
 
     protected AnnotationMirror BOTTOM;
 
