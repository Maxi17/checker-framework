--- conflicted
+++ resolved
@@ -45,13 +45,8 @@
         indep = "m";
     }
 
-<<<<<<< HEAD
-    void receiverProto() @Prototype {
+    void receiverProto(@Prototype DependentNull this) {
         dep = null;
-=======
-    void receiverProto(@Prototype DependentNull this) {
-        // dep = null;   FIXME
->>>>>>> f667e2e8
         dep = "m";
 
         //:: error: (assignment.type.incompatible)
