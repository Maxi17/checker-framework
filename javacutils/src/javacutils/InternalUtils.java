--- conflicted
+++ resolved
@@ -305,8 +305,6 @@
             // Special case if the two types are equal.
             return t1;
         }
-<<<<<<< HEAD
-=======
         // Handle the 'null' type manually.
         if (t1.getKind() == TypeKind.NULL) {
             return t1;
@@ -314,31 +312,16 @@
         if (t2.getKind() == TypeKind.NULL) {
             return t2;
         }
->>>>>>> b4b5eef7
         // Special case for primitives.
         if (TypesUtils.isPrimitive(t1) || TypesUtils.isPrimitive(t2)) {
             if (types.isAssignable(t1, t2)) {
                 return t1;
             } else {
-<<<<<<< HEAD
-                assert types.isAssignable(t2, t1);
-                return t2;
-            }
-        }
-        // Handle the 'null' type manually.
-        if (t1.getKind() == TypeKind.NULL) {
-            return t1;
-        }
-        if (t2.getKind() == TypeKind.NULL) {
-            return t2;
-        }
-=======
                 assert types.isAssignable(t2, t1) : "Type " + t2
                         + " is not assignable to " + t1 + ".";
                 return t2;
             }
         }
->>>>>>> b4b5eef7
         if (t1.getKind() == TypeKind.WILDCARD) {
             return t2;
         }
